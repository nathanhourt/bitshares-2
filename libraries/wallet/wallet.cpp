/*
 * Copyright (c) 2017 Cryptonomex, Inc., and contributors.
 *
 * The MIT License
 *
 * Permission is hereby granted, free of charge, to any person obtaining a copy
 * of this software and associated documentation files (the "Software"), to deal
 * in the Software without restriction, including without limitation the rights
 * to use, copy, modify, merge, publish, distribute, sublicense, and/or sell
 * copies of the Software, and to permit persons to whom the Software is
 * furnished to do so, subject to the following conditions:
 *
 * The above copyright notice and this permission notice shall be included in
 * all copies or substantial portions of the Software.
 *
 * THE SOFTWARE IS PROVIDED "AS IS", WITHOUT WARRANTY OF ANY KIND, EXPRESS OR
 * IMPLIED, INCLUDING BUT NOT LIMITED TO THE WARRANTIES OF MERCHANTABILITY,
 * FITNESS FOR A PARTICULAR PURPOSE AND NONINFRINGEMENT. IN NO EVENT SHALL THE
 * AUTHORS OR COPYRIGHT HOLDERS BE LIABLE FOR ANY CLAIM, DAMAGES OR OTHER
 * LIABILITY, WHETHER IN AN ACTION OF CONTRACT, TORT OR OTHERWISE, ARISING FROM,
 * OUT OF OR IN CONNECTION WITH THE SOFTWARE OR THE USE OR OTHER DEALINGS IN
 * THE SOFTWARE.
 */
#include <algorithm>
#include <cctype>
#include <iomanip>
#include <iostream>
#include <iterator>
#include <sstream>
#include <string>
#include <list>

#include <boost/version.hpp>
#include <boost/lexical_cast.hpp>
#include <boost/algorithm/string/replace.hpp>

#include <boost/range/adaptor/map.hpp>
#include <boost/range/algorithm_ext/erase.hpp>
#include <boost/range/algorithm/unique.hpp>
#include <boost/range/algorithm/sort.hpp>

#include <boost/multi_index_container.hpp>
#include <boost/multi_index/ordered_index.hpp>
#include <boost/multi_index/mem_fun.hpp>
#include <boost/multi_index/member.hpp>
#include <boost/multi_index/random_access_index.hpp>
#include <boost/multi_index/tag.hpp>
#include <boost/multi_index/sequenced_index.hpp>
#include <boost/multi_index/hashed_index.hpp>

#include <fc/git_revision.hpp>
#include <fc/io/fstream.hpp>
#include <fc/io/json.hpp>
#include <fc/io/stdio.hpp>
#include <fc/network/http/websocket.hpp>
#include <fc/rpc/cli.hpp>
#include <fc/rpc/websocket_api.hpp>
#include <fc/crypto/aes.hpp>
#include <fc/crypto/hex.hpp>
#include <fc/thread/mutex.hpp>
#include <fc/thread/scoped_lock.hpp>
#include <fc/rpc/api_connection.hpp>

#include <graphene/app/api.hpp>
#include <graphene/chain/asset_object.hpp>
#include <graphene/chain/protocol/fee_schedule.hpp>
#include <graphene/chain/hardfork.hpp>
#include <graphene/utilities/git_revision.hpp>
#include <graphene/utilities/key_conversion.hpp>
#include <graphene/utilities/words.hpp>
#include <graphene/wallet/wallet.hpp>
#include <graphene/wallet/api_documentation.hpp>
#include <graphene/wallet/reflect_util.hpp>
#include <graphene/debug_witness/debug_api.hpp>

#ifndef WIN32
# include <sys/types.h>
# include <sys/stat.h>
#endif

// explicit instantiation for later use
namespace fc {
	template class api<graphene::wallet::wallet_api, identity_member>;
}

#define BRAIN_KEY_WORD_COUNT 16
#define RANGE_PROOF_MANTISSA 49 // Minimum mantissa bits to "hide" in the range proof.
                                // If this number is set too low, then for large value
                                // commitments the length of the range proof will hint
                                // strongly at the value amount that is being hidden.

namespace graphene { namespace wallet {

namespace detail {

struct operation_result_printer
{
public:
   explicit operation_result_printer( const wallet_api_impl& w )
      : _wallet(w) {}
   const wallet_api_impl& _wallet;
   typedef std::string result_type;

   std::string operator()(const void_result& x) const;
   std::string operator()(const object_id_type& oid);
   std::string operator()(const asset& a);
};

// BLOCK  TRX  OP  VOP
struct operation_printer
{
private:
   ostream& out;
   const wallet_api_impl& wallet;
   operation_result result;

   std::string fee(const asset& a) const;

public:
   operation_printer( ostream& out, const wallet_api_impl& wallet, const operation_result& r = operation_result() )
      : out(out),
        wallet(wallet),
        result(r)
   {}
   typedef std::string result_type;

   template<typename T>
   std::string operator()(const T& op)const;

   std::string operator()(const transfer_operation& op)const;
   std::string operator()(const transfer_from_blind_operation& op)const;
   std::string operator()(const transfer_to_blind_operation& op)const;
   std::string operator()(const account_create_operation& op)const;
   std::string operator()(const account_update_operation& op)const;
   std::string operator()(const asset_create_operation& op)const;
};

template<class T>
optional<T> maybe_id( const string& name_or_id )
{
   if( std::isdigit( name_or_id.front() ) )
   {
      try
      {
         return fc::variant(name_or_id, 1).as<T>(1);
      }
      catch (const fc::exception&)
      { // not an ID
      }
   }
   return optional<T>();
}

string address_to_shorthash( const address& addr )
{
   uint32_t x = addr.addr._hash[0];
   static const char hd[] = "0123456789abcdef";
   string result;

   result += hd[(x >> 0x1c) & 0x0f];
   result += hd[(x >> 0x18) & 0x0f];
   result += hd[(x >> 0x14) & 0x0f];
   result += hd[(x >> 0x10) & 0x0f];
   result += hd[(x >> 0x0c) & 0x0f];
   result += hd[(x >> 0x08) & 0x0f];
   result += hd[(x >> 0x04) & 0x0f];
   result += hd[(x        ) & 0x0f];

   return result;
}

fc::ecc::private_key derive_private_key( const std::string& prefix_string,
                                         int sequence_number )
{
   std::string sequence_string = std::to_string(sequence_number);
   fc::sha512 h = fc::sha512::hash(prefix_string + " " + sequence_string);
   fc::ecc::private_key derived_key = fc::ecc::private_key::regenerate(fc::sha256::hash(h));
   return derived_key;
}

string normalize_brain_key( string s )
{
   size_t i = 0, n = s.length();
   std::string result;
   char c;
   result.reserve( n );

   bool preceded_by_whitespace = false;
   bool non_empty = false;
   while( i < n )
   {
      c = s[i++];
      switch( c )
      {
      case ' ':  case '\t': case '\r': case '\n': case '\v': case '\f':
         preceded_by_whitespace = true;
         continue;

      case 'a': c = 'A'; break;
      case 'b': c = 'B'; break;
      case 'c': c = 'C'; break;
      case 'd': c = 'D'; break;
      case 'e': c = 'E'; break;
      case 'f': c = 'F'; break;
      case 'g': c = 'G'; break;
      case 'h': c = 'H'; break;
      case 'i': c = 'I'; break;
      case 'j': c = 'J'; break;
      case 'k': c = 'K'; break;
      case 'l': c = 'L'; break;
      case 'm': c = 'M'; break;
      case 'n': c = 'N'; break;
      case 'o': c = 'O'; break;
      case 'p': c = 'P'; break;
      case 'q': c = 'Q'; break;
      case 'r': c = 'R'; break;
      case 's': c = 'S'; break;
      case 't': c = 'T'; break;
      case 'u': c = 'U'; break;
      case 'v': c = 'V'; break;
      case 'w': c = 'W'; break;
      case 'x': c = 'X'; break;
      case 'y': c = 'Y'; break;
      case 'z': c = 'Z'; break;

      default:
         break;
      }
      if( preceded_by_whitespace && non_empty )
         result.push_back(' ');
      result.push_back(c);
      preceded_by_whitespace = false;
      non_empty = true;
   }
   return result;
}

struct op_prototype_visitor
{
   typedef void result_type;

   int t = 0;
   flat_map< std::string, operation >& name2op;

   op_prototype_visitor(
      int _t,
      flat_map< std::string, operation >& _prototype_ops
      ):t(_t), name2op(_prototype_ops) {}

   template<typename Type>
   result_type operator()( const Type& op )const
   {
      string name = fc::get_typename<Type>::name();
      size_t p = name.rfind(':');
      if( p != string::npos )
         name = name.substr( p+1 );
      name2op[ name ] = Type();
   }
};

class wallet_api_impl
{
public:
   api_documentation method_documentation;
private:
   void claim_registered_account(const account_object& account)
   {
      auto it = _wallet.pending_account_registrations.find( account.name );
      FC_ASSERT( it != _wallet.pending_account_registrations.end() );
      for (const std::string& wif_key : it->second)
         if( !import_key( account.name, wif_key ) )
         {
            // somebody else beat our pending registration, there is
            //    nothing we can do except log it and move on
            elog( "account ${name} registered by someone else first!",
                  ("name", account.name) );
            // might as well remove it from pending regs,
            //    because there is now no way this registration
            //    can become valid (even in the extremely rare
            //    possibility of migrating to a fork where the
            //    name is available, the user can always
            //    manually re-register)
         }
      _wallet.pending_account_registrations.erase( it );
   }

   // after a witness registration succeeds, this saves the private key in the wallet permanently
   //
   void claim_registered_witness(const std::string& witness_name)
   {
      auto iter = _wallet.pending_witness_registrations.find(witness_name);
      FC_ASSERT(iter != _wallet.pending_witness_registrations.end());
      std::string wif_key = iter->second;

      // get the list key id this key is registered with in the chain
      fc::optional<fc::ecc::private_key> witness_private_key = wif_to_key(wif_key);
      FC_ASSERT(witness_private_key);

      auto pub_key = witness_private_key->get_public_key();
      _keys[pub_key] = wif_key;
      _wallet.pending_witness_registrations.erase(iter);
   }

   fc::mutex _resync_mutex;
   void resync()
   {
      fc::scoped_lock<fc::mutex> lock(_resync_mutex);
      // this method is used to update wallet_data annotations
      //   e.g. wallet has been restarted and was not notified
      //   of events while it was down
      //
      // everything that is done "incremental style" when a push
      //   notification is received, should also be done here
      //   "batch style" by querying the blockchain

      if( !_wallet.pending_account_registrations.empty() )
      {
         // make a vector of the account names pending registration
         std::vector<string> pending_account_names = boost::copy_range<std::vector<string> >(boost::adaptors::keys(_wallet.pending_account_registrations));

         // look those up on the blockchain
         std::vector<fc::optional<graphene::chain::account_object >>
               pending_account_objects = _remote_db->lookup_account_names( pending_account_names );

         // if any of them exist, claim them
         for( const fc::optional<graphene::chain::account_object>& optional_account : pending_account_objects )
            if( optional_account )
               claim_registered_account(*optional_account);
      }

      if (!_wallet.pending_witness_registrations.empty())
      {
         // make a vector of the owner accounts for witnesses pending registration
         std::vector<string> pending_witness_names = boost::copy_range<std::vector<string> >(boost::adaptors::keys(_wallet.pending_witness_registrations));

         // look up the owners on the blockchain
         std::vector<fc::optional<graphene::chain::account_object>> owner_account_objects = _remote_db->lookup_account_names(pending_witness_names);

         // if any of them have registered witnesses, claim them
         for( const fc::optional<graphene::chain::account_object>& optional_account : owner_account_objects )
            if (optional_account)
            {
               std::string account_id = account_id_to_string(optional_account->id);
               fc::optional<witness_object> witness_obj = _remote_db->get_witness_by_account(account_id);
               if (witness_obj)
                  claim_registered_witness(optional_account->name);
            }
      }
   }

   void enable_umask_protection()
   {
#ifdef __unix__
      _old_umask = umask( S_IRWXG | S_IRWXO );
#endif
   }

   void disable_umask_protection()
   {
#ifdef __unix__
      umask( _old_umask );
#endif
   }

   void init_prototype_ops()
   {
      operation op;
      for( int t=0; t<op.count(); t++ )
      {
         op.set_which( t );
         op.visit( op_prototype_visitor(t, _prototype_ops) );
      }
      return;
   }

   map<transaction_handle_type, signed_transaction> _builder_transactions;

   // if the user executes the same command twice in quick succession,
   // we might generate the same transaction id, and cause the second
   // transaction to be rejected.  This can be avoided by altering the
   // second transaction slightly (bumping up the expiration time by
   // a second).  Keep track of recent transaction ids we've generated
   // so we can know if we need to do this
   struct recently_generated_transaction_record
   {
      fc::time_point_sec generation_time;
      graphene::chain::transaction_id_type transaction_id;
   };
   struct timestamp_index{};
   typedef boost::multi_index_container<recently_generated_transaction_record,
                                        boost::multi_index::indexed_by<boost::multi_index::hashed_unique<boost::multi_index::member<recently_generated_transaction_record,
                                                                                                                                    graphene::chain::transaction_id_type,
                                                                                                                                    &recently_generated_transaction_record::transaction_id>,
                                                                                                         std::hash<graphene::chain::transaction_id_type> >,
                                                                       boost::multi_index::ordered_non_unique<boost::multi_index::tag<timestamp_index>,
                                                                                                              boost::multi_index::member<recently_generated_transaction_record, fc::time_point_sec, &recently_generated_transaction_record::generation_time> > > > recently_generated_transaction_set_type;
   recently_generated_transaction_set_type _recently_generated_transactions;

public:
   wallet_api& self;
   wallet_api_impl( wallet_api& s, const wallet_data& initial_data, fc::api<login_api> rapi )
      : self(s),
        _chain_id(initial_data.chain_id),
        _remote_api(rapi),
        _remote_db(rapi->database()),
        _remote_net_broadcast(rapi->network_broadcast()),
        _remote_hist(rapi->history())
   {
      chain_id_type remote_chain_id = _remote_db->get_chain_id();
      if( remote_chain_id != _chain_id )
      {
         FC_THROW( "Remote server gave us an unexpected chain_id",
            ("remote_chain_id", remote_chain_id)
            ("chain_id", _chain_id) );
      }
      init_prototype_ops();

      _remote_db->set_block_applied_callback( [this](const variant& block_id )
      {
         on_block_applied( block_id );
      } );

      _wallet.chain_id = _chain_id;
      _wallet.ws_server = initial_data.ws_server;
      _wallet.ws_user = initial_data.ws_user;
      _wallet.ws_password = initial_data.ws_password;
   }
   virtual ~wallet_api_impl()
   {
      try
      {
         _remote_db->cancel_all_subscriptions();
      }
      catch (const fc::exception& e)
      {
         // Right now the wallet_api has no way of knowing if the connection to the
         // witness has already disconnected (via the witness node exiting first).
         // If it has exited, cancel_all_subscriptsions() will throw and there's
         // nothing we can do about it.
         // dlog("Caught exception ${e} while canceling database subscriptions", ("e", e));
      }
   }

   void encrypt_keys()
   {
      if( !is_locked() )
      {
         plain_keys data;
         data.keys = _keys;
         data.checksum = _checksum;
         auto plain_txt = fc::raw::pack(data);
         _wallet.cipher_keys = fc::aes_encrypt( data.checksum, plain_txt );
      }
   }

   void on_block_applied( const variant& block_id )
   {
      fc::async([this]{resync();}, "Resync after block");
   }

   bool copy_wallet_file( string destination_filename )
   {
      fc::path src_path = get_wallet_filename();
      if( !fc::exists( src_path ) )
         return false;
      fc::path dest_path = destination_filename + _wallet_filename_extension;
      int suffix = 0;
      while( fc::exists(dest_path) )
      {
         ++suffix;
         dest_path = destination_filename + "-" + to_string( suffix ) + _wallet_filename_extension;
      }
      wlog( "backing up wallet ${src} to ${dest}",
            ("src", src_path)
            ("dest", dest_path) );

      fc::path dest_parent = fc::absolute(dest_path).parent_path();
      try
      {
         enable_umask_protection();
         if( !fc::exists( dest_parent ) )
            fc::create_directories( dest_parent );
         fc::copy( src_path, dest_path );
         disable_umask_protection();
      }
      catch(...)
      {
         disable_umask_protection();
         throw;
      }
      return true;
   }

   bool is_locked()const
   {
      return _checksum == fc::sha512();
   }

   template<typename T>
   T get_object(object_id<T::space_id, T::type_id, T> id)const
   {
      auto ob = _remote_db->get_objects({id}).front();
      return ob.template as<T>( GRAPHENE_MAX_NESTED_OBJECTS );
   }

   void set_operation_fees( signed_transaction& tx, const fee_schedule& s  )
   {
      for( auto& op : tx.operations )
         s.set_fee(op);
   }

   variant info() const
   {
      auto chain_props = get_chain_properties();
      auto global_props = get_global_properties();
      auto dynamic_props = get_dynamic_global_properties();
      fc::mutable_variant_object result;
      result["head_block_num"] = dynamic_props.head_block_number;
      result["head_block_id"] = fc::variant(dynamic_props.head_block_id, 1);
      result["head_block_age"] = fc::get_approximate_relative_time_string(dynamic_props.time,
                                                                          time_point_sec(time_point::now()),
                                                                          " old");
      result["next_maintenance_time"] = fc::get_approximate_relative_time_string(dynamic_props.next_maintenance_time);
      result["chain_id"] = chain_props.chain_id;
      result["participation"] = (100*dynamic_props.recent_slots_filled.popcount()) / 128.0;
      result["active_witnesses"] = fc::variant(global_props.active_witnesses, GRAPHENE_MAX_NESTED_OBJECTS);
      result["active_committee_members"] = fc::variant(global_props.active_committee_members, GRAPHENE_MAX_NESTED_OBJECTS);
      return result;
   }

   variant_object about() const
   {
      string client_version( graphene::utilities::git_revision_description );
      const size_t pos = client_version.find( '/' );
      if( pos != string::npos && client_version.size() > pos )
         client_version = client_version.substr( pos + 1 );

      fc::mutable_variant_object result;
      //result["blockchain_name"]        = BLOCKCHAIN_NAME;
      //result["blockchain_description"] = BTS_BLOCKCHAIN_DESCRIPTION;
      result["client_version"]           = client_version;
      result["graphene_revision"]        = graphene::utilities::git_revision_sha;
      result["graphene_revision_age"]    = fc::get_approximate_relative_time_string( fc::time_point_sec( graphene::utilities::git_revision_unix_timestamp ) );
      result["fc_revision"]              = fc::git_revision_sha;
      result["fc_revision_age"]          = fc::get_approximate_relative_time_string( fc::time_point_sec( fc::git_revision_unix_timestamp ) );
      result["compile_date"]             = "compiled on " __DATE__ " at " __TIME__;
      result["boost_version"]            = boost::replace_all_copy(std::string(BOOST_LIB_VERSION), "_", ".");
      result["openssl_version"]          = OPENSSL_VERSION_TEXT;

      std::string bitness = boost::lexical_cast<std::string>(8 * sizeof(int*)) + "-bit";
#if defined(__APPLE__)
      std::string os = "osx";
#elif defined(__linux__)
      std::string os = "linux";
#elif defined(_MSC_VER)
      std::string os = "win32";
#else
      std::string os = "other";
#endif
      result["build"] = os + " " + bitness;

      return result;
   }

   chain_property_object get_chain_properties() const
   {
      return _remote_db->get_chain_properties();
   }
   global_property_object get_global_properties() const
   {
      return _remote_db->get_global_properties();
   }
   dynamic_global_property_object get_dynamic_global_properties() const
   {
      return _remote_db->get_dynamic_global_properties();
   }
   std::string account_id_to_string(account_id_type id) const
   {
      std::string account_id = fc::to_string(id.space_id)
                               + "." + fc::to_string(id.type_id)
                               + "." + fc::to_string(id.instance.value);
      return account_id;
   }
   account_object get_account(account_id_type id) const
   {
      std::string account_id = account_id_to_string(id);

      auto rec = _remote_db->get_accounts({account_id}).front();
      FC_ASSERT(rec);
      return *rec;
   }
   account_object get_account(string account_name_or_id) const
   {
      FC_ASSERT( account_name_or_id.size() > 0 );

      if( auto id = maybe_id<account_id_type>(account_name_or_id) )
      {
         // It's an ID
         return get_account(*id);
      } else {
         auto rec = _remote_db->lookup_account_names({account_name_or_id}).front();
         FC_ASSERT( rec && rec->name == account_name_or_id );
         return *rec;
      }
   }
   account_id_type get_account_id(string account_name_or_id) const
   {
      return get_account(account_name_or_id).get_id();
   }
   std::string asset_id_to_string(asset_id_type id) const
   {
      std::string asset_id = fc::to_string(id.space_id) +
                             "." + fc::to_string(id.type_id) +
                             "." + fc::to_string(id.instance.value);
      return asset_id;
   }
   optional<asset_object> find_asset(asset_id_type id)const
   {
      auto rec = _remote_db->get_assets({asset_id_to_string(id)}).front();
      return rec;
   }
   optional<asset_object> find_asset(string asset_symbol_or_id)const
   {
      FC_ASSERT( asset_symbol_or_id.size() > 0 );

      if( auto id = maybe_id<asset_id_type>(asset_symbol_or_id) )
      {
         // It's an ID
         return find_asset(*id);
      } else {
         // It's a symbol
         auto rec = _remote_db->lookup_asset_symbols({asset_symbol_or_id}).front();
         if( rec )
         {
            if( rec->symbol != asset_symbol_or_id )
               return optional<asset_object>();
         }
         return rec;
      }
   }
   asset_object get_asset(asset_id_type id)const
   {
      auto opt = find_asset(id);
      FC_ASSERT(opt);
      return *opt;
   }
   asset_object get_asset(string asset_symbol_or_id)const
   {
      auto opt = find_asset(asset_symbol_or_id);
      FC_ASSERT(opt);
      return *opt;
   }

   asset_id_type get_asset_id(string asset_symbol_or_id) const
   {
      FC_ASSERT( asset_symbol_or_id.size() > 0 );
      vector<optional<asset_object>> opt_asset;
      if( std::isdigit( asset_symbol_or_id.front() ) )
         return fc::variant(asset_symbol_or_id, 1).as<asset_id_type>( 1 );
      opt_asset = _remote_db->lookup_asset_symbols( {asset_symbol_or_id} );
      FC_ASSERT( (opt_asset.size() > 0) && (opt_asset[0].valid()) );
      return opt_asset[0]->id;
   }

   string                            get_wallet_filename() const
   {
      return _wallet_filename;
   }

   fc::ecc::private_key              get_private_key(const public_key_type& id)const
   {
      auto it = _keys.find(id);
      FC_ASSERT( it != _keys.end() );

      fc::optional< fc::ecc::private_key > privkey = wif_to_key( it->second );
      FC_ASSERT( privkey );
      return *privkey;
   }

   fc::ecc::private_key get_private_key_for_account(const account_object& account)const
   {
      vector<public_key_type> active_keys = account.active.get_keys();
      if (active_keys.size() != 1)
         FC_THROW("Expecting a simple authority with one active key");
      return get_private_key(active_keys.front());
   }

   // imports the private key into the wallet, and associate it in some way (?) with the
   // given account name.
   // @returns true if the key matches a current active/owner/memo key for the named
   //          account, false otherwise (but it is stored either way)
   bool import_key(string account_name_or_id, string wif_key)
   {
      fc::optional<fc::ecc::private_key> optional_private_key = wif_to_key(wif_key);
      if (!optional_private_key)
         FC_THROW("Invalid private key");
      graphene::chain::public_key_type wif_pub_key = optional_private_key->get_public_key();

      account_object account = get_account( account_name_or_id );

      // make a list of all current public keys for the named account
      flat_set<public_key_type> all_keys_for_account;
      std::vector<public_key_type> active_keys = account.active.get_keys();
      std::vector<public_key_type> owner_keys = account.owner.get_keys();
      std::copy(active_keys.begin(), active_keys.end(), std::inserter(all_keys_for_account, all_keys_for_account.end()));
      std::copy(owner_keys.begin(), owner_keys.end(), std::inserter(all_keys_for_account, all_keys_for_account.end()));
      all_keys_for_account.insert(account.options.memo_key);

      _keys[wif_pub_key] = wif_key;

      _wallet.update_account(account);

      _wallet.extra_keys[account.id].insert(wif_pub_key);

      return all_keys_for_account.find(wif_pub_key) != all_keys_for_account.end();
   }

   vector< signed_transaction > import_balance( string name_or_id, const vector<string>& wif_keys, bool broadcast );

   bool load_wallet_file(string wallet_filename = "")
   {
      // TODO:  Merge imported wallet with existing wallet,
      //        instead of replacing it
      if( wallet_filename == "" )
         wallet_filename = _wallet_filename;

      if( ! fc::exists( wallet_filename ) )
         return false;

      _wallet = fc::json::from_file( wallet_filename ).as< wallet_data >( 2 * GRAPHENE_MAX_NESTED_OBJECTS );
      if( _wallet.chain_id != _chain_id )
         FC_THROW( "Wallet chain ID does not match",
            ("wallet.chain_id", _wallet.chain_id)
            ("chain_id", _chain_id) );

      size_t account_pagination = 100;
      vector< std::string > account_ids_to_send;
      size_t n = _wallet.my_accounts.size();
      account_ids_to_send.reserve( std::min( account_pagination, n ) );
      auto it = _wallet.my_accounts.begin();

      for( size_t start=0; start<n; start+=account_pagination )
      {
         size_t end = std::min( start+account_pagination, n );
         assert( end > start );
         account_ids_to_send.clear();
         std::vector< account_object > old_accounts;
         for( size_t i=start; i<end; i++ )
         {
            assert( it != _wallet.my_accounts.end() );
            old_accounts.push_back( *it );
            std::string account_id = account_id_to_string(old_accounts.back().id);
            account_ids_to_send.push_back( account_id );
            ++it;
         }
         std::vector< optional< account_object > > accounts = _remote_db->get_accounts(account_ids_to_send);
         // server response should be same length as request
         FC_ASSERT( accounts.size() == account_ids_to_send.size() );
         size_t i = 0;
         for( const optional< account_object >& acct : accounts )
         {
            account_object& old_acct = old_accounts[i];
            if( !acct.valid() )
            {
               elog( "Could not find account ${id} : \"${name}\" does not exist on the chain!", ("id", old_acct.id)("name", old_acct.name) );
               i++;
               continue;
            }
            // this check makes sure the server didn't send results
            // in a different order, or accounts we didn't request
            FC_ASSERT( acct->id == old_acct.id );
            if( fc::json::to_string(*acct) != fc::json::to_string(old_acct) )
            {
               wlog( "Account ${id} : \"${name}\" updated on chain", ("id", acct->id)("name", acct->name) );
            }
            _wallet.update_account( *acct );
            i++;
         }
      }

      return true;
   }

<<<<<<< HEAD
   /**
    * Get the required public keys to sign the transaction which had been
    * owned by us
    *
    * NOTE, if `erase_existing_sigs` set to true, the original trasaction's
    * signatures will be erased
    *
    * @param tx           The transaction to be signed
    * @param erase_existing_sigs
    *        The transaction could have been partially signed already,
    *        if set to false, the corresponding public key of existing
    *        signatures won't be returned.
    *        If set to true, the existing signatures will be erased and
    *        all required keys returned.
   */
   set<public_key_type> get_owned_required_keys( signed_transaction &tx,
                                                    bool erase_existing_sigs = true)
   {
      set<public_key_type> pks = _remote_db->get_potential_signatures( tx );
      flat_set<public_key_type> owned_keys;
      owned_keys.reserve( pks.size() );
      std::copy_if( pks.begin(), pks.end(),
                    std::inserter( owned_keys, owned_keys.end() ),
                    [this]( const public_key_type &pk ) {
                       return _keys.find( pk ) != _keys.end();
                    } );

      if ( erase_existing_sigs )
         tx.signatures.clear();

      return _remote_db->get_required_signatures( tx, owned_keys );
   }

   signed_transaction add_transaction_signature( signed_transaction tx,
                                                 bool broadcast )
   {
      set<public_key_type> approving_key_set = get_owned_required_keys(tx, false);

      if ( ( ( tx.ref_block_num == 0 && tx.ref_block_prefix == 0 ) ||
             tx.expiration == fc::time_point_sec() ) &&
           tx.signatures.empty() )
      {
         auto dyn_props = get_dynamic_global_properties();
         auto parameters = get_global_properties().parameters;
         fc::time_point_sec now = dyn_props.time;
         tx.set_reference_block( dyn_props.head_block_id );
         tx.set_expiration( now + parameters.maximum_time_until_expiration );
      }
      for ( const public_key_type &key : approving_key_set )
         tx.sign( get_private_key( key ), _chain_id );

      if ( broadcast )
      {
         try
         {
            _remote_net_broadcast->broadcast_transaction( tx );
         }
         catch ( const fc::exception &e )
         {
            elog( "Caught exception while broadcasting tx ${id}:  ${e}",
                  ( "id", tx.id().str() )( "e", e.to_detail_string() ) );
            FC_THROW( "Caught exception while broadcasting tx" );
         }
      }

      return tx;
   }
=======
    void quit()
    {
        ilog( "Quitting Cli Wallet ..." );
        
        throw fc::canceled_exception();
    }
>>>>>>> 8fea0350

   void save_wallet_file(string wallet_filename = "")
   {
      //
      // Serialize in memory, then save to disk
      //
      // This approach lessens the risk of a partially written wallet
      // if exceptions are thrown in serialization
      //

      encrypt_keys();

      if( wallet_filename == "" )
         wallet_filename = _wallet_filename;

      wlog( "saving wallet to file ${fn}", ("fn", wallet_filename) );

      string data = fc::json::to_pretty_string( _wallet );

      try
      {
         enable_umask_protection();
         //
         // Parentheses on the following declaration fails to compile,
         // due to the Most Vexing Parse.  Thanks, C++
         //
         // http://en.wikipedia.org/wiki/Most_vexing_parse
         //
         std::string tmp_wallet_filename = wallet_filename + ".tmp";
         fc::ofstream outfile{ fc::path( tmp_wallet_filename ) };
         outfile.write( data.c_str(), data.length() );
         outfile.flush();
         outfile.close();

         wlog( "saved successfully wallet to tmp file ${fn}", ("fn", tmp_wallet_filename) );

         std::string wallet_file_content;
         fc::read_file_contents(tmp_wallet_filename, wallet_file_content);

         if (wallet_file_content == data) {
            wlog( "validated successfully tmp wallet file ${fn}", ("fn", tmp_wallet_filename) );

            fc::rename( tmp_wallet_filename, wallet_filename );

            wlog( "renamed successfully tmp wallet file ${fn}", ("fn", tmp_wallet_filename) );
         } 
         else 
         {
            FC_THROW("tmp wallet file cannot be validated ${fn}", ("fn", tmp_wallet_filename) );
         }

         wlog( "successfully saved wallet to file ${fn}", ("fn", wallet_filename) );

         disable_umask_protection();
      }
      catch(...)
      {
         string ws_password = _wallet.ws_password;
         _wallet.ws_password = "";
         wlog("wallet file content is next: ${data}", ("data", fc::json::to_pretty_string( _wallet ) ) );
         _wallet.ws_password = ws_password;

         disable_umask_protection();
         throw;
      }
   }

   transaction_handle_type begin_builder_transaction()
   {
      int trx_handle = _builder_transactions.empty()? 0
                                                    : (--_builder_transactions.end())->first + 1;
      _builder_transactions[trx_handle];
      return trx_handle;
   }
   void add_operation_to_builder_transaction(transaction_handle_type transaction_handle, const operation& op)
   {
      FC_ASSERT(_builder_transactions.count(transaction_handle));
      _builder_transactions[transaction_handle].operations.emplace_back(op);
   }
   void replace_operation_in_builder_transaction(transaction_handle_type handle,
                                                 uint32_t operation_index,
                                                 const operation& new_op)
   {
      FC_ASSERT(_builder_transactions.count(handle));
      signed_transaction& trx = _builder_transactions[handle];
      FC_ASSERT( operation_index < trx.operations.size());
      trx.operations[operation_index] = new_op;
   }
   asset set_fees_on_builder_transaction(transaction_handle_type handle, string fee_asset = GRAPHENE_SYMBOL)
   {
      FC_ASSERT(_builder_transactions.count(handle));

      auto fee_asset_obj = get_asset(fee_asset);
      asset total_fee = fee_asset_obj.amount(0);

      auto gprops = _remote_db->get_global_properties().parameters;
      if( fee_asset_obj.get_id() != asset_id_type() )
      {
         for( auto& op : _builder_transactions[handle].operations )
            total_fee += gprops.current_fees->set_fee( op, fee_asset_obj.options.core_exchange_rate );

         FC_ASSERT((total_fee * fee_asset_obj.options.core_exchange_rate).amount <=
                   get_object<asset_dynamic_data_object>(fee_asset_obj.dynamic_asset_data_id).fee_pool,
                   "Cannot pay fees in ${asset}, as this asset's fee pool is insufficiently funded.",
                   ("asset", fee_asset_obj.symbol));
      } else {
         for( auto& op : _builder_transactions[handle].operations )
            total_fee += gprops.current_fees->set_fee( op );
      }

      return total_fee;
   }
   transaction preview_builder_transaction(transaction_handle_type handle)
   {
      FC_ASSERT(_builder_transactions.count(handle));
      return _builder_transactions[handle];
   }
   signed_transaction sign_builder_transaction(transaction_handle_type transaction_handle, bool broadcast = true)
   {
      FC_ASSERT(_builder_transactions.count(transaction_handle));

      return _builder_transactions[transaction_handle] = sign_transaction(_builder_transactions[transaction_handle], broadcast);
   }

   pair<transaction_id_type,signed_transaction> broadcast_transaction(signed_transaction tx)
   {
       try {
           _remote_net_broadcast->broadcast_transaction(tx);
       }
       catch (const fc::exception& e) {
           elog("Caught exception while broadcasting tx ${id}:  ${e}", ("id", tx.id().str())("e", e.to_detail_string()));
           throw;
       }
       return std::make_pair(tx.id(),tx);
   }

   signed_transaction propose_builder_transaction(
      transaction_handle_type handle,
      time_point_sec expiration = time_point::now() + fc::minutes(1),
      uint32_t review_period_seconds = 0, bool broadcast = true)
   {
      FC_ASSERT(_builder_transactions.count(handle));
      proposal_create_operation op;
      op.expiration_time = expiration;
      signed_transaction& trx = _builder_transactions[handle];
      std::transform(trx.operations.begin(), trx.operations.end(), std::back_inserter(op.proposed_ops),
                     [](const operation& op) -> op_wrapper { return op; });
      if( review_period_seconds )
         op.review_period_seconds = review_period_seconds;
      trx.operations = {op};
      _remote_db->get_global_properties().parameters.current_fees->set_fee( trx.operations.front() );

      return trx = sign_transaction(trx, broadcast);
   }

   signed_transaction propose_builder_transaction2(
      transaction_handle_type handle,
      string account_name_or_id,
      time_point_sec expiration = time_point::now() + fc::minutes(1),
      uint32_t review_period_seconds = 0, bool broadcast = true)
   {
      FC_ASSERT(_builder_transactions.count(handle));
      proposal_create_operation op;
      op.fee_paying_account = get_account(account_name_or_id).get_id();
      op.expiration_time = expiration;
      signed_transaction& trx = _builder_transactions[handle];
      std::transform(trx.operations.begin(), trx.operations.end(), std::back_inserter(op.proposed_ops),
                     [](const operation& op) -> op_wrapper { return op; });
      if( review_period_seconds )
         op.review_period_seconds = review_period_seconds;
      trx.operations = {op};
      _remote_db->get_global_properties().parameters.current_fees->set_fee( trx.operations.front() );

      return trx = sign_transaction(trx, broadcast);
   }

   void remove_builder_transaction(transaction_handle_type handle)
   {
      _builder_transactions.erase(handle);
   }

   signed_transaction register_account(string name,
                                       public_key_type owner,
                                       public_key_type active,
                                       string  registrar_account,
                                       string  referrer_account,
                                       uint32_t referrer_percent,
                                       bool broadcast = false)
   { try {
      FC_ASSERT( !self.is_locked() );
      FC_ASSERT( is_valid_name(name) );
      account_create_operation account_create_op;

      // #449 referrer_percent is on 0-100 scale, if user has larger
      // number it means their script is using GRAPHENE_100_PERCENT scale
      // instead of 0-100 scale.
      FC_ASSERT( referrer_percent <= 100 );
      // TODO:  process when pay_from_account is ID

      account_object registrar_account_object =
            this->get_account( registrar_account );
      FC_ASSERT( registrar_account_object.is_lifetime_member() );

      account_id_type registrar_account_id = registrar_account_object.id;

      account_object referrer_account_object =
            this->get_account( referrer_account );
      account_create_op.referrer = referrer_account_object.id;
      account_create_op.referrer_percent = uint16_t( referrer_percent * GRAPHENE_1_PERCENT );

      account_create_op.registrar = registrar_account_id;
      account_create_op.name = name;
      account_create_op.owner = authority(1, owner, 1);
      account_create_op.active = authority(1, active, 1);
      account_create_op.options.memo_key = active;

      signed_transaction tx;

      tx.operations.push_back( account_create_op );

      auto current_fees = _remote_db->get_global_properties().parameters.current_fees;
      set_operation_fees( tx, current_fees );

      vector<public_key_type> paying_keys = registrar_account_object.active.get_keys();

      auto dyn_props = get_dynamic_global_properties();
      tx.set_reference_block( dyn_props.head_block_id );
      tx.set_expiration( dyn_props.time + fc::seconds(30) );
      tx.validate();

      for( public_key_type& key : paying_keys )
      {
         auto it = _keys.find(key);
         if( it != _keys.end() )
         {
            fc::optional< fc::ecc::private_key > privkey = wif_to_key( it->second );
            if( !privkey.valid() )
            {
               FC_ASSERT( false, "Malformed private key in _keys" );
            }
            tx.sign( *privkey, _chain_id );
         }
      }

      if( broadcast )
         _remote_net_broadcast->broadcast_transaction( tx );
      return tx;
   } FC_CAPTURE_AND_RETHROW( (name)(owner)(active)(registrar_account)(referrer_account)(referrer_percent)(broadcast) ) }

   signed_transaction upgrade_account(string name, bool broadcast)
   { try {
      FC_ASSERT( !self.is_locked() );
      account_object account_obj = get_account(name);
      FC_ASSERT( !account_obj.is_lifetime_member() );

      signed_transaction tx;
      account_upgrade_operation op;
      op.account_to_upgrade = account_obj.get_id();
      op.upgrade_to_lifetime_member = true;
      tx.operations = {op};
      set_operation_fees( tx, _remote_db->get_global_properties().parameters.current_fees );
      tx.validate();

      return sign_transaction( tx, broadcast );
   } FC_CAPTURE_AND_RETHROW( (name) ) }

   // This function generates derived keys starting with index 0 and keeps incrementing
   // the index until it finds a key that isn't registered in the block chain.  To be
   // safer, it continues checking for a few more keys to make sure there wasn't a short gap
   // caused by a failed registration or the like.
   int find_first_unused_derived_key_index(const fc::ecc::private_key& parent_key)
   {
      int first_unused_index = 0;
      int number_of_consecutive_unused_keys = 0;
      for (int key_index = 0; ; ++key_index)
      {
         fc::ecc::private_key derived_private_key = derive_private_key(key_to_wif(parent_key), key_index);
         graphene::chain::public_key_type derived_public_key = derived_private_key.get_public_key();
         if( _keys.find(derived_public_key) == _keys.end() )
         {
            if (number_of_consecutive_unused_keys)
            {
               ++number_of_consecutive_unused_keys;
               if (number_of_consecutive_unused_keys > 5)
                  return first_unused_index;
            }
            else
            {
               first_unused_index = key_index;
               number_of_consecutive_unused_keys = 1;
            }
         }
         else
         {
            // key_index is used
            first_unused_index = 0;
            number_of_consecutive_unused_keys = 0;
         }
      }
   }

   signed_transaction create_account_with_private_key(fc::ecc::private_key owner_privkey,
                                                      string account_name,
                                                      string registrar_account,
                                                      string referrer_account,
                                                      bool broadcast = false,
                                                      bool save_wallet = true)
   { try {
         int active_key_index = find_first_unused_derived_key_index(owner_privkey);
         fc::ecc::private_key active_privkey = derive_private_key( key_to_wif(owner_privkey), active_key_index);

         int memo_key_index = find_first_unused_derived_key_index(active_privkey);
         fc::ecc::private_key memo_privkey = derive_private_key( key_to_wif(active_privkey), memo_key_index);

         graphene::chain::public_key_type owner_pubkey = owner_privkey.get_public_key();
         graphene::chain::public_key_type active_pubkey = active_privkey.get_public_key();
         graphene::chain::public_key_type memo_pubkey = memo_privkey.get_public_key();

         account_create_operation account_create_op;

         // TODO:  process when pay_from_account is ID

         account_object registrar_account_object = get_account( registrar_account );

         account_id_type registrar_account_id = registrar_account_object.id;

         account_object referrer_account_object = get_account( referrer_account );
         account_create_op.referrer = referrer_account_object.id;
         account_create_op.referrer_percent = referrer_account_object.referrer_rewards_percentage;

         account_create_op.registrar = registrar_account_id;
         account_create_op.name = account_name;
         account_create_op.owner = authority(1, owner_pubkey, 1);
         account_create_op.active = authority(1, active_pubkey, 1);
         account_create_op.options.memo_key = memo_pubkey;

         // current_fee_schedule()
         // find_account(pay_from_account)

         // account_create_op.fee = account_create_op.calculate_fee(db.current_fee_schedule());

         signed_transaction tx;

         tx.operations.push_back( account_create_op );

         set_operation_fees( tx, _remote_db->get_global_properties().parameters.current_fees);

         vector<public_key_type> paying_keys = registrar_account_object.active.get_keys();

         auto dyn_props = get_dynamic_global_properties();
         tx.set_reference_block( dyn_props.head_block_id );
         tx.set_expiration( dyn_props.time + fc::seconds(30) );
         tx.validate();

         for( public_key_type& key : paying_keys )
         {
            auto it = _keys.find(key);
            if( it != _keys.end() )
            {
               fc::optional< fc::ecc::private_key > privkey = wif_to_key( it->second );
               FC_ASSERT( privkey.valid(), "Malformed private key in _keys" );
               tx.sign( *privkey, _chain_id );
            }
         }

         // we do not insert owner_privkey here because
         //    it is intended to only be used for key recovery
         _wallet.pending_account_registrations[account_name].push_back(key_to_wif( active_privkey ));
         _wallet.pending_account_registrations[account_name].push_back(key_to_wif( memo_privkey ));
         if( save_wallet )
            save_wallet_file();
         if( broadcast )
            _remote_net_broadcast->broadcast_transaction( tx );
         return tx;
   } FC_CAPTURE_AND_RETHROW( (account_name)(registrar_account)(referrer_account)(broadcast) ) }

   signed_transaction create_account_with_brain_key(string brain_key,
                                                    string account_name,
                                                    string registrar_account,
                                                    string referrer_account,
                                                    bool broadcast = false,
                                                    bool save_wallet = true)
   { try {
      FC_ASSERT( !self.is_locked() );
      string normalized_brain_key = normalize_brain_key( brain_key );
      // TODO:  scan blockchain for accounts that exist with same brain key
      fc::ecc::private_key owner_privkey = derive_private_key( normalized_brain_key, 0 );
      return create_account_with_private_key(owner_privkey, account_name, registrar_account, referrer_account, broadcast, save_wallet);
   } FC_CAPTURE_AND_RETHROW( (account_name)(registrar_account)(referrer_account) ) }


   signed_transaction create_asset(string issuer,
                                   string symbol,
                                   uint8_t precision,
                                   asset_options common,
                                   fc::optional<bitasset_options> bitasset_opts,
                                   bool broadcast = false)
   { try {
      account_object issuer_account = get_account( issuer );
      FC_ASSERT(!find_asset(symbol).valid(), "Asset with that symbol already exists!");

      asset_create_operation create_op;
      create_op.issuer = issuer_account.id;
      create_op.symbol = symbol;
      create_op.precision = precision;
      create_op.common_options = common;
      create_op.bitasset_opts = bitasset_opts;

      signed_transaction tx;
      tx.operations.push_back( create_op );
      set_operation_fees( tx, _remote_db->get_global_properties().parameters.current_fees);
      tx.validate();

      return sign_transaction( tx, broadcast );
   } FC_CAPTURE_AND_RETHROW( (issuer)(symbol)(precision)(common)(bitasset_opts)(broadcast) ) }

   signed_transaction update_asset(string symbol,
                                   optional<string> new_issuer,
                                   asset_options new_options,
                                   bool broadcast /* = false */)
   { try {
      optional<asset_object> asset_to_update = find_asset(symbol);
      if (!asset_to_update)
        FC_THROW("No asset with that symbol exists!");
      optional<account_id_type> new_issuer_account_id;
      if (new_issuer)
      {
        FC_ASSERT( _remote_db->get_dynamic_global_properties().time < HARDFORK_CORE_199_TIME,
              "The use of 'new_issuer' is no longer supported. Please use `update_asset_issuer' instead!");
        account_object new_issuer_account = get_account(*new_issuer);
        new_issuer_account_id = new_issuer_account.id;
      }

      asset_update_operation update_op;
      update_op.issuer = asset_to_update->issuer;
      update_op.asset_to_update = asset_to_update->id;
      update_op.new_issuer = new_issuer_account_id;
      update_op.new_options = new_options;

      signed_transaction tx;
      tx.operations.push_back( update_op );
      set_operation_fees( tx, _remote_db->get_global_properties().parameters.current_fees);
      tx.validate();

      return sign_transaction( tx, broadcast );
   } FC_CAPTURE_AND_RETHROW( (symbol)(new_issuer)(new_options)(broadcast) ) }

   signed_transaction update_asset_issuer(string symbol,
                                   string new_issuer,
                                   bool broadcast /* = false */)
   { try {
      optional<asset_object> asset_to_update = find_asset(symbol);
      if (!asset_to_update)
        FC_THROW("No asset with that symbol exists!");

      account_object new_issuer_account = get_account(new_issuer);

      asset_update_issuer_operation update_issuer;
      update_issuer.issuer = asset_to_update->issuer;
      update_issuer.asset_to_update = asset_to_update->id;
      update_issuer.new_issuer = new_issuer_account.id;

      signed_transaction tx;
      tx.operations.push_back( update_issuer );
      set_operation_fees( tx, _remote_db->get_global_properties().parameters.current_fees);
      tx.validate();

      return sign_transaction( tx, broadcast );
   } FC_CAPTURE_AND_RETHROW( (symbol)(new_issuer)(broadcast) ) }

   signed_transaction update_bitasset(string symbol,
                                      bitasset_options new_options,
                                      bool broadcast /* = false */)
   { try {
      optional<asset_object> asset_to_update = find_asset(symbol);
      if (!asset_to_update)
        FC_THROW("No asset with that symbol exists!");

      asset_update_bitasset_operation update_op;
      update_op.issuer = asset_to_update->issuer;
      update_op.asset_to_update = asset_to_update->id;
      update_op.new_options = new_options;

      signed_transaction tx;
      tx.operations.push_back( update_op );
      set_operation_fees( tx, _remote_db->get_global_properties().parameters.current_fees);
      tx.validate();

      return sign_transaction( tx, broadcast );
   } FC_CAPTURE_AND_RETHROW( (symbol)(new_options)(broadcast) ) }

   signed_transaction update_asset_feed_producers(string symbol,
                                                  flat_set<string> new_feed_producers,
                                                  bool broadcast /* = false */)
   { try {
      optional<asset_object> asset_to_update = find_asset(symbol);
      if (!asset_to_update)
        FC_THROW("No asset with that symbol exists!");

      asset_update_feed_producers_operation update_op;
      update_op.issuer = asset_to_update->issuer;
      update_op.asset_to_update = asset_to_update->id;
      update_op.new_feed_producers.reserve(new_feed_producers.size());
      std::transform(new_feed_producers.begin(), new_feed_producers.end(),
                     std::inserter(update_op.new_feed_producers, update_op.new_feed_producers.end()),
                     [this](const std::string& account_name_or_id){ return get_account_id(account_name_or_id); });

      signed_transaction tx;
      tx.operations.push_back( update_op );
      set_operation_fees( tx, _remote_db->get_global_properties().parameters.current_fees);
      tx.validate();

      return sign_transaction( tx, broadcast );
   } FC_CAPTURE_AND_RETHROW( (symbol)(new_feed_producers)(broadcast) ) }

   signed_transaction publish_asset_feed(string publishing_account,
                                         string symbol,
                                         price_feed feed,
                                         bool broadcast /* = false */)
   { try {
      optional<asset_object> asset_to_update = find_asset(symbol);
      if (!asset_to_update)
        FC_THROW("No asset with that symbol exists!");

      asset_publish_feed_operation publish_op;
      publish_op.publisher = get_account_id(publishing_account);
      publish_op.asset_id = asset_to_update->id;
      publish_op.feed = feed;

      signed_transaction tx;
      tx.operations.push_back( publish_op );
      set_operation_fees( tx, _remote_db->get_global_properties().parameters.current_fees);
      tx.validate();

      return sign_transaction( tx, broadcast );
   } FC_CAPTURE_AND_RETHROW( (publishing_account)(symbol)(feed)(broadcast) ) }

   signed_transaction fund_asset_fee_pool(string from,
                                          string symbol,
                                          string amount,
                                          bool broadcast /* = false */)
   { try {
      account_object from_account = get_account(from);
      optional<asset_object> asset_to_fund = find_asset(symbol);
      if (!asset_to_fund)
        FC_THROW("No asset with that symbol exists!");
      asset_object core_asset = get_asset(asset_id_type());

      asset_fund_fee_pool_operation fund_op;
      fund_op.from_account = from_account.id;
      fund_op.asset_id = asset_to_fund->id;
      fund_op.amount = core_asset.amount_from_string(amount).amount;

      signed_transaction tx;
      tx.operations.push_back( fund_op );
      set_operation_fees( tx, _remote_db->get_global_properties().parameters.current_fees);
      tx.validate();

      return sign_transaction( tx, broadcast );
   } FC_CAPTURE_AND_RETHROW( (from)(symbol)(amount)(broadcast) ) }

   signed_transaction claim_asset_fee_pool(string symbol,
                                           string amount,
                                           bool broadcast /* = false */)
   { try {
      optional<asset_object> asset_pool_to_claim = find_asset(symbol);
      if (!asset_pool_to_claim)
        FC_THROW("No asset with that symbol exists!");
      asset_object core_asset = get_asset(asset_id_type());

      asset_claim_pool_operation claim_op;
      claim_op.issuer = asset_pool_to_claim->issuer;
      claim_op.asset_id = asset_pool_to_claim->id;
      claim_op.amount_to_claim = core_asset.amount_from_string(amount).amount;

      signed_transaction tx;
      tx.operations.push_back( claim_op );
      set_operation_fees( tx, _remote_db->get_global_properties().parameters.current_fees);
      tx.validate();

      return sign_transaction( tx, broadcast );
   } FC_CAPTURE_AND_RETHROW( (symbol)(amount)(broadcast) ) }


   signed_transaction reserve_asset(string from,
                                 string amount,
                                 string symbol,
                                 bool broadcast /* = false */)
   { try {
      account_object from_account = get_account(from);
      optional<asset_object> asset_to_reserve = find_asset(symbol);
      if (!asset_to_reserve)
        FC_THROW("No asset with that symbol exists!");

      asset_reserve_operation reserve_op;
      reserve_op.payer = from_account.id;
      reserve_op.amount_to_reserve = asset_to_reserve->amount_from_string(amount);

      signed_transaction tx;
      tx.operations.push_back( reserve_op );
      set_operation_fees( tx, _remote_db->get_global_properties().parameters.current_fees);
      tx.validate();

      return sign_transaction( tx, broadcast );
   } FC_CAPTURE_AND_RETHROW( (from)(amount)(symbol)(broadcast) ) }

   signed_transaction global_settle_asset(string symbol,
                                          price settle_price,
                                          bool broadcast /* = false */)
   { try {
      optional<asset_object> asset_to_settle = find_asset(symbol);
      if (!asset_to_settle)
        FC_THROW("No asset with that symbol exists!");

      asset_global_settle_operation settle_op;
      settle_op.issuer = asset_to_settle->issuer;
      settle_op.asset_to_settle = asset_to_settle->id;
      settle_op.settle_price = settle_price;

      signed_transaction tx;
      tx.operations.push_back( settle_op );
      set_operation_fees( tx, _remote_db->get_global_properties().parameters.current_fees);
      tx.validate();

      return sign_transaction( tx, broadcast );
   } FC_CAPTURE_AND_RETHROW( (symbol)(settle_price)(broadcast) ) }

   signed_transaction settle_asset(string account_to_settle,
                                   string amount_to_settle,
                                   string symbol,
                                   bool broadcast /* = false */)
   { try {
      optional<asset_object> asset_to_settle = find_asset(symbol);
      if (!asset_to_settle)
        FC_THROW("No asset with that symbol exists!");

      asset_settle_operation settle_op;
      settle_op.account = get_account_id(account_to_settle);
      settle_op.amount = asset_to_settle->amount_from_string(amount_to_settle);

      signed_transaction tx;
      tx.operations.push_back( settle_op );
      set_operation_fees( tx, _remote_db->get_global_properties().parameters.current_fees);
      tx.validate();

      return sign_transaction( tx, broadcast );
   } FC_CAPTURE_AND_RETHROW( (account_to_settle)(amount_to_settle)(symbol)(broadcast) ) }

   signed_transaction bid_collateral(string bidder_name,
                                     string debt_amount, string debt_symbol,
                                     string additional_collateral,
                                     bool broadcast )
   { try {
      optional<asset_object> debt_asset = find_asset(debt_symbol);
      if (!debt_asset)
        FC_THROW("No asset with that symbol exists!");
      const asset_object& collateral = get_asset(get_object(*debt_asset->bitasset_data_id).options.short_backing_asset);

      bid_collateral_operation op;
      op.bidder = get_account_id(bidder_name);
      op.debt_covered = debt_asset->amount_from_string(debt_amount);
      op.additional_collateral = collateral.amount_from_string(additional_collateral);

      signed_transaction tx;
      tx.operations.push_back( op );
      set_operation_fees( tx, _remote_db->get_global_properties().parameters.current_fees);
      tx.validate();

      return sign_transaction( tx, broadcast );
   } FC_CAPTURE_AND_RETHROW( (bidder_name)(debt_amount)(debt_symbol)(additional_collateral)(broadcast) ) }

   signed_transaction whitelist_account(string authorizing_account,
                                        string account_to_list,
                                        account_whitelist_operation::account_listing new_listing_status,
                                        bool broadcast /* = false */)
   { try {
      account_whitelist_operation whitelist_op;
      whitelist_op.authorizing_account = get_account_id(authorizing_account);
      whitelist_op.account_to_list = get_account_id(account_to_list);
      whitelist_op.new_listing = new_listing_status;

      signed_transaction tx;
      tx.operations.push_back( whitelist_op );
      set_operation_fees( tx, _remote_db->get_global_properties().parameters.current_fees);
      tx.validate();

      return sign_transaction( tx, broadcast );
   } FC_CAPTURE_AND_RETHROW( (authorizing_account)(account_to_list)(new_listing_status)(broadcast) ) }

   signed_transaction create_committee_member(string owner_account, string url,
                                      bool broadcast /* = false */)
   { try {

      committee_member_create_operation committee_member_create_op;
      committee_member_create_op.committee_member_account = get_account_id(owner_account);
      committee_member_create_op.url = url;

      /*
       * Compatibility issue
       * Current Date: 2018-09-28 More info: https://github.com/bitshares/bitshares-core/issues/1307
       * Todo: remove the next 2 lines and change always_id to name in remote call after next hardfork
      */
      auto account = get_account(owner_account);
      auto always_id = account_id_to_string(account.id);
      if (_remote_db->get_committee_member_by_account(always_id))
         FC_THROW("Account ${owner_account} is already a committee_member", ("owner_account", owner_account));

      signed_transaction tx;
      tx.operations.push_back( committee_member_create_op );
      set_operation_fees( tx, _remote_db->get_global_properties().parameters.current_fees);
      tx.validate();

      return sign_transaction( tx, broadcast );
   } FC_CAPTURE_AND_RETHROW( (owner_account)(broadcast) ) }

   witness_object get_witness(string owner_account)
   {
      try
      {
         fc::optional<witness_id_type> witness_id = maybe_id<witness_id_type>(owner_account);
         if (witness_id)
         {
            std::vector<witness_id_type> ids_to_get;
            ids_to_get.push_back(*witness_id);
            std::vector<fc::optional<witness_object>> witness_objects = _remote_db->get_witnesses(ids_to_get);
            if (witness_objects.front())
               return *witness_objects.front();
            FC_THROW("No witness is registered for id ${id}", ("id", owner_account));
         }
         else
         {
            // then maybe it's the owner account
            try
            {
               std::string owner_account_id = account_id_to_string(get_account_id(owner_account));
               fc::optional<witness_object> witness = _remote_db->get_witness_by_account(owner_account_id);
               if (witness)
                  return *witness;
               else
                  FC_THROW("No witness is registered for account ${account}", ("account", owner_account));
            }
            catch (const fc::exception&)
            {
               FC_THROW("No account or witness named ${account}", ("account", owner_account));
            }
         }
      }
      FC_CAPTURE_AND_RETHROW( (owner_account) )
   }

   committee_member_object get_committee_member(string owner_account)
   {
      try
      {
         fc::optional<committee_member_id_type> committee_member_id = maybe_id<committee_member_id_type>(owner_account);
         if (committee_member_id)
         {
            std::vector<committee_member_id_type> ids_to_get;
            ids_to_get.push_back(*committee_member_id);
            std::vector<fc::optional<committee_member_object>> committee_member_objects = _remote_db->get_committee_members(ids_to_get);
            if (committee_member_objects.front())
               return *committee_member_objects.front();
            FC_THROW("No committee_member is registered for id ${id}", ("id", owner_account));
         }
         else
         {
            // then maybe it's the owner account
            try
            {
               fc::optional<committee_member_object> committee_member = _remote_db->get_committee_member_by_account(owner_account);
               if (committee_member)
                  return *committee_member;
               else
                  FC_THROW("No committee_member is registered for account ${account}", ("account", owner_account));
            }
            catch (const fc::exception&)
            {
               FC_THROW("No account or committee_member named ${account}", ("account", owner_account));
            }
         }
      }
      FC_CAPTURE_AND_RETHROW( (owner_account) )
   }

   signed_transaction create_witness(string owner_account,
                                     string url,
                                     bool broadcast /* = false */)
   { try {
      account_object witness_account = get_account(owner_account);
      fc::ecc::private_key active_private_key = get_private_key_for_account(witness_account);
      int witness_key_index = find_first_unused_derived_key_index(active_private_key);
      fc::ecc::private_key witness_private_key = derive_private_key(key_to_wif(active_private_key), witness_key_index);
      graphene::chain::public_key_type witness_public_key = witness_private_key.get_public_key();

      witness_create_operation witness_create_op;
      witness_create_op.witness_account = witness_account.id;
      witness_create_op.block_signing_key = witness_public_key;
      witness_create_op.url = url;

      if (_remote_db->get_witness_by_account(account_id_to_string(witness_create_op.witness_account)))
         FC_THROW("Account ${owner_account} is already a witness", ("owner_account", owner_account));

      signed_transaction tx;
      tx.operations.push_back( witness_create_op );
      set_operation_fees( tx, _remote_db->get_global_properties().parameters.current_fees);
      tx.validate();

      _wallet.pending_witness_registrations[owner_account] = key_to_wif(witness_private_key);

      return sign_transaction( tx, broadcast );
   } FC_CAPTURE_AND_RETHROW( (owner_account)(broadcast) ) }

   signed_transaction update_witness(string witness_name,
                                     string url,
                                     string block_signing_key,
                                     bool broadcast /* = false */)
   { try {
      witness_object witness = get_witness(witness_name);
      account_object witness_account = get_account( witness.witness_account );

      witness_update_operation witness_update_op;
      witness_update_op.witness = witness.id;
      witness_update_op.witness_account = witness_account.id;
      if( url != "" )
         witness_update_op.new_url = url;
      if( block_signing_key != "" )
         witness_update_op.new_signing_key = public_key_type( block_signing_key );

      signed_transaction tx;
      tx.operations.push_back( witness_update_op );
      set_operation_fees( tx, _remote_db->get_global_properties().parameters.current_fees );
      tx.validate();

      return sign_transaction( tx, broadcast );
   } FC_CAPTURE_AND_RETHROW( (witness_name)(url)(block_signing_key)(broadcast) ) }

   template<typename WorkerInit>
   static WorkerInit _create_worker_initializer( const variant& worker_settings )
   {
      WorkerInit result;
      from_variant( worker_settings, result, GRAPHENE_MAX_NESTED_OBJECTS );
      return result;
   }

   signed_transaction create_worker(
      string owner_account,
      time_point_sec work_begin_date,
      time_point_sec work_end_date,
      share_type daily_pay,
      string name,
      string url,
      variant worker_settings,
      bool broadcast
      )
   {
      worker_initializer init;
      std::string wtype = worker_settings["type"].get_string();

      // TODO:  Use introspection to do this dispatch
      if( wtype == "burn" )
         init = _create_worker_initializer< burn_worker_initializer >( worker_settings );
      else if( wtype == "refund" )
         init = _create_worker_initializer< refund_worker_initializer >( worker_settings );
      else if( wtype == "vesting" )
         init = _create_worker_initializer< vesting_balance_worker_initializer >( worker_settings );
      else
      {
         FC_ASSERT( false, "unknown worker[\"type\"] value" );
      }

      worker_create_operation op;
      op.owner = get_account( owner_account ).id;
      op.work_begin_date = work_begin_date;
      op.work_end_date = work_end_date;
      op.daily_pay = daily_pay;
      op.name = name;
      op.url = url;
      op.initializer = init;

      signed_transaction tx;
      tx.operations.push_back( op );
      set_operation_fees( tx, _remote_db->get_global_properties().parameters.current_fees );
      tx.validate();

      return sign_transaction( tx, broadcast );
   }

   signed_transaction update_worker_votes(
      string account,
      worker_vote_delta delta,
      bool broadcast
      )
   {
      account_object acct = get_account( account );

      // you could probably use a faster algorithm for this, but flat_set is fast enough :)
      flat_set< worker_id_type > merged;
      merged.reserve( delta.vote_for.size() + delta.vote_against.size() + delta.vote_abstain.size() );
      for( const worker_id_type& wid : delta.vote_for )
      {
         bool inserted = merged.insert( wid ).second;
         FC_ASSERT( inserted, "worker ${wid} specified multiple times", ("wid", wid) );
      }
      for( const worker_id_type& wid : delta.vote_against )
      {
         bool inserted = merged.insert( wid ).second;
         FC_ASSERT( inserted, "worker ${wid} specified multiple times", ("wid", wid) );
      }
      for( const worker_id_type& wid : delta.vote_abstain )
      {
         bool inserted = merged.insert( wid ).second;
         FC_ASSERT( inserted, "worker ${wid} specified multiple times", ("wid", wid) );
      }

      // should be enforced by FC_ASSERT's above
      assert( merged.size() == delta.vote_for.size() + delta.vote_against.size() + delta.vote_abstain.size() );

      vector< object_id_type > query_ids;
      for( const worker_id_type& wid : merged )
         query_ids.push_back( wid );

      flat_set<vote_id_type> new_votes( acct.options.votes );

      fc::variants objects = _remote_db->get_objects( query_ids );
      for( const variant& obj : objects )
      {
         worker_object wo;
         from_variant( obj, wo, GRAPHENE_MAX_NESTED_OBJECTS );
         new_votes.erase( wo.vote_for );
         new_votes.erase( wo.vote_against );
         if( delta.vote_for.find( wo.id ) != delta.vote_for.end() )
            new_votes.insert( wo.vote_for );
         else if( delta.vote_against.find( wo.id ) != delta.vote_against.end() )
            new_votes.insert( wo.vote_against );
         else
            assert( delta.vote_abstain.find( wo.id ) != delta.vote_abstain.end() );
      }

      account_update_operation update_op;
      update_op.account = acct.id;
      update_op.new_options = acct.options;
      update_op.new_options->votes = new_votes;

      signed_transaction tx;
      tx.operations.push_back( update_op );
      set_operation_fees( tx, _remote_db->get_global_properties().parameters.current_fees );
      tx.validate();

      return sign_transaction( tx, broadcast );
   }

   vector< vesting_balance_object_with_info > get_vesting_balances( string account_name )
   { try {
      fc::optional<vesting_balance_id_type> vbid = maybe_id<vesting_balance_id_type>( account_name );
      std::vector<vesting_balance_object_with_info> result;
      fc::time_point_sec now = _remote_db->get_dynamic_global_properties().time;

      if( vbid )
      {
         result.emplace_back( get_object<vesting_balance_object>(*vbid), now );
         return result;
      }
      /*
       * Compatibility issue
       * Current Date: 2018-09-28 More info: https://github.com/bitshares/bitshares-core/issues/1307
       * Todo: remove the next 2 lines and change always_id to name in remote call after next hardfork
      */
      auto account = get_account(account_name);
      auto always_id = account_id_to_string(account.id);

      vector< vesting_balance_object > vbos = _remote_db->get_vesting_balances( always_id );
      if( vbos.size() == 0 )
         return result;

      for( const vesting_balance_object& vbo : vbos )
         result.emplace_back( vbo, now );

      return result;
   } FC_CAPTURE_AND_RETHROW( (account_name) )
   }

   signed_transaction withdraw_vesting(
      string witness_name,
      string amount,
      string asset_symbol,
      bool broadcast = false )
   { try {
      asset_object asset_obj = get_asset( asset_symbol );
      fc::optional<vesting_balance_id_type> vbid = maybe_id<vesting_balance_id_type>(witness_name);
      if( !vbid )
      {
         witness_object wit = get_witness( witness_name );
         FC_ASSERT( wit.pay_vb );
         vbid = wit.pay_vb;
      }

      vesting_balance_object vbo = get_object< vesting_balance_object >( *vbid );
      vesting_balance_withdraw_operation vesting_balance_withdraw_op;

      vesting_balance_withdraw_op.vesting_balance = *vbid;
      vesting_balance_withdraw_op.owner = vbo.owner;
      vesting_balance_withdraw_op.amount = asset_obj.amount_from_string(amount);

      signed_transaction tx;
      tx.operations.push_back( vesting_balance_withdraw_op );
      set_operation_fees( tx, _remote_db->get_global_properties().parameters.current_fees );
      tx.validate();

      return sign_transaction( tx, broadcast );
   } FC_CAPTURE_AND_RETHROW( (witness_name)(amount) )
   }

   signed_transaction vote_for_committee_member(string voting_account,
                                        string committee_member,
                                        bool approve,
                                        bool broadcast /* = false */)
   { try {
      account_object voting_account_object = get_account(voting_account);

      /*
       * Compatibility issue
       * Current Date: 2018-09-28 More info: https://github.com/bitshares/bitshares-core/issues/1307
       * Todo: remove the next 2 lines and change always_id to name in remote call after next hardfork
       */
      auto account = get_account(committee_member);
      auto always_id = account_id_to_string(account.id);
      fc::optional<committee_member_object> committee_member_obj = _remote_db->get_committee_member_by_account(always_id);
      if (!committee_member_obj)
         FC_THROW("Account ${committee_member} is not registered as a committee_member", ("committee_member", committee_member));
      if (approve)
      {
         auto insert_result = voting_account_object.options.votes.insert(committee_member_obj->vote_id);
         if (!insert_result.second)
            FC_THROW("Account ${account} was already voting for committee_member ${committee_member}", ("account", voting_account)("committee_member", committee_member));
      }
      else
      {
         unsigned votes_removed = voting_account_object.options.votes.erase(committee_member_obj->vote_id);
         if (!votes_removed)
            FC_THROW("Account ${account} is already not voting for committee_member ${committee_member}", ("account", voting_account)("committee_member", committee_member));
      }
      account_update_operation account_update_op;
      account_update_op.account = voting_account_object.id;
      account_update_op.new_options = voting_account_object.options;

      signed_transaction tx;
      tx.operations.push_back( account_update_op );
      set_operation_fees( tx, _remote_db->get_global_properties().parameters.current_fees);
      tx.validate();

      return sign_transaction( tx, broadcast );
   } FC_CAPTURE_AND_RETHROW( (voting_account)(committee_member)(approve)(broadcast) ) }

   signed_transaction vote_for_witness(string voting_account,
                                        string witness,
                                        bool approve,
                                        bool broadcast /* = false */)
   { try {
      account_object voting_account_object = get_account(voting_account);

      /*
       * Compatibility issue
       * Current Date: 2018-09-28 More info: https://github.com/bitshares/bitshares-core/issues/1307
       * Todo: remove the next 2 lines and change always_id to name in remote call after next hardfork
       */
      auto account = get_account(witness);
      auto always_id = account_id_to_string(account.id);
      fc::optional<witness_object> witness_obj = _remote_db->get_witness_by_account(always_id);
      if (!witness_obj)
         FC_THROW("Account ${witness} is not registered as a witness", ("witness", witness));
      if (approve)
      {
         auto insert_result = voting_account_object.options.votes.insert(witness_obj->vote_id);
         if (!insert_result.second)
            FC_THROW("Account ${account} was already voting for witness ${witness}", ("account", voting_account)("witness", witness));
      }
      else
      {
         unsigned votes_removed = voting_account_object.options.votes.erase(witness_obj->vote_id);
         if (!votes_removed)
            FC_THROW("Account ${account} is already not voting for witness ${witness}", ("account", voting_account)("witness", witness));
      }
      account_update_operation account_update_op;
      account_update_op.account = voting_account_object.id;
      account_update_op.new_options = voting_account_object.options;

      signed_transaction tx;
      tx.operations.push_back( account_update_op );
      set_operation_fees( tx, _remote_db->get_global_properties().parameters.current_fees);
      tx.validate();

      return sign_transaction( tx, broadcast );
   } FC_CAPTURE_AND_RETHROW( (voting_account)(witness)(approve)(broadcast) ) }

   signed_transaction set_voting_proxy(string account_to_modify,
                                       optional<string> voting_account,
                                       bool broadcast /* = false */)
   { try {
      account_object account_object_to_modify = get_account(account_to_modify);
      if (voting_account)
      {
         account_id_type new_voting_account_id = get_account_id(*voting_account);
         if (account_object_to_modify.options.voting_account == new_voting_account_id)
            FC_THROW("Voting proxy for ${account} is already set to ${voter}", ("account", account_to_modify)("voter", *voting_account));
         account_object_to_modify.options.voting_account = new_voting_account_id;
      }
      else
      {
         if (account_object_to_modify.options.voting_account == GRAPHENE_PROXY_TO_SELF_ACCOUNT)
            FC_THROW("Account ${account} is already voting for itself", ("account", account_to_modify));
         account_object_to_modify.options.voting_account = GRAPHENE_PROXY_TO_SELF_ACCOUNT;
      }

      account_update_operation account_update_op;
      account_update_op.account = account_object_to_modify.id;
      account_update_op.new_options = account_object_to_modify.options;

      signed_transaction tx;
      tx.operations.push_back( account_update_op );
      set_operation_fees( tx, _remote_db->get_global_properties().parameters.current_fees);
      tx.validate();

      return sign_transaction( tx, broadcast );
   } FC_CAPTURE_AND_RETHROW( (account_to_modify)(voting_account)(broadcast) ) }

   signed_transaction set_desired_witness_and_committee_member_count(string account_to_modify,
                                                             uint16_t desired_number_of_witnesses,
                                                             uint16_t desired_number_of_committee_members,
                                                             bool broadcast /* = false */)
   { try {
      account_object account_object_to_modify = get_account(account_to_modify);

      if (account_object_to_modify.options.num_witness == desired_number_of_witnesses &&
          account_object_to_modify.options.num_committee == desired_number_of_committee_members)
         FC_THROW("Account ${account} is already voting for ${witnesses} witnesses and ${committee_members} committee_members",
                  ("account", account_to_modify)("witnesses", desired_number_of_witnesses)("committee_members",desired_number_of_witnesses));
      account_object_to_modify.options.num_witness = desired_number_of_witnesses;
      account_object_to_modify.options.num_committee = desired_number_of_committee_members;

      account_update_operation account_update_op;
      account_update_op.account = account_object_to_modify.id;
      account_update_op.new_options = account_object_to_modify.options;

      signed_transaction tx;
      tx.operations.push_back( account_update_op );
      set_operation_fees( tx, _remote_db->get_global_properties().parameters.current_fees);
      tx.validate();

      return sign_transaction( tx, broadcast );
   } FC_CAPTURE_AND_RETHROW( (account_to_modify)(desired_number_of_witnesses)(desired_number_of_committee_members)(broadcast) ) }

   signed_transaction sign_transaction(signed_transaction tx, bool broadcast = false)
   {
<<<<<<< HEAD
      set<public_key_type> approving_key_set = get_owned_required_keys(tx);
=======
      set<public_key_type> pks = _remote_db->get_potential_signatures( tx );
      flat_set<public_key_type> owned_keys;
      owned_keys.reserve( pks.size() );
      std::copy_if( pks.begin(), pks.end(), std::inserter(owned_keys, owned_keys.end()),
                    [this](const public_key_type& pk){ return _keys.find(pk) != _keys.end(); } );
      tx.clear_signatures();
      set<public_key_type> approving_key_set = _remote_db->get_required_signatures( tx, owned_keys );
>>>>>>> 8fea0350

      auto dyn_props = get_dynamic_global_properties();
      tx.set_reference_block( dyn_props.head_block_id );

      // first, some bookkeeping, expire old items from _recently_generated_transactions
      // since transactions include the head block id, we just need the index for keeping transactions unique
      // when there are multiple transactions in the same block.  choose a time period that should be at
      // least one block long, even in the worst case.  2 minutes ought to be plenty.
      fc::time_point_sec oldest_transaction_ids_to_track(dyn_props.time - fc::minutes(2));
      auto oldest_transaction_record_iter = _recently_generated_transactions.get<timestamp_index>().lower_bound(oldest_transaction_ids_to_track);
      auto begin_iter = _recently_generated_transactions.get<timestamp_index>().begin();
      _recently_generated_transactions.get<timestamp_index>().erase(begin_iter, oldest_transaction_record_iter);

      uint32_t expiration_time_offset = 0;
      for (;;)
      {
         tx.set_expiration( dyn_props.time + fc::seconds(30 + expiration_time_offset) );
         tx.clear_signatures();

         for( const public_key_type& key : approving_key_set )
            tx.sign( get_private_key(key), _chain_id );

         graphene::chain::transaction_id_type this_transaction_id = tx.id();
         auto iter = _recently_generated_transactions.find(this_transaction_id);
         if (iter == _recently_generated_transactions.end())
         {
            // we haven't generated this transaction before, the usual case
            recently_generated_transaction_record this_transaction_record;
            this_transaction_record.generation_time = dyn_props.time;
            this_transaction_record.transaction_id = this_transaction_id;
            _recently_generated_transactions.insert(this_transaction_record);
            break;
         }

         // else we've generated a dupe, increment expiration time and re-sign it
         ++expiration_time_offset;
      }

      if( broadcast )
      {
         try
         {
            _remote_net_broadcast->broadcast_transaction( tx );
         }
         catch (const fc::exception& e)
         {
            elog("Caught exception while broadcasting tx ${id}:  ${e}", ("id", tx.id().str())("e", e.to_detail_string()) );
            throw;
         }
      }

      return tx;
   }

   memo_data sign_memo(string from, string to, string memo)
   {
      FC_ASSERT( !self.is_locked() );

      memo_data md = memo_data();

      // get account memo key, if that fails, try a pubkey
      try {
         account_object from_account = get_account(from);
         md.from = from_account.options.memo_key;
      } catch (const fc::exception& e) {
         md.from =  self.get_public_key( from );
      }
      // same as above, for destination key
      try {
         account_object to_account = get_account(to);
         md.to = to_account.options.memo_key;
      } catch (const fc::exception& e) {
         md.to = self.get_public_key( to );
      }

      md.set_message(get_private_key(md.from), md.to, memo);
      return md;
   }

   string read_memo(const memo_data& md)
   {
      FC_ASSERT(!is_locked());
      std::string clear_text;

      const memo_data *memo = &md;

      try {
         FC_ASSERT(_keys.count(memo->to) || _keys.count(memo->from), "Memo is encrypted to a key ${to} or ${from} not in this wallet.", ("to", memo->to)("from",memo->from));
         if( _keys.count(memo->to) ) {
            auto my_key = wif_to_key(_keys.at(memo->to));
            FC_ASSERT(my_key, "Unable to recover private key to decrypt memo. Wallet may be corrupted.");
            clear_text = memo->get_message(*my_key, memo->from);
         } else {
            auto my_key = wif_to_key(_keys.at(memo->from));
            FC_ASSERT(my_key, "Unable to recover private key to decrypt memo. Wallet may be corrupted.");
            clear_text = memo->get_message(*my_key, memo->to);
         }
      } catch (const fc::exception& e) {
         elog("Error when decrypting memo: ${e}", ("e", e.to_detail_string()));
      }

      return clear_text;
   }

   signed_transaction sell_asset(string seller_account,
                                 string amount_to_sell,
                                 string symbol_to_sell,
                                 string min_to_receive,
                                 string symbol_to_receive,
                                 uint32_t timeout_sec = 0,
                                 bool   fill_or_kill = false,
                                 bool   broadcast = false)
   {
      account_object seller   = get_account( seller_account );

      limit_order_create_operation op;
      op.seller = seller.id;
      op.amount_to_sell = get_asset(symbol_to_sell).amount_from_string(amount_to_sell);
      op.min_to_receive = get_asset(symbol_to_receive).amount_from_string(min_to_receive);
      if( timeout_sec )
         op.expiration = fc::time_point::now() + fc::seconds(timeout_sec);
      op.fill_or_kill = fill_or_kill;

      signed_transaction tx;
      tx.operations.push_back(op);
      set_operation_fees( tx, _remote_db->get_global_properties().parameters.current_fees);
      tx.validate();

      return sign_transaction( tx, broadcast );
   }

   signed_transaction borrow_asset(string seller_name, string amount_to_borrow, string asset_symbol,
                                       string amount_of_collateral, bool broadcast = false)
   {
      account_object seller = get_account(seller_name);
      asset_object mia = get_asset(asset_symbol);
      FC_ASSERT(mia.is_market_issued());
      asset_object collateral = get_asset(get_object(*mia.bitasset_data_id).options.short_backing_asset);

      call_order_update_operation op;
      op.funding_account = seller.id;
      op.delta_debt   = mia.amount_from_string(amount_to_borrow);
      op.delta_collateral = collateral.amount_from_string(amount_of_collateral);

      signed_transaction trx;
      trx.operations = {op};
      set_operation_fees( trx, _remote_db->get_global_properties().parameters.current_fees);
      trx.validate();

      return sign_transaction(trx, broadcast);
   }

   signed_transaction borrow_asset_ext( string seller_name, string amount_to_borrow, string asset_symbol,
                                        string amount_of_collateral,
                                        call_order_update_operation::extensions_type extensions,
                                        bool broadcast = false)
   {
      account_object seller = get_account(seller_name);
      asset_object mia = get_asset(asset_symbol);
      FC_ASSERT(mia.is_market_issued());
      asset_object collateral = get_asset(get_object(*mia.bitasset_data_id).options.short_backing_asset);

      call_order_update_operation op;
      op.funding_account = seller.id;
      op.delta_debt   = mia.amount_from_string(amount_to_borrow);
      op.delta_collateral = collateral.amount_from_string(amount_of_collateral);
      op.extensions = extensions;

      signed_transaction trx;
      trx.operations = {op};
      set_operation_fees( trx, _remote_db->get_global_properties().parameters.current_fees);
      trx.validate();

      return sign_transaction(trx, broadcast);
   }

   signed_transaction cancel_order(object_id_type order_id, bool broadcast = false)
   { try {
         FC_ASSERT(!is_locked());
         FC_ASSERT(order_id.space() == protocol_ids, "Invalid order ID ${id}", ("id", order_id));
         signed_transaction trx;

         limit_order_cancel_operation op;
         op.fee_paying_account = get_object<limit_order_object>(order_id).seller;
         op.order = order_id;
         trx.operations = {op};
         set_operation_fees( trx, _remote_db->get_global_properties().parameters.current_fees);

         trx.validate();
         return sign_transaction(trx, broadcast);
   } FC_CAPTURE_AND_RETHROW((order_id)) }

   signed_transaction transfer(string from, string to, string amount,
                               string asset_symbol, string memo, bool broadcast = false)
   { try {
      FC_ASSERT( !self.is_locked() );
      fc::optional<asset_object> asset_obj = get_asset(asset_symbol);
      FC_ASSERT(asset_obj, "Could not find asset matching ${asset}", ("asset", asset_symbol));

      account_object from_account = get_account(from);
      account_object to_account = get_account(to);
      account_id_type from_id = from_account.id;
      account_id_type to_id = to_account.id;

      transfer_operation xfer_op;

      xfer_op.from = from_id;
      xfer_op.to = to_id;
      xfer_op.amount = asset_obj->amount_from_string(amount);

      if( memo.size() )
         {
            xfer_op.memo = memo_data();
            xfer_op.memo->from = from_account.options.memo_key;
            xfer_op.memo->to = to_account.options.memo_key;
            xfer_op.memo->set_message(get_private_key(from_account.options.memo_key),
                                      to_account.options.memo_key, memo);
         }

      signed_transaction tx;
      tx.operations.push_back(xfer_op);
      set_operation_fees( tx, _remote_db->get_global_properties().parameters.current_fees);
      tx.validate();

      return sign_transaction(tx, broadcast);
   } FC_CAPTURE_AND_RETHROW( (from)(to)(amount)(asset_symbol)(memo)(broadcast) ) }

   signed_transaction issue_asset(string to_account, string amount, string symbol,
                                  string memo, bool broadcast = false)
   {
      auto asset_obj = get_asset(symbol);

      account_object to = get_account(to_account);
      account_object issuer = get_account(asset_obj.issuer);

      asset_issue_operation issue_op;
      issue_op.issuer           = asset_obj.issuer;
      issue_op.asset_to_issue   = asset_obj.amount_from_string(amount);
      issue_op.issue_to_account = to.id;

      if( memo.size() )
      {
         issue_op.memo = memo_data();
         issue_op.memo->from = issuer.options.memo_key;
         issue_op.memo->to = to.options.memo_key;
         issue_op.memo->set_message(get_private_key(issuer.options.memo_key),
                                    to.options.memo_key, memo);
      }

      signed_transaction tx;
      tx.operations.push_back(issue_op);
      set_operation_fees(tx,_remote_db->get_global_properties().parameters.current_fees);
      tx.validate();

      return sign_transaction(tx, broadcast);
   }

   std::map<string,std::function<string(fc::variant,const fc::variants&)>> get_result_formatters() const
   {
      std::map<string,std::function<string(fc::variant,const fc::variants&)> > m;
      m["help"] = [](variant result, const fc::variants& a)
      {
         return result.get_string();
      };

      m["gethelp"] = [](variant result, const fc::variants& a)
      {
         return result.get_string();
      };

      m["get_account_history"] = [this](variant result, const fc::variants& a)
      {
         auto r = result.as<vector<operation_detail>>( GRAPHENE_MAX_NESTED_OBJECTS );
         std::stringstream ss;

         for( operation_detail& d : r )
         {
            operation_history_object& i = d.op;
            auto b = _remote_db->get_block_header(i.block_num);
            FC_ASSERT(b);
            ss << b->timestamp.to_iso_string() << " ";
            i.op.visit(operation_printer(ss, *this, i.result));
            ss << " \n";
         }

         return ss.str();
      };
      m["get_relative_account_history"] = [this](variant result, const fc::variants& a)
      {
         auto r = result.as<vector<operation_detail>>( GRAPHENE_MAX_NESTED_OBJECTS );
         std::stringstream ss;

         for( operation_detail& d : r )
         {
            operation_history_object& i = d.op;
            auto b = _remote_db->get_block_header(i.block_num);
            FC_ASSERT(b);
            ss << b->timestamp.to_iso_string() << " ";
            i.op.visit(operation_printer(ss, *this, i.result));
            ss << " \n";
         }

         return ss.str();
      };

      m["get_account_history_by_operations"] = [this](variant result, const fc::variants& a) {
          auto r = result.as<account_history_operation_detail>( GRAPHENE_MAX_NESTED_OBJECTS );
          std::stringstream ss;
          ss << "total_count : ";
          ss << r.total_count;
          ss << " \n";
          ss << "result_count : ";
          ss << r.result_count;
          ss << " \n";
          for (operation_detail_ex& d : r.details) {
              operation_history_object& i = d.op;
              auto b = _remote_db->get_block_header(i.block_num);
              FC_ASSERT(b);
              ss << b->timestamp.to_iso_string() << " ";
              i.op.visit(operation_printer(ss, *this, i.result));
              ss << " transaction_id : ";
              ss << d.transaction_id.str();
              ss << " \n";
          }

          return ss.str();
      };

      m["list_account_balances"] = [this](variant result, const fc::variants& a)
      {
         auto r = result.as<vector<asset>>( GRAPHENE_MAX_NESTED_OBJECTS );
         vector<asset_object> asset_recs;
         std::transform(r.begin(), r.end(), std::back_inserter(asset_recs), [this](const asset& a) {
            return get_asset(a.asset_id);
         });

         std::stringstream ss;
         for( unsigned i = 0; i < asset_recs.size(); ++i )
            ss << asset_recs[i].amount_to_pretty_string(r[i]) << "\n";

         return ss.str();
      };

      m["get_blind_balances"] = [this](variant result, const fc::variants& a)
      {
         auto r = result.as<vector<asset>>( GRAPHENE_MAX_NESTED_OBJECTS );
         vector<asset_object> asset_recs;
         std::transform(r.begin(), r.end(), std::back_inserter(asset_recs), [this](const asset& a) {
            return get_asset(a.asset_id);
         });

         std::stringstream ss;
         for( unsigned i = 0; i < asset_recs.size(); ++i )
            ss << asset_recs[i].amount_to_pretty_string(r[i]) << "\n";

         return ss.str();
      };
      m["transfer_to_blind"] = [this](variant result, const fc::variants& a)
      {
         auto r = result.as<blind_confirmation>( GRAPHENE_MAX_NESTED_OBJECTS );
         std::stringstream ss;
         r.trx.operations[0].visit( operation_printer( ss, *this, operation_result() ) );
         ss << "\n";
         for( const auto& out : r.outputs )
         {
            asset_object a = get_asset( out.decrypted_memo.amount.asset_id );
            ss << a.amount_to_pretty_string( out.decrypted_memo.amount ) << " to  " << out.label << "\n\t  receipt: " << out.confirmation_receipt <<"\n\n";
         }
         return ss.str();
      };
      m["blind_transfer"] = [this](variant result, const fc::variants& a)
      {
         auto r = result.as<blind_confirmation>( GRAPHENE_MAX_NESTED_OBJECTS );
         std::stringstream ss;
         r.trx.operations[0].visit( operation_printer( ss, *this, operation_result() ) );
         ss << "\n";
         for( const auto& out : r.outputs )
         {
            asset_object a = get_asset( out.decrypted_memo.amount.asset_id );
            ss << a.amount_to_pretty_string( out.decrypted_memo.amount ) << " to  " << out.label << "\n\t  receipt: " << out.confirmation_receipt <<"\n\n";
         }
         return ss.str();
      };
      m["receive_blind_transfer"] = [this](variant result, const fc::variants& a)
      {
         auto r = result.as<blind_receipt>( GRAPHENE_MAX_NESTED_OBJECTS );
         std::stringstream ss;
         asset_object as = get_asset( r.amount.asset_id );
         ss << as.amount_to_pretty_string( r.amount ) << "  " << r.from_label << "  =>  " << r.to_label  << "  " << r.memo <<"\n";
         return ss.str();
      };
      m["blind_history"] = [this](variant result, const fc::variants& a)
      {
         auto records = result.as<vector<blind_receipt>>( GRAPHENE_MAX_NESTED_OBJECTS );
         std::stringstream ss;
         ss << "WHEN         "
            << "  " << "AMOUNT"  << "  " << "FROM" << "  =>  " << "TO" << "  " << "MEMO" <<"\n";
         ss << "====================================================================================\n";
         for( auto& r : records )
         {
            asset_object as = get_asset( r.amount.asset_id );
            ss << fc::get_approximate_relative_time_string( r.date )
               << "  " << as.amount_to_pretty_string( r.amount ) << "  " << r.from_label << "  =>  " << r.to_label  << "  " << r.memo <<"\n";
         }
         return ss.str();
      };
      m["get_order_book"] = [](variant result, const fc::variants& a)
      {
         auto orders = result.as<order_book>( GRAPHENE_MAX_NESTED_OBJECTS );
         auto bids = orders.bids;
         auto asks = orders.asks;
         std::stringstream ss;
         std::stringstream sum_stream;
         sum_stream << "Sum(" << orders.base << ')';
         double bid_sum = 0;
         double ask_sum = 0;
         const int spacing = 20;

         auto prettify_num = [&ss]( double n )
         {
            if (abs( round( n ) - n ) < 0.00000000001 )
            {
               ss << (int) n;
            }
            else if (n - floor(n) < 0.000001)
            {
               ss << setiosflags( ios::fixed ) << setprecision(10) << n;
            }
            else
            {
               ss << setiosflags( ios::fixed ) << setprecision(6) << n;
            }
         };
         auto prettify_num_string = [&]( string& num_string )
         {
            double n = fc::to_double( num_string );
            prettify_num( n );
         };

         ss << setprecision( 8 ) << setiosflags( ios::fixed ) << setiosflags( ios::left );

         ss << ' ' << setw( (spacing * 4) + 6 ) << "BUY ORDERS" << "SELL ORDERS\n"
            << ' ' << setw( spacing + 1 ) << "Price" << setw( spacing ) << orders.quote << ' ' << setw( spacing )
            << orders.base << ' ' << setw( spacing ) << sum_stream.str()
            << "   " << setw( spacing + 1 ) << "Price" << setw( spacing ) << orders.quote << ' ' << setw( spacing )
            << orders.base << ' ' << setw( spacing ) << sum_stream.str()
            << "\n====================================================================================="
            << "|=====================================================================================\n";

         for (unsigned int i = 0; i < bids.size() || i < asks.size() ; i++)
         {
            if ( i < bids.size() )
            {
                bid_sum += fc::to_double( bids[i].base );
                ss << ' ' << setw( spacing );
                prettify_num_string( bids[i].price );
                ss << ' ' << setw( spacing );
                prettify_num_string( bids[i].quote );
                ss << ' ' << setw( spacing );
                prettify_num_string( bids[i].base );
                ss << ' ' << setw( spacing );
                prettify_num( bid_sum );
                ss << ' ';
            }
            else
            {
                ss << setw( (spacing * 4) + 5 ) << ' ';
            }

            ss << '|';

            if ( i < asks.size() )
            {
               ask_sum += fc::to_double( asks[i].base );
               ss << ' ' << setw( spacing );
               prettify_num_string( asks[i].price );
               ss << ' ' << setw( spacing );
               prettify_num_string( asks[i].quote );
               ss << ' ' << setw( spacing );
               prettify_num_string( asks[i].base );
               ss << ' ' << setw( spacing );
               prettify_num( ask_sum );
            }

            ss << '\n';
         }

         ss << endl
            << "Buy Total:  " << bid_sum << ' ' << orders.base << endl
            << "Sell Total: " << ask_sum << ' ' << orders.base << endl;

         return ss.str();
      };

      return m;
   }

   signed_transaction propose_parameter_change(
      const string& proposing_account,
      fc::time_point_sec expiration_time,
      const variant_object& changed_values,
      bool broadcast = false)
   {
      FC_ASSERT( !changed_values.contains("current_fees") );

      const chain_parameters& current_params = get_global_properties().parameters;
      chain_parameters new_params = current_params;
      fc::reflector<chain_parameters>::visit(
         fc::from_variant_visitor<chain_parameters>( changed_values, new_params, GRAPHENE_MAX_NESTED_OBJECTS )
         );

      committee_member_update_global_parameters_operation update_op;
      update_op.new_parameters = new_params;

      proposal_create_operation prop_op;

      prop_op.expiration_time = expiration_time;
      prop_op.review_period_seconds = current_params.committee_proposal_review_period;
      prop_op.fee_paying_account = get_account(proposing_account).id;

      prop_op.proposed_ops.emplace_back( update_op );
      current_params.current_fees->set_fee( prop_op.proposed_ops.back().op );

      signed_transaction tx;
      tx.operations.push_back(prop_op);
      set_operation_fees(tx, current_params.current_fees);
      tx.validate();

      return sign_transaction(tx, broadcast);
   }

   signed_transaction propose_fee_change(
      const string& proposing_account,
      fc::time_point_sec expiration_time,
      const variant_object& changed_fees,
      bool broadcast = false)
   {
      const chain_parameters& current_params = get_global_properties().parameters;
      const fee_schedule_type& current_fees = *(current_params.current_fees);

      flat_map< int, fee_parameters > fee_map;
      fee_map.reserve( current_fees.parameters.size() );
      for( const fee_parameters& op_fee : current_fees.parameters )
         fee_map[ op_fee.which() ] = op_fee;
      uint32_t scale = current_fees.scale;

      for( const auto& item : changed_fees )
      {
         const string& key = item.key();
         if( key == "scale" )
         {
            int64_t _scale = item.value().as_int64();
            FC_ASSERT( _scale >= 0 );
            FC_ASSERT( _scale <= std::numeric_limits<uint32_t>::max() );
            scale = uint32_t( _scale );
            continue;
         }
         // is key a number?
         auto is_numeric = [&key]() -> bool
         {
            size_t n = key.size();
            for( size_t i=0; i<n; i++ )
            {
               if( !isdigit( key[i] ) )
                  return false;
            }
            return true;
         };

         int which;
         if( is_numeric() )
            which = std::stoi( key );
         else
         {
            const auto& n2w = _operation_which_map.name_to_which;
            auto it = n2w.find( key );
            FC_ASSERT( it != n2w.end(), "unknown operation" );
            which = it->second;
         }

         fee_parameters fp = from_which_variant< fee_parameters >( which, item.value(), GRAPHENE_MAX_NESTED_OBJECTS );
         fee_map[ which ] = fp;
      }

      fee_schedule_type new_fees;

      for( const std::pair< int, fee_parameters >& item : fee_map )
         new_fees.parameters.insert( item.second );
      new_fees.scale = scale;

      chain_parameters new_params = current_params;
      new_params.current_fees = new_fees;

      committee_member_update_global_parameters_operation update_op;
      update_op.new_parameters = new_params;

      proposal_create_operation prop_op;

      prop_op.expiration_time = expiration_time;
      prop_op.review_period_seconds = current_params.committee_proposal_review_period;
      prop_op.fee_paying_account = get_account(proposing_account).id;

      prop_op.proposed_ops.emplace_back( update_op );
      current_params.current_fees->set_fee( prop_op.proposed_ops.back().op );

      signed_transaction tx;
      tx.operations.push_back(prop_op);
      set_operation_fees(tx, current_params.current_fees);
      tx.validate();

      return sign_transaction(tx, broadcast);
   }

   signed_transaction approve_proposal(
      const string& fee_paying_account,
      const string& proposal_id,
      const approval_delta& delta,
      bool broadcast = false)
   {
      proposal_update_operation update_op;

      update_op.fee_paying_account = get_account(fee_paying_account).id;
      update_op.proposal = fc::variant(proposal_id, 1).as<proposal_id_type>( 1 );
      // make sure the proposal exists
      get_object( update_op.proposal );

      for( const std::string& name : delta.active_approvals_to_add )
         update_op.active_approvals_to_add.insert( get_account( name ).id );
      for( const std::string& name : delta.active_approvals_to_remove )
         update_op.active_approvals_to_remove.insert( get_account( name ).id );
      for( const std::string& name : delta.owner_approvals_to_add )
         update_op.owner_approvals_to_add.insert( get_account( name ).id );
      for( const std::string& name : delta.owner_approvals_to_remove )
         update_op.owner_approvals_to_remove.insert( get_account( name ).id );
      for( const std::string& k : delta.key_approvals_to_add )
         update_op.key_approvals_to_add.insert( public_key_type( k ) );
      for( const std::string& k : delta.key_approvals_to_remove )
         update_op.key_approvals_to_remove.insert( public_key_type( k ) );

      signed_transaction tx;
      tx.operations.push_back(update_op);
      set_operation_fees(tx, get_global_properties().parameters.current_fees);
      tx.validate();
      return sign_transaction(tx, broadcast);
   }

   void dbg_make_uia(string creator, string symbol)
   {
      asset_options opts;
      opts.flags &= ~(white_list | disable_force_settle | global_settle);
      opts.issuer_permissions = opts.flags;
      opts.core_exchange_rate = price(asset(1), asset(1,asset_id_type(1)));
      create_asset(get_account(creator).name, symbol, 2, opts, {}, true);
   }

   void dbg_make_mia(string creator, string symbol)
   {
      asset_options opts;
      opts.flags &= ~white_list;
      opts.issuer_permissions = opts.flags;
      opts.core_exchange_rate = price(asset(1), asset(1,asset_id_type(1)));
      bitasset_options bopts;
      create_asset(get_account(creator).name, symbol, 2, opts, bopts, true);
   }

   void dbg_push_blocks( const std::string& src_filename, uint32_t count )
   {
      use_debug_api();
      (*_remote_debug)->debug_push_blocks( src_filename, count );
      (*_remote_debug)->debug_stream_json_objects_flush();
   }

   void dbg_generate_blocks( const std::string& debug_wif_key, uint32_t count )
   {
      use_debug_api();
      (*_remote_debug)->debug_generate_blocks( debug_wif_key, count );
      (*_remote_debug)->debug_stream_json_objects_flush();
   }

   void dbg_stream_json_objects( const std::string& filename )
   {
      use_debug_api();
      (*_remote_debug)->debug_stream_json_objects( filename );
      (*_remote_debug)->debug_stream_json_objects_flush();
   }

   void dbg_update_object( const fc::variant_object& update )
   {
      use_debug_api();
      (*_remote_debug)->debug_update_object( update );
      (*_remote_debug)->debug_stream_json_objects_flush();
   }

   void use_network_node_api()
   {
      if( _remote_net_node )
         return;
      try
      {
         _remote_net_node = _remote_api->network_node();
      }
      catch( const fc::exception& e )
      {
         std::cerr << "\nCouldn't get network node API.  You probably are not configured\n"
         "to access the network API on the witness_node you are\n"
         "connecting to.  Please follow the instructions in README.md to set up an apiaccess file.\n"
         "\n";
         throw;
      }
   }

   void use_debug_api()
   {
      if( _remote_debug )
         return;
      try
      {
        _remote_debug = _remote_api->debug();
      }
      catch( const fc::exception& e )
      {
         std::cerr << "\nCouldn't get debug node API.  You probably are not configured\n"
         "to access the debug API on the node you are connecting to.\n"
         "\n"
         "To fix this problem:\n"
         "- Please ensure you are running debug_node, not witness_node.\n"
         "- Please follow the instructions in README.md to set up an apiaccess file.\n"
         "\n";
      }
   }

   void network_add_nodes( const vector<string>& nodes )
   {
      use_network_node_api();
      for( const string& node_address : nodes )
      {
         (*_remote_net_node)->add_node( fc::ip::endpoint::from_string( node_address ) );
      }
   }

   vector< variant > network_get_connected_peers()
   {
      use_network_node_api();
      const auto peers = (*_remote_net_node)->get_connected_peers();
      vector< variant > result;
      result.reserve( peers.size() );
      for( const auto& peer : peers )
      {
         variant v;
         fc::to_variant( peer, v, GRAPHENE_MAX_NESTED_OBJECTS );
         result.push_back( v );
      }
      return result;
   }

   void flood_network(string prefix, uint32_t number_of_transactions)
   {
      try
      {
         const account_object& master = *_wallet.my_accounts.get<by_name>().lower_bound("import");
         int number_of_accounts = number_of_transactions / 3;
         number_of_transactions -= number_of_accounts;
         try {
            dbg_make_uia(master.name, "SHILL");
         } catch(...) {/* Ignore; the asset probably already exists.*/}

         fc::time_point start = fc::time_point::now();
         for( int i = 0; i < number_of_accounts; ++i )
         {
            std::ostringstream brain_key;
            brain_key << "brain key for account " << prefix << i;
            signed_transaction trx = create_account_with_brain_key(brain_key.str(), prefix + fc::to_string(i), master.name, master.name, /* broadcast = */ true, /* save wallet = */ false);
         }
         fc::time_point end = fc::time_point::now();
         ilog("Created ${n} accounts in ${time} milliseconds",
              ("n", number_of_accounts)("time", (end - start).count() / 1000));

         start = fc::time_point::now();
         for( int i = 0; i < number_of_accounts; ++i )
         {
            signed_transaction trx = transfer(master.name, prefix + fc::to_string(i), "10", "CORE", "", true);
            trx = transfer(master.name, prefix + fc::to_string(i), "1", "CORE", "", true);
         }
         end = fc::time_point::now();
         ilog("Transferred to ${n} accounts in ${time} milliseconds",
              ("n", number_of_accounts*2)("time", (end - start).count() / 1000));

         start = fc::time_point::now();
         for( int i = 0; i < number_of_accounts; ++i )
         {
            signed_transaction trx = issue_asset(prefix + fc::to_string(i), "1000", "SHILL", "", true);
         }
         end = fc::time_point::now();
         ilog("Issued to ${n} accounts in ${time} milliseconds",
              ("n", number_of_accounts)("time", (end - start).count() / 1000));
      }
      catch (...)
      {
         throw;
      }

   }

   operation get_prototype_operation( string operation_name )
   {
      auto it = _prototype_ops.find( operation_name );
      if( it == _prototype_ops.end() )
         FC_THROW("Unsupported operation: \"${operation_name}\"", ("operation_name", operation_name));
      return it->second;
   }

   string                  _wallet_filename;
   wallet_data             _wallet;

   map<public_key_type,string> _keys;
   fc::sha512                  _checksum;

   chain_id_type           _chain_id;
   fc::api<login_api>      _remote_api;
   fc::api<database_api>   _remote_db;
   fc::api<network_broadcast_api>   _remote_net_broadcast;
   fc::api<history_api>    _remote_hist;
   optional< fc::api<network_node_api> > _remote_net_node;
   optional< fc::api<graphene::debug_witness::debug_api> > _remote_debug;

   flat_map<string, operation> _prototype_ops;

   static_variant_map _operation_which_map = create_static_variant_map< operation >();

#ifdef __unix__
   mode_t                  _old_umask;
#endif
   const string _wallet_filename_extension = ".wallet";
};

std::string operation_printer::fee(const asset& a)const {
   out << "   (Fee: " << wallet.get_asset(a.asset_id).amount_to_pretty_string(a) << ")";
   return "";
}

template<typename T>
std::string operation_printer::operator()(const T& op)const
{
   //balance_accumulator acc;
   //op.get_balance_delta( acc, result );
   auto a = wallet.get_asset( op.fee.asset_id );
   auto payer = wallet.get_account( op.fee_payer() );

   string op_name = fc::get_typename<T>::name();
   if( op_name.find_last_of(':') != string::npos )
      op_name.erase(0, op_name.find_last_of(':')+1);
   out << op_name <<" ";
  // out << "balance delta: " << fc::json::to_string(acc.balance) <<"   ";
   out << payer.name << " fee: " << a.amount_to_pretty_string( op.fee );
   operation_result_printer rprinter(wallet);
   std::string str_result = result.visit(rprinter);
   if( str_result != "" )
   {
      out << "   result: " << str_result;
   }
   return "";
}
std::string operation_printer::operator()(const transfer_from_blind_operation& op)const
{
   auto a = wallet.get_asset( op.fee.asset_id );
   auto receiver = wallet.get_account( op.to );

   out <<  receiver.name
   << " received " << a.amount_to_pretty_string( op.amount ) << " from blinded balance";
   return "";
}
std::string operation_printer::operator()(const transfer_to_blind_operation& op)const
{
   auto fa = wallet.get_asset( op.fee.asset_id );
   auto a = wallet.get_asset( op.amount.asset_id );
   auto sender = wallet.get_account( op.from );

   out <<  sender.name
   << " sent " << a.amount_to_pretty_string( op.amount ) << " to " << op.outputs.size() << " blinded balance" << (op.outputs.size()>1?"s":"")
   << " fee: " << fa.amount_to_pretty_string( op.fee );
   return "";
}
string operation_printer::operator()(const transfer_operation& op) const
{
   out << "Transfer " << wallet.get_asset(op.amount.asset_id).amount_to_pretty_string(op.amount)
       << " from " << wallet.get_account(op.from).name << " to " << wallet.get_account(op.to).name;
   std::string memo;
   if( op.memo )
   {
      if( wallet.is_locked() )
      {
         out << " -- Unlock wallet to see memo.";
      } else {
         try {
            FC_ASSERT(wallet._keys.count(op.memo->to) || wallet._keys.count(op.memo->from), "Memo is encrypted to a key ${to} or ${from} not in this wallet.", ("to", op.memo->to)("from",op.memo->from));
            if( wallet._keys.count(op.memo->to) ) {
               auto my_key = wif_to_key(wallet._keys.at(op.memo->to));
               FC_ASSERT(my_key, "Unable to recover private key to decrypt memo. Wallet may be corrupted.");
               memo = op.memo->get_message(*my_key, op.memo->from);
               out << " -- Memo: " << memo;
            } else {
               auto my_key = wif_to_key(wallet._keys.at(op.memo->from));
               FC_ASSERT(my_key, "Unable to recover private key to decrypt memo. Wallet may be corrupted.");
               memo = op.memo->get_message(*my_key, op.memo->to);
               out << " -- Memo: " << memo;
            }
         } catch (const fc::exception& e) {
            out << " -- could not decrypt memo";
         }
      }
   }
   fee(op.fee);
   return memo;
}

std::string operation_printer::operator()(const account_create_operation& op) const
{
   out << "Create Account '" << op.name << "'";
   return fee(op.fee);
}

std::string operation_printer::operator()(const account_update_operation& op) const
{
   out << "Update Account '" << wallet.get_account(op.account).name << "'";
   return fee(op.fee);
}

std::string operation_printer::operator()(const asset_create_operation& op) const
{
   out << "Create ";
   if( op.bitasset_opts.valid() )
      out << "BitAsset ";
   else
      out << "User-Issue Asset ";
   out << "'" << op.symbol << "' with issuer " << wallet.get_account(op.issuer).name;
   return fee(op.fee);
}

std::string operation_result_printer::operator()(const void_result& x) const
{
   return "";
}

std::string operation_result_printer::operator()(const object_id_type& oid)
{
   return std::string(oid);
}

std::string operation_result_printer::operator()(const asset& a)
{
   return _wallet.get_asset(a.asset_id).amount_to_pretty_string(a);
}

}}}

namespace graphene { namespace wallet {
   vector<brain_key_info> utility::derive_owner_keys_from_brain_key(string brain_key, int number_of_desired_keys)
   {
      // Safety-check
      FC_ASSERT( number_of_desired_keys >= 1 );

      // Create as many derived owner keys as requested
      vector<brain_key_info> results;
      brain_key = graphene::wallet::detail::normalize_brain_key(brain_key);
      for (int i = 0; i < number_of_desired_keys; ++i) {
        fc::ecc::private_key priv_key = graphene::wallet::detail::derive_private_key( brain_key, i );

        brain_key_info result;
        result.brain_priv_key = brain_key;
        result.wif_priv_key = key_to_wif( priv_key );
        result.pub_key = priv_key.get_public_key();

        results.push_back(result);
      }

      return results;
   }

   brain_key_info utility::suggest_brain_key()
   {
      brain_key_info result;
      // create a private key for secure entropy
      fc::sha256 sha_entropy1 = fc::ecc::private_key::generate().get_secret();
      fc::sha256 sha_entropy2 = fc::ecc::private_key::generate().get_secret();
      fc::bigint entropy1(sha_entropy1.data(), sha_entropy1.data_size());
      fc::bigint entropy2(sha_entropy2.data(), sha_entropy2.data_size());
      fc::bigint entropy(entropy1);
      entropy <<= 8 * sha_entropy1.data_size();
      entropy += entropy2;
      string brain_key = "";

      for (int i = 0; i < BRAIN_KEY_WORD_COUNT; i++)
      {
         fc::bigint choice = entropy % graphene::words::word_list_size;
         entropy /= graphene::words::word_list_size;
         if (i > 0)
            brain_key += " ";
         brain_key += graphene::words::word_list[choice.to_int64()];
      }

      brain_key = detail::normalize_brain_key(brain_key);
      fc::ecc::private_key priv_key = detail::derive_private_key(brain_key, 0);
      result.brain_priv_key = brain_key;
      result.wif_priv_key = key_to_wif(priv_key);
      result.pub_key = priv_key.get_public_key();
      return result;
   }
}}

namespace graphene { namespace wallet {

wallet_api::wallet_api(const wallet_data& initial_data, fc::api<login_api> rapi)
   : my(new detail::wallet_api_impl(*this, initial_data, rapi))
{
}

wallet_api::~wallet_api()
{
}

bool wallet_api::copy_wallet_file(string destination_filename)
{
   return my->copy_wallet_file(destination_filename);
}

optional<signed_block_with_info> wallet_api::get_block(uint32_t num)
{
   return my->_remote_db->get_block(num);
}

uint64_t wallet_api::get_account_count() const
{
   return my->_remote_db->get_account_count();
}

vector<account_object> wallet_api::list_my_accounts()
{
   return vector<account_object>(my->_wallet.my_accounts.begin(), my->_wallet.my_accounts.end());
}

map<string,account_id_type> wallet_api::list_accounts(const string& lowerbound, uint32_t limit)
{
   return my->_remote_db->lookup_accounts(lowerbound, limit);
}

vector<asset> wallet_api::list_account_balances(const string& id)
{
   /*
    * Compatibility issue
    * Current Date: 2018-09-13 More info: https://github.com/bitshares/bitshares-core/issues/1307
    * Todo: remove the next 2 lines and change always_id to id in remote call after next hardfork
    */
   auto account = get_account(id);
   auto always_id = my->account_id_to_string(account.id);

   return my->_remote_db->get_account_balances(always_id, flat_set<asset_id_type>());
}

vector<asset_object> wallet_api::list_assets(const string& lowerbound, uint32_t limit)const
{
   return my->_remote_db->list_assets( lowerbound, limit );
}

uint64_t wallet_api::get_asset_count()const
{
   return my->_remote_db->get_asset_count();
}

vector<operation_detail> wallet_api::get_account_history(string name, int limit)const
{
   vector<operation_detail> result;

   /*
    * Compatibility issue
    * Current Date: 2018-09-14 More info: https://github.com/bitshares/bitshares-core/issues/1307
    * Todo: remove the next 2 lines and change always_id to name in remote call after next hardfork
    */
   auto account = get_account(name);
   auto always_id = my->account_id_to_string(account.id);

   while( limit > 0 )
   {
      bool skip_first_row = false;
      operation_history_id_type start;
      if( result.size() )
      {
         start = result.back().op.id;
         if( start == operation_history_id_type() ) // no more data
            break;
         start = start + (-1);
         if( start == operation_history_id_type() ) // will return most recent history if directly call remote API with this
         {
            start = start + 1;
            skip_first_row = true;
         }
      }

      int page_limit = skip_first_row ? std::min( 100, limit + 1 ) : std::min( 100, limit );

      vector<operation_history_object> current = my->_remote_hist->get_account_history(
            always_id,
            operation_history_id_type(),
            page_limit,
            start );
      bool first_row = true;
      for( auto& o : current )
      {
         if( first_row )
         {
            first_row = false;
            if( skip_first_row )
            {
               continue;
            }
         }
         std::stringstream ss;
         auto memo = o.op.visit(detail::operation_printer(ss, *my, o.result));
         result.push_back( operation_detail{ memo, ss.str(), o } );
      }

      if( int(current.size()) < page_limit )
         break;

      limit -= current.size();
      if( skip_first_row )
         ++limit;
   }

   return result;
}

vector<operation_detail> wallet_api::get_relative_account_history(
      string name,
      uint32_t stop,
      int limit,
      uint32_t start)const
{
   vector<operation_detail> result;
   auto account_id = get_account(name).get_id();

   const account_object& account = my->get_account(account_id);
   const account_statistics_object& stats = my->get_object(account.statistics);

   /*
    * Compatibility issue
    * Current Date: 2018-09-14 More info: https://github.com/bitshares/bitshares-core/issues/1307
    * Todo: remove the next line and change always_id to name in remote call after next hardfork
    */
   auto always_id = my->account_id_to_string(account_id);

   if(start == 0)
       start = stats.total_ops;
   else
      start = std::min<uint32_t>(start, stats.total_ops);

   while( limit > 0 )
   {
      vector <operation_history_object> current = my->_remote_hist->get_relative_account_history(
            always_id,
            stop,
            std::min<uint32_t>(100, limit),
            start);
      for (auto &o : current) {
         std::stringstream ss;
         auto memo = o.op.visit(detail::operation_printer(ss, *my, o.result));
         result.push_back(operation_detail{memo, ss.str(), o});
      }
      if (current.size() < std::min<uint32_t>(100, limit))
         break;
      limit -= current.size();
      start -= 100;
      if( start == 0 ) break;
   }
   return result;
}

account_history_operation_detail wallet_api::get_account_history_by_operations(
      string name,
      vector<uint16_t> operation_types,
      uint32_t start,
      int limit)
{
    account_history_operation_detail result;
    auto account_id = get_account(name).get_id();

    const auto& account = my->get_account(account_id);
    const auto& stats = my->get_object(account.statistics);

    /*
     * Compatibility issue
     * Current Date: 2018-09-14 More info: https://github.com/bitshares/bitshares-core/issues/1307
     * Todo: remove the next line and change always_id to name in remote call after next hardfork
     */
     auto always_id = my->account_id_to_string(account_id);

    // sequence of account_transaction_history_object start with 1
    start = start == 0 ? 1 : start;

    if (start <= stats.removed_ops) {
        start = stats.removed_ops;
        result.total_count =stats.removed_ops;
    }

    while (limit > 0 && start <= stats.total_ops) {
        uint32_t min_limit = std::min<uint32_t> (100, limit);
        auto current = my->_remote_hist->get_account_history_by_operations(always_id, operation_types, start, min_limit);
        for (auto& obj : current.operation_history_objs) {
            std::stringstream ss;
            auto memo = obj.op.visit(detail::operation_printer(ss, *my, obj.result));

            transaction_id_type transaction_id;
            auto block = get_block(obj.block_num);
            if (block.valid() && obj.trx_in_block < block->transaction_ids.size()) {
                transaction_id = block->transaction_ids[obj.trx_in_block];
            }
            result.details.push_back(operation_detail_ex{memo, ss.str(), obj, transaction_id});
        }
        result.result_count += current.operation_history_objs.size();
        result.total_count += current.total_count;

        start += current.total_count > 0 ? current.total_count : min_limit;
        limit -= current.operation_history_objs.size();
    }

    return result;
}

full_account wallet_api::get_full_account( const string& name_or_id)
{
    return my->_remote_db->get_full_accounts({name_or_id}, false)[name_or_id];
}

vector<bucket_object> wallet_api::get_market_history(
      string symbol1,
      string symbol2,
      uint32_t bucket,
      fc::time_point_sec start,
      fc::time_point_sec end )const
{
   return my->_remote_hist->get_market_history( symbol1, symbol2, bucket, start, end );
}

vector<limit_order_object> wallet_api::get_account_limit_orders(
      const string& name_or_id,
      const string &base,
      const string &quote,
      uint32_t limit,
      optional<limit_order_id_type> ostart_id,
      optional<price> ostart_price)
{
   return my->_remote_db->get_account_limit_orders(name_or_id, base, quote, limit, ostart_id, ostart_price);
}

vector<limit_order_object> wallet_api::get_limit_orders(std::string a, std::string b, uint32_t limit)const
{
   return my->_remote_db->get_limit_orders(a, b, limit);
}

vector<call_order_object> wallet_api::get_call_orders(std::string a, uint32_t limit)const
{
   return my->_remote_db->get_call_orders(a, limit);
}

vector<force_settlement_object> wallet_api::get_settle_orders(std::string a, uint32_t limit)const
{
   return my->_remote_db->get_settle_orders(a, limit);
}

vector<collateral_bid_object> wallet_api::get_collateral_bids(std::string asset, uint32_t limit, uint32_t start)const
{
   return my->_remote_db->get_collateral_bids(asset, limit, start);
}

brain_key_info wallet_api::suggest_brain_key()const
{
   return graphene::wallet::utility::suggest_brain_key();
}

vector<brain_key_info> wallet_api::derive_owner_keys_from_brain_key(string brain_key, int number_of_desired_keys) const
{
   return graphene::wallet::utility::derive_owner_keys_from_brain_key(brain_key, number_of_desired_keys);
}

bool wallet_api::is_public_key_registered(string public_key) const
{
   bool is_known = my->_remote_db->is_public_key_registered(public_key);
   return is_known;
}


string wallet_api::serialize_transaction( signed_transaction tx )const
{
   return fc::to_hex(fc::raw::pack(tx));
}

variant wallet_api::get_object( object_id_type id ) const
{
   return my->_remote_db->get_objects({id});
}

string wallet_api::get_wallet_filename() const
{
   return my->get_wallet_filename();
}

transaction_handle_type wallet_api::begin_builder_transaction()
{
   return my->begin_builder_transaction();
}

void wallet_api::add_operation_to_builder_transaction(transaction_handle_type transaction_handle, const operation& op)
{
   my->add_operation_to_builder_transaction(transaction_handle, op);
}

void wallet_api::replace_operation_in_builder_transaction(transaction_handle_type handle, unsigned operation_index, const operation& new_op)
{
   my->replace_operation_in_builder_transaction(handle, operation_index, new_op);
}

asset wallet_api::set_fees_on_builder_transaction(transaction_handle_type handle, string fee_asset)
{
   return my->set_fees_on_builder_transaction(handle, fee_asset);
}

transaction wallet_api::preview_builder_transaction(transaction_handle_type handle)
{
   return my->preview_builder_transaction(handle);
}

signed_transaction wallet_api::sign_builder_transaction(transaction_handle_type transaction_handle, bool broadcast)
{
   return my->sign_builder_transaction(transaction_handle, broadcast);
}

pair<transaction_id_type,signed_transaction> wallet_api::broadcast_transaction(signed_transaction tx)
{
    return my->broadcast_transaction(tx);
}

signed_transaction wallet_api::propose_builder_transaction(
   transaction_handle_type handle,
   time_point_sec expiration,
   uint32_t review_period_seconds,
   bool broadcast)
{
   return my->propose_builder_transaction(handle, expiration, review_period_seconds, broadcast);
}

signed_transaction wallet_api::propose_builder_transaction2(
      transaction_handle_type handle,
      string account_name_or_id,
      time_point_sec expiration,
      uint32_t review_period_seconds,
      bool broadcast)
{
   return my->propose_builder_transaction2(handle, account_name_or_id, expiration, review_period_seconds, broadcast);
}

void wallet_api::remove_builder_transaction(transaction_handle_type handle)
{
   return my->remove_builder_transaction(handle);
}

account_object wallet_api::get_account(string account_name_or_id) const
{
   return my->get_account(account_name_or_id);
}

asset_object wallet_api::get_asset(string asset_name_or_id) const
{
   auto a = my->find_asset(asset_name_or_id);
   FC_ASSERT(a);
   return *a;
}

asset_bitasset_data_object wallet_api::get_bitasset_data(string asset_name_or_id) const
{
   auto asset = get_asset(asset_name_or_id);
   FC_ASSERT(asset.is_market_issued() && asset.bitasset_data_id);
   return my->get_object<asset_bitasset_data_object>(*asset.bitasset_data_id);
}

account_id_type wallet_api::get_account_id(string account_name_or_id) const
{
   return my->get_account_id(account_name_or_id);
}

asset_id_type wallet_api::get_asset_id(string asset_symbol_or_id) const
{
   return my->get_asset_id(asset_symbol_or_id);
}

bool wallet_api::import_key(string account_name_or_id, string wif_key)
{
   FC_ASSERT(!is_locked());
   // backup wallet
   fc::optional<fc::ecc::private_key> optional_private_key = wif_to_key(wif_key);
   if (!optional_private_key)
      FC_THROW("Invalid private key");
   string shorthash = detail::address_to_shorthash(optional_private_key->get_public_key());
   copy_wallet_file( "before-import-key-" + shorthash );

   if( my->import_key(account_name_or_id, wif_key) )
   {
      save_wallet_file();
      copy_wallet_file( "after-import-key-" + shorthash );
      return true;
   }
   return false;
}

map<string, bool> wallet_api::import_accounts( string filename, string password )
{
   FC_ASSERT( !is_locked() );
   FC_ASSERT( fc::exists( filename ) );

   const auto imported_keys = fc::json::from_file<exported_keys>( filename );

   const auto password_hash = fc::sha512::hash( password );
   FC_ASSERT( fc::sha512::hash( password_hash ) == imported_keys.password_checksum );

   map<string, bool> result;
   for( const auto& item : imported_keys.account_keys )
   {
       const auto import_this_account = [ & ]() -> bool
       {
           try
           {
               const account_object account = get_account( item.account_name );
               const auto& owner_keys = account.owner.get_keys();
               const auto& active_keys = account.active.get_keys();

               for( const auto& public_key : item.public_keys )
               {
                   if( std::find( owner_keys.begin(), owner_keys.end(), public_key ) != owner_keys.end() )
                       return true;

                   if( std::find( active_keys.begin(), active_keys.end(), public_key ) != active_keys.end() )
                       return true;
               }
           }
           catch( ... )
           {
           }

           return false;
       };

       const auto should_proceed = import_this_account();
       result[ item.account_name ] = should_proceed;

       if( should_proceed )
       {
           uint32_t import_successes = 0;
           uint32_t import_failures = 0;
           // TODO: First check that all private keys match public keys
           for( const auto& encrypted_key : item.encrypted_private_keys )
           {
               try
               {
                  const auto plain_text = fc::aes_decrypt( password_hash, encrypted_key );
                  const auto private_key = fc::raw::unpack<private_key_type>( plain_text );

                  import_key( item.account_name, string( graphene::utilities::key_to_wif( private_key ) ) );
                  ++import_successes;
               }
               catch( const fc::exception& e )
               {
                  elog( "Couldn't import key due to exception ${e}", ("e", e.to_detail_string()) );
                  ++import_failures;
               }
           }
           ilog( "successfully imported ${n} keys for account ${name}", ("n", import_successes)("name", item.account_name) );
           if( import_failures > 0 )
              elog( "failed to import ${n} keys for account ${name}", ("n", import_failures)("name", item.account_name) );
       }
   }

   return result;
}

bool wallet_api::import_account_keys( string filename, string password, string src_account_name, string dest_account_name )
{
   FC_ASSERT( !is_locked() );
   FC_ASSERT( fc::exists( filename ) );

   bool is_my_account = false;
   const auto accounts = list_my_accounts();
   for( const auto& account : accounts )
   {
       if( account.name == dest_account_name )
       {
           is_my_account = true;
           break;
       }
   }
   FC_ASSERT( is_my_account );

   const auto imported_keys = fc::json::from_file<exported_keys>( filename );

   const auto password_hash = fc::sha512::hash( password );
   FC_ASSERT( fc::sha512::hash( password_hash ) == imported_keys.password_checksum );

   bool found_account = false;
   for( const auto& item : imported_keys.account_keys )
   {
       if( item.account_name != src_account_name )
           continue;

       found_account = true;

       for( const auto& encrypted_key : item.encrypted_private_keys )
       {
           const auto plain_text = fc::aes_decrypt( password_hash, encrypted_key );
           const auto private_key = fc::raw::unpack<private_key_type>( plain_text );

           my->import_key( dest_account_name, string( graphene::utilities::key_to_wif( private_key ) ) );
       }

       return true;
   }
   save_wallet_file();

   FC_ASSERT( found_account );

   return false;
}

string wallet_api::normalize_brain_key(string s) const
{
   return detail::normalize_brain_key( s );
}

variant wallet_api::info()
{
   return my->info();
}

variant_object wallet_api::about() const
{
    return my->about();
}

fc::ecc::private_key wallet_api::derive_private_key(const std::string& prefix_string, int sequence_number) const
{
   return detail::derive_private_key( prefix_string, sequence_number );
}

signed_transaction wallet_api::register_account(string name,
                                                public_key_type owner_pubkey,
                                                public_key_type active_pubkey,
                                                string  registrar_account,
                                                string  referrer_account,
                                                uint32_t referrer_percent,
                                                bool broadcast)
{
   return my->register_account( name, owner_pubkey, active_pubkey, registrar_account, referrer_account, referrer_percent, broadcast );
}
signed_transaction wallet_api::create_account_with_brain_key(string brain_key, string account_name,
                                                             string registrar_account, string referrer_account,
                                                             bool broadcast /* = false */)
{
   return my->create_account_with_brain_key(
            brain_key, account_name, registrar_account,
            referrer_account, broadcast
            );
}
signed_transaction wallet_api::issue_asset(string to_account, string amount, string symbol,
                                           string memo, bool broadcast)
{
   return my->issue_asset(to_account, amount, symbol, memo, broadcast);
}

signed_transaction wallet_api::transfer(string from, string to, string amount,
                                        string asset_symbol, string memo, bool broadcast /* = false */)
{
   return my->transfer(from, to, amount, asset_symbol, memo, broadcast);
}
signed_transaction wallet_api::create_asset(string issuer,
                                            string symbol,
                                            uint8_t precision,
                                            asset_options common,
                                            fc::optional<bitasset_options> bitasset_opts,
                                            bool broadcast)

{
   return my->create_asset(issuer, symbol, precision, common, bitasset_opts, broadcast);
}

signed_transaction wallet_api::update_asset(string symbol,
                                            optional<string> new_issuer,
                                            asset_options new_options,
                                            bool broadcast /* = false */)
{
   return my->update_asset(symbol, new_issuer, new_options, broadcast);
}

signed_transaction wallet_api::update_asset_issuer(string symbol,
                                            string new_issuer,
                                            bool broadcast /* = false */)
{
   return my->update_asset_issuer(symbol, new_issuer, broadcast);
}

signed_transaction wallet_api::update_bitasset(string symbol,
                                               bitasset_options new_options,
                                               bool broadcast /* = false */)
{
   return my->update_bitasset(symbol, new_options, broadcast);
}

signed_transaction wallet_api::update_asset_feed_producers(string symbol,
                                                           flat_set<string> new_feed_producers,
                                                           bool broadcast /* = false */)
{
   return my->update_asset_feed_producers(symbol, new_feed_producers, broadcast);
}

signed_transaction wallet_api::publish_asset_feed(string publishing_account,
                                                  string symbol,
                                                  price_feed feed,
                                                  bool broadcast /* = false */)
{
   return my->publish_asset_feed(publishing_account, symbol, feed, broadcast);
}

signed_transaction wallet_api::fund_asset_fee_pool(string from,
                                                   string symbol,
                                                   string amount,
                                                   bool broadcast /* = false */)
{
   return my->fund_asset_fee_pool(from, symbol, amount, broadcast);
}

signed_transaction wallet_api::claim_asset_fee_pool(string symbol,
                                                    string amount,
                                                    bool broadcast /* = false */)
{
   return my->claim_asset_fee_pool(symbol, amount, broadcast);
}

signed_transaction wallet_api::reserve_asset(string from,
                                          string amount,
                                          string symbol,
                                          bool broadcast /* = false */)
{
   return my->reserve_asset(from, amount, symbol, broadcast);
}

signed_transaction wallet_api::global_settle_asset(string symbol,
                                                   price settle_price,
                                                   bool broadcast /* = false */)
{
   return my->global_settle_asset(symbol, settle_price, broadcast);
}

signed_transaction wallet_api::settle_asset(string account_to_settle,
                                            string amount_to_settle,
                                            string symbol,
                                            bool broadcast /* = false */)
{
   return my->settle_asset(account_to_settle, amount_to_settle, symbol, broadcast);
}

signed_transaction wallet_api::bid_collateral(string bidder_name,
                                              string debt_amount, string debt_symbol,
                                              string additional_collateral,
                                              bool broadcast )
{
   return my->bid_collateral(bidder_name, debt_amount, debt_symbol, additional_collateral, broadcast);
}

signed_transaction wallet_api::whitelist_account(string authorizing_account,
                                                 string account_to_list,
                                                 account_whitelist_operation::account_listing new_listing_status,
                                                 bool broadcast /* = false */)
{
   return my->whitelist_account(authorizing_account, account_to_list, new_listing_status, broadcast);
}

signed_transaction wallet_api::create_committee_member(string owner_account, string url,
                                               bool broadcast /* = false */)
{
   return my->create_committee_member(owner_account, url, broadcast);
}

map<string,witness_id_type> wallet_api::list_witnesses(const string& lowerbound, uint32_t limit)
{
   return my->_remote_db->lookup_witness_accounts(lowerbound, limit);
}

map<string,committee_member_id_type> wallet_api::list_committee_members(const string& lowerbound, uint32_t limit)
{
   return my->_remote_db->lookup_committee_member_accounts(lowerbound, limit);
}

witness_object wallet_api::get_witness(string owner_account)
{
   return my->get_witness(owner_account);
}

committee_member_object wallet_api::get_committee_member(string owner_account)
{
   return my->get_committee_member(owner_account);
}

signed_transaction wallet_api::create_witness(string owner_account,
                                              string url,
                                              bool broadcast /* = false */)
{
   return my->create_witness(owner_account, url, broadcast);
}

signed_transaction wallet_api::create_worker(
   string owner_account,
   time_point_sec work_begin_date,
   time_point_sec work_end_date,
   share_type daily_pay,
   string name,
   string url,
   variant worker_settings,
   bool broadcast /* = false */)
{
   return my->create_worker( owner_account, work_begin_date, work_end_date,
      daily_pay, name, url, worker_settings, broadcast );
}

signed_transaction wallet_api::update_worker_votes(
   string owner_account,
   worker_vote_delta delta,
   bool broadcast /* = false */)
{
   return my->update_worker_votes( owner_account, delta, broadcast );
}

signed_transaction wallet_api::update_witness(
   string witness_name,
   string url,
   string block_signing_key,
   bool broadcast /* = false */)
{
   return my->update_witness(witness_name, url, block_signing_key, broadcast);
}

vector< vesting_balance_object_with_info > wallet_api::get_vesting_balances( string account_name )
{
   return my->get_vesting_balances( account_name );
}

signed_transaction wallet_api::withdraw_vesting(
   string witness_name,
   string amount,
   string asset_symbol,
   bool broadcast /* = false */)
{
   return my->withdraw_vesting( witness_name, amount, asset_symbol, broadcast );
}

signed_transaction wallet_api::vote_for_committee_member(string voting_account,
                                                 string witness,
                                                 bool approve,
                                                 bool broadcast /* = false */)
{
   return my->vote_for_committee_member(voting_account, witness, approve, broadcast);
}

signed_transaction wallet_api::vote_for_witness(string voting_account,
                                                string witness,
                                                bool approve,
                                                bool broadcast /* = false */)
{
   return my->vote_for_witness(voting_account, witness, approve, broadcast);
}

signed_transaction wallet_api::set_voting_proxy(string account_to_modify,
                                                optional<string> voting_account,
                                                bool broadcast /* = false */)
{
   return my->set_voting_proxy(account_to_modify, voting_account, broadcast);
}

signed_transaction wallet_api::set_desired_witness_and_committee_member_count(string account_to_modify,
                                                                      uint16_t desired_number_of_witnesses,
                                                                      uint16_t desired_number_of_committee_members,
                                                                      bool broadcast /* = false */)
{
   return my->set_desired_witness_and_committee_member_count(account_to_modify, desired_number_of_witnesses,
                                                     desired_number_of_committee_members, broadcast);
}

void wallet_api::set_wallet_filename(string wallet_filename)
{
   my->_wallet_filename = wallet_filename;
}

signed_transaction wallet_api::sign_transaction(signed_transaction tx, bool broadcast /* = false */)
{ try {
   return my->sign_transaction( tx, broadcast);
} FC_CAPTURE_AND_RETHROW( (tx) ) }

operation wallet_api::get_prototype_operation(string operation_name)
{
   return my->get_prototype_operation( operation_name );
}

void wallet_api::dbg_make_uia(string creator, string symbol)
{
   FC_ASSERT(!is_locked());
   my->dbg_make_uia(creator, symbol);
}

void wallet_api::dbg_make_mia(string creator, string symbol)
{
   FC_ASSERT(!is_locked());
   my->dbg_make_mia(creator, symbol);
}

void wallet_api::dbg_push_blocks( std::string src_filename, uint32_t count )
{
   my->dbg_push_blocks( src_filename, count );
}

void wallet_api::dbg_generate_blocks( std::string debug_wif_key, uint32_t count )
{
   my->dbg_generate_blocks( debug_wif_key, count );
}

void wallet_api::dbg_stream_json_objects( const std::string& filename )
{
   my->dbg_stream_json_objects( filename );
}

void wallet_api::dbg_update_object( fc::variant_object update )
{
   my->dbg_update_object( update );
}

void wallet_api::network_add_nodes( const vector<string>& nodes )
{
   my->network_add_nodes( nodes );
}

vector< variant > wallet_api::network_get_connected_peers()
{
   return my->network_get_connected_peers();
}

void wallet_api::flood_network(string prefix, uint32_t number_of_transactions)
{
   FC_ASSERT(!is_locked());
   my->flood_network(prefix, number_of_transactions);
}

signed_transaction wallet_api::propose_parameter_change(
   const string& proposing_account,
   fc::time_point_sec expiration_time,
   const variant_object& changed_values,
   bool broadcast /* = false */
   )
{
   return my->propose_parameter_change( proposing_account, expiration_time, changed_values, broadcast );
}

signed_transaction wallet_api::propose_fee_change(
   const string& proposing_account,
   fc::time_point_sec expiration_time,
   const variant_object& changed_fees,
   bool broadcast /* = false */
   )
{
   return my->propose_fee_change( proposing_account, expiration_time, changed_fees, broadcast );
}

signed_transaction wallet_api::approve_proposal(
   const string& fee_paying_account,
   const string& proposal_id,
   const approval_delta& delta,
   bool broadcast /* = false */
   )
{
   return my->approve_proposal( fee_paying_account, proposal_id, delta, broadcast );
}

global_property_object wallet_api::get_global_properties() const
{
   return my->get_global_properties();
}

dynamic_global_property_object wallet_api::get_dynamic_global_properties() const
{
   return my->get_dynamic_global_properties();
}

signed_transaction wallet_api::add_transaction_signature( signed_transaction tx,
                                                          bool broadcast )
{
   return my->add_transaction_signature( tx, broadcast );
}

string wallet_api::help()const
{
   std::vector<std::string> method_names = my->method_documentation.get_method_names();
   std::stringstream ss;
   for (const std::string method_name : method_names)
   {
      try
      {
         ss << my->method_documentation.get_brief_description(method_name);
      }
      catch (const fc::key_not_found_exception&)
      {
         ss << method_name << " (no help available)\n";
      }
   }
   return ss.str();
}

string wallet_api::gethelp(const string& method)const
{
   fc::api<wallet_api> tmp;
   std::stringstream ss;
   ss << "\n";

   if( method == "import_key" )
   {
      ss << "usage: import_key ACCOUNT_NAME_OR_ID  WIF_PRIVATE_KEY\n\n";
      ss << "example: import_key \"1.3.11\" 5KQwrPbwdL6PhXujxW37FSSQZ1JiwsST4cqQzDeyXtP79zkvFD3\n";
      ss << "example: import_key \"usera\" 5KQwrPbwdL6PhXujxW37FSSQZ1JiwsST4cqQzDeyXtP79zkvFD3\n";
   }
   else if( method == "transfer" )
   {
      ss << "usage: transfer FROM TO AMOUNT SYMBOL \"memo\" BROADCAST\n\n";
      ss << "example: transfer \"1.3.11\" \"1.3.4\" 1000.03 CORE \"memo\" true\n";
      ss << "example: transfer \"usera\" \"userb\" 1000.123 CORE \"memo\" true\n";
   }
   else if( method == "create_account_with_brain_key" )
   {
      ss << "usage: create_account_with_brain_key BRAIN_KEY ACCOUNT_NAME REGISTRAR REFERRER BROADCAST\n\n";
      ss << "example: create_account_with_brain_key \"my really long brain key\" \"newaccount\" \"1.3.11\" \"1.3.11\" true\n";
      ss << "example: create_account_with_brain_key \"my really long brain key\" \"newaccount\" \"someaccount\" \"otheraccount\" true\n";
      ss << "\n";
      ss << "This method should be used if you would like the wallet to generate new keys derived from the brain key.\n";
      ss << "The BRAIN_KEY will be used as the owner key, and the active key will be derived from the BRAIN_KEY.  Use\n";
      ss << "register_account if you already know the keys you know the public keys that you would like to register.\n";

   }
   else if( method == "register_account" )
   {
      ss << "usage: register_account ACCOUNT_NAME OWNER_PUBLIC_KEY ACTIVE_PUBLIC_KEY REGISTRAR REFERRER REFERRER_PERCENT BROADCAST\n\n";
      ss << "example: register_account \"newaccount\" \"CORE6MRyAjQq8ud7hVNYcfnVPJqcVpscN5So8BhtHuGYqET5GDW5CV\" \"CORE6MRyAjQq8ud7hVNYcfnVPJqcVpscN5So8BhtHuGYqET5GDW5CV\" \"1.3.11\" \"1.3.11\" 50 true\n";
      ss << "\n";
      ss << "Use this method to register an account for which you do not know the private keys.";
   }
   else if( method == "create_asset" )
   {
      ss << "usage: ISSUER SYMBOL PRECISION_DIGITS OPTIONS BITASSET_OPTIONS BROADCAST\n\n";
      ss << "PRECISION_DIGITS: the number of digits after the decimal point\n\n";
      ss << "Example value of OPTIONS: \n";
      ss << fc::json::to_pretty_string( graphene::chain::asset_options() );
      ss << "\nExample value of BITASSET_OPTIONS: \n";
      ss << fc::json::to_pretty_string( graphene::chain::bitasset_options() );
      ss << "\nBITASSET_OPTIONS may be null\n";
   }
   else
   {
      std::string doxygenHelpString = my->method_documentation.get_detailed_description(method);
      if (!doxygenHelpString.empty())
         ss << doxygenHelpString;
      else
         ss << "No help defined for method " << method << "\n";
   }

   return ss.str();
}

bool wallet_api::load_wallet_file( string wallet_filename )
{
   return my->load_wallet_file( wallet_filename );
}

void wallet_api::quit()
{
    my->quit();
}

void wallet_api::save_wallet_file( string wallet_filename )
{
   my->save_wallet_file( wallet_filename );
}

std::map<string,std::function<string(fc::variant,const fc::variants&)> >
wallet_api::get_result_formatters() const
{
   return my->get_result_formatters();
}

bool wallet_api::is_locked()const
{
   return my->is_locked();
}
bool wallet_api::is_new()const
{
   return my->_wallet.cipher_keys.size() == 0;
}

void wallet_api::encrypt_keys()
{
   my->encrypt_keys();
}

void wallet_api::lock()
{ try {
   FC_ASSERT( !is_locked() );
   encrypt_keys();
   for( auto key : my->_keys )
      key.second = key_to_wif(fc::ecc::private_key());
   my->_keys.clear();
   my->_checksum = fc::sha512();
   my->self.lock_changed(true);
} FC_CAPTURE_AND_RETHROW() }

void wallet_api::unlock(string password)
{ try {
   FC_ASSERT(password.size() > 0);
   auto pw = fc::sha512::hash(password.c_str(), password.size());
   vector<char> decrypted = fc::aes_decrypt(pw, my->_wallet.cipher_keys);
   auto pk = fc::raw::unpack<plain_keys>(decrypted);
   FC_ASSERT(pk.checksum == pw);
   my->_keys = std::move(pk.keys);
   my->_checksum = pk.checksum;
   my->self.lock_changed(false);
} FC_CAPTURE_AND_RETHROW() }

void wallet_api::set_password( string password )
{
   if( !is_new() )
      FC_ASSERT( !is_locked(), "The wallet must be unlocked before the password can be set" );
   my->_checksum = fc::sha512::hash( password.c_str(), password.size() );
   lock();
}

vector< signed_transaction > wallet_api::import_balance( string name_or_id, const vector<string>& wif_keys, bool broadcast )
{
   return my->import_balance( name_or_id, wif_keys, broadcast );
}

namespace detail {

vector< signed_transaction > wallet_api_impl::import_balance( string name_or_id, const vector<string>& wif_keys, bool broadcast )
{ try {
   FC_ASSERT(!is_locked());
   const dynamic_global_property_object& dpo = _remote_db->get_dynamic_global_properties();
   account_object claimer = get_account( name_or_id );
   uint32_t max_ops_per_tx = 30;

   map< address, private_key_type > keys;  // local index of address -> private key
   vector< address > addrs;
   bool has_wildcard = false;
   addrs.reserve( wif_keys.size() );
   for( const string& wif_key : wif_keys )
   {
      if( wif_key == "*" )
      {
         if( has_wildcard )
            continue;
         for( const public_key_type& pub : _wallet.extra_keys[ claimer.id ] )
         {
            addrs.push_back( pub );
            auto it = _keys.find( pub );
            if( it != _keys.end() )
            {
               fc::optional< fc::ecc::private_key > privkey = wif_to_key( it->second );
               FC_ASSERT( privkey );
               keys[ addrs.back() ] = *privkey;
            }
            else
            {
               wlog( "Somehow _keys has no private key for extra_keys public key ${k}", ("k", pub) );
            }
         }
         has_wildcard = true;
      }
      else
      {
         optional< private_key_type > key = wif_to_key( wif_key );
         FC_ASSERT( key.valid(), "Invalid private key" );
         fc::ecc::public_key pk = key->get_public_key();
         addrs.push_back( pk );
         keys[addrs.back()] = *key;
         // see chain/balance_evaluator.cpp
         addrs.push_back( pts_address( pk, false, 56 ) );
         keys[addrs.back()] = *key;
         addrs.push_back( pts_address( pk, true, 56 ) );
         keys[addrs.back()] = *key;
         addrs.push_back( pts_address( pk, false, 0 ) );
         keys[addrs.back()] = *key;
         addrs.push_back( pts_address( pk, true, 0 ) );
         keys[addrs.back()] = *key;
      }
   }

   vector< balance_object > balances = _remote_db->get_balance_objects( addrs );
   addrs.clear();

   set<asset_id_type> bal_types;
   for( auto b : balances ) bal_types.insert( b.balance.asset_id );

   struct claim_tx
   {
      vector< balance_claim_operation > ops;
      set< address > addrs;
   };
   vector< claim_tx > claim_txs;

   for( const asset_id_type& a : bal_types )
   {
      balance_claim_operation op;
      op.deposit_to_account = claimer.id;
      for( const balance_object& b : balances )
      {
         if( b.balance.asset_id == a )
         {
            op.total_claimed = b.available( dpo.time );
            if( op.total_claimed.amount == 0 )
               continue;
            op.balance_to_claim = b.id;
            op.balance_owner_key = keys[b.owner].get_public_key();
            if( (claim_txs.empty()) || (claim_txs.back().ops.size() >= max_ops_per_tx) )
               claim_txs.emplace_back();
            claim_txs.back().ops.push_back(op);
            claim_txs.back().addrs.insert(b.owner);
         }
      }
   }

   vector< signed_transaction > result;

   for( const claim_tx& ctx : claim_txs )
   {
      signed_transaction tx;
      tx.operations.reserve( ctx.ops.size() );
      for( const balance_claim_operation& op : ctx.ops )
         tx.operations.emplace_back( op );
      set_operation_fees( tx, _remote_db->get_global_properties().parameters.current_fees );
      tx.validate();
      signed_transaction signed_tx = sign_transaction( tx, false );
      for( const address& addr : ctx.addrs )
         signed_tx.sign( keys[addr], _chain_id );
      // if the key for a balance object was the same as a key for the account we're importing it into,
      // we may end up with duplicate signatures, so remove those
      boost::erase(signed_tx.signatures, boost::unique<boost::return_found_end>(boost::sort(signed_tx.signatures)));
      result.push_back( signed_tx );
      if( broadcast )
         _remote_net_broadcast->broadcast_transaction(signed_tx);
   }

   return result;
} FC_CAPTURE_AND_RETHROW( (name_or_id) ) }

}

map<public_key_type, string> wallet_api::dump_private_keys()
{
   FC_ASSERT(!is_locked());
   return my->_keys;
}

signed_transaction wallet_api::upgrade_account( string name, bool broadcast )
{
   return my->upgrade_account(name,broadcast);
}

signed_transaction wallet_api::sell_asset(string seller_account,
                                          string amount_to_sell,
                                          string symbol_to_sell,
                                          string min_to_receive,
                                          string symbol_to_receive,
                                          uint32_t expiration,
                                          bool   fill_or_kill,
                                          bool   broadcast)
{
   return my->sell_asset(seller_account, amount_to_sell, symbol_to_sell, min_to_receive,
                         symbol_to_receive, expiration, fill_or_kill, broadcast);
}

signed_transaction wallet_api::borrow_asset(string seller_name, string amount_to_sell,
                                                string asset_symbol, string amount_of_collateral, bool broadcast)
{
   FC_ASSERT(!is_locked());
   return my->borrow_asset(seller_name, amount_to_sell, asset_symbol, amount_of_collateral, broadcast);
}

signed_transaction wallet_api::borrow_asset_ext( string seller_name, string amount_to_sell,
                                                 string asset_symbol, string amount_of_collateral,
                                                 call_order_update_operation::extensions_type extensions,
                                                 bool broadcast)
{
   FC_ASSERT(!is_locked());
   return my->borrow_asset_ext(seller_name, amount_to_sell, asset_symbol, amount_of_collateral, extensions, broadcast);
}

signed_transaction wallet_api::cancel_order(object_id_type order_id, bool broadcast)
{
   FC_ASSERT(!is_locked());
   return my->cancel_order(order_id, broadcast);
}

memo_data wallet_api::sign_memo(string from, string to, string memo)
{
   FC_ASSERT(!is_locked());
   return my->sign_memo(from, to, memo);
}

string wallet_api::read_memo(const memo_data& memo)
{
   FC_ASSERT(!is_locked());
   return my->read_memo(memo);
}

string wallet_api::get_key_label( public_key_type key )const
{
   auto key_itr   = my->_wallet.labeled_keys.get<by_key>().find(key);
   if( key_itr != my->_wallet.labeled_keys.get<by_key>().end() )
      return key_itr->label;
   return string();
}

string wallet_api::get_private_key( public_key_type pubkey )const
{
   return key_to_wif( my->get_private_key( pubkey ) );
}

public_key_type  wallet_api::get_public_key( string label )const
{
   try { return fc::variant(label, 1).as<public_key_type>( 1 ); } catch ( ... ){}

   auto key_itr   = my->_wallet.labeled_keys.get<by_label>().find(label);
   if( key_itr != my->_wallet.labeled_keys.get<by_label>().end() )
      return key_itr->key;
   return public_key_type();
}

bool               wallet_api::set_key_label( public_key_type key, string label )
{
   auto result = my->_wallet.labeled_keys.insert( key_label{label,key} );
   if( result.second  ) return true;

   auto key_itr   = my->_wallet.labeled_keys.get<by_key>().find(key);
   auto label_itr = my->_wallet.labeled_keys.get<by_label>().find(label);
   if( label_itr == my->_wallet.labeled_keys.get<by_label>().end() )
   {
      if( key_itr != my->_wallet.labeled_keys.get<by_key>().end() )
         return my->_wallet.labeled_keys.get<by_key>().modify( key_itr, [&]( key_label& obj ){ obj.label = label; } );
   }
   return false;
}
map<string,public_key_type> wallet_api::get_blind_accounts()const
{
   map<string,public_key_type> result;
   for( const auto& item : my->_wallet.labeled_keys )
      result[item.label] = item.key;
   return result;
}
map<string,public_key_type> wallet_api::get_my_blind_accounts()const
{
   FC_ASSERT( !is_locked() );
   map<string,public_key_type> result;
   for( const auto& item : my->_wallet.labeled_keys )
   {
      if( my->_keys.find(item.key) != my->_keys.end() )
         result[item.label] = item.key;
   }
   return result;
}

public_key_type    wallet_api::create_blind_account( string label, string brain_key  )
{
   FC_ASSERT( !is_locked() );

   auto label_itr = my->_wallet.labeled_keys.get<by_label>().find(label);
   if( label_itr !=  my->_wallet.labeled_keys.get<by_label>().end() )
      FC_ASSERT( !"Key with label already exists" );
   brain_key = fc::trim_and_normalize_spaces( brain_key );
   auto secret = fc::sha256::hash( brain_key.c_str(), brain_key.size() );
   auto priv_key = fc::ecc::private_key::regenerate( secret );
   public_key_type pub_key  = priv_key.get_public_key();

   FC_ASSERT( set_key_label( pub_key, label ) );

   my->_keys[pub_key] = graphene::utilities::key_to_wif( priv_key );

   save_wallet_file();
   return pub_key;
}

vector<asset>   wallet_api::get_blind_balances( string key_or_label )
{
   vector<asset> result;
   map<asset_id_type, share_type> balances;

   vector<commitment_type> used;

   auto pub_key = get_public_key( key_or_label );
   auto& to_asset_used_idx = my->_wallet.blind_receipts.get<by_to_asset_used>();
   auto start = to_asset_used_idx.lower_bound( std::make_tuple(pub_key,asset_id_type(0),false)  );
   auto end = to_asset_used_idx.lower_bound( std::make_tuple(pub_key,asset_id_type(uint32_t(0xffffffff)),true)  );
   while( start != end )
   {
      if( !start->used  )
      {
         auto answer = my->_remote_db->get_blinded_balances( {start->commitment()} );
         if( answer.size() )
            balances[start->amount.asset_id] += start->amount.amount;
         else
            used.push_back( start->commitment() );
      }
      ++start;
   }
   for( const auto& u : used )
   {
      auto itr = my->_wallet.blind_receipts.get<by_commitment>().find( u );
      my->_wallet.blind_receipts.modify( itr, []( blind_receipt& r ){ r.used = true; } );
   }
   for( auto item : balances )
      result.push_back( asset( item.second, item.first ) );
   return result;
}

blind_confirmation wallet_api::transfer_from_blind( string from_blind_account_key_or_label,
                                                    string to_account_id_or_name,
                                                    string amount_in,
                                                    string symbol,
                                                    bool broadcast )
{ try {
   transfer_from_blind_operation from_blind;


   auto fees  = my->_remote_db->get_global_properties().parameters.current_fees;
   fc::optional<asset_object> asset_obj = get_asset(symbol);
   FC_ASSERT(asset_obj.valid(), "Could not find asset matching ${asset}", ("asset", symbol));
   auto amount = asset_obj->amount_from_string(amount_in);

   from_blind.fee  = fees->calculate_fee( from_blind, asset_obj->options.core_exchange_rate );

   auto blind_in = asset_obj->amount_to_string( from_blind.fee + amount );


   auto conf = blind_transfer_help( from_blind_account_key_or_label,
                               from_blind_account_key_or_label,
                               blind_in, symbol, false, true/*to_temp*/ );
   FC_ASSERT( conf.outputs.size() > 0 );

   auto to_account = my->get_account( to_account_id_or_name );
   from_blind.to = to_account.id;
   from_blind.amount = amount;
   from_blind.blinding_factor = conf.outputs.back().decrypted_memo.blinding_factor;
   from_blind.inputs.push_back( {conf.outputs.back().decrypted_memo.commitment, authority() } );
   from_blind.fee  = fees->calculate_fee( from_blind, asset_obj->options.core_exchange_rate );

   idump( (from_blind) );
   conf.trx.operations.push_back(from_blind);
   ilog( "about to validate" );
   conf.trx.validate();

   ilog( "about to broadcast" );
   conf.trx = sign_transaction( conf.trx, broadcast );

   if( broadcast && conf.outputs.size() == 2 ) {

       // Save the change
       blind_confirmation::output conf_output;
       blind_confirmation::output change_output = conf.outputs[0];

       // The wallet must have a private key for confirmation.to, this is used to decrypt the memo
       public_key_type from_key = get_public_key(from_blind_account_key_or_label);
       conf_output.confirmation.to = from_key;
       conf_output.confirmation.one_time_key = change_output.confirmation.one_time_key;
       conf_output.confirmation.encrypted_memo = change_output.confirmation.encrypted_memo;
       conf_output.confirmation_receipt = conf_output.confirmation;
       //try {
       receive_blind_transfer( conf_output.confirmation_receipt, from_blind_account_key_or_label, "@"+to_account.name );
       //} catch ( ... ){}
   }

   return conf;
} FC_CAPTURE_AND_RETHROW( (from_blind_account_key_or_label)(to_account_id_or_name)(amount_in)(symbol) ) }

blind_confirmation wallet_api::blind_transfer( string from_key_or_label,
                                               string to_key_or_label,
                                               string amount_in,
                                               string symbol,
                                               bool broadcast )
{
   return blind_transfer_help( from_key_or_label, to_key_or_label, amount_in, symbol, broadcast, false );
}
blind_confirmation wallet_api::blind_transfer_help( string from_key_or_label,
                                               string to_key_or_label,
                                               string amount_in,
                                               string symbol,
                                               bool broadcast,
                                               bool to_temp )
{
   blind_confirmation confirm;
   try {

   FC_ASSERT( !is_locked() );
   public_key_type from_key = get_public_key(from_key_or_label);
   public_key_type to_key   = get_public_key(to_key_or_label);

   fc::optional<asset_object> asset_obj = get_asset(symbol);
   FC_ASSERT(asset_obj.valid(), "Could not find asset matching ${asset}", ("asset", symbol));

   blind_transfer_operation blind_tr;
   blind_tr.outputs.resize(2);

   auto fees  = my->_remote_db->get_global_properties().parameters.current_fees;

   auto amount = asset_obj->amount_from_string(amount_in);

   asset total_amount = asset_obj->amount(0);

   vector<fc::sha256> blinding_factors;

   //auto from_priv_key = my->get_private_key( from_key );

   blind_tr.fee  = fees->calculate_fee( blind_tr, asset_obj->options.core_exchange_rate );

   vector<commitment_type> used;

   auto& to_asset_used_idx = my->_wallet.blind_receipts.get<by_to_asset_used>();
   auto start = to_asset_used_idx.lower_bound( std::make_tuple(from_key,amount.asset_id,false)  );
   auto end = to_asset_used_idx.lower_bound( std::make_tuple(from_key,amount.asset_id,true)  );
   while( start != end )
   {
      auto result = my->_remote_db->get_blinded_balances( {start->commitment() } );
      if( result.size() == 0 )
      {
         used.push_back( start->commitment() );
      }
      else
      {
         blind_tr.inputs.push_back({start->commitment(), start->control_authority});
         blinding_factors.push_back( start->data.blinding_factor );
         total_amount += start->amount;

         if( total_amount >= amount + blind_tr.fee )
            break;
      }
      ++start;
   }
   for( const auto& u : used )
   {
      auto itr = my->_wallet.blind_receipts.get<by_commitment>().find( u );
      my->_wallet.blind_receipts.modify( itr, []( blind_receipt& r ){ r.used = true; } );
   }

   FC_ASSERT( total_amount >= amount+blind_tr.fee, "Insufficient Balance", ("available",total_amount)("amount",amount)("fee",blind_tr.fee) );

   auto one_time_key = fc::ecc::private_key::generate();
   auto secret       = one_time_key.get_shared_secret( to_key );
   auto child        = fc::sha256::hash( secret );
   auto nonce        = fc::sha256::hash( one_time_key.get_secret() );
   auto blind_factor = fc::sha256::hash( child );

   auto from_secret  = one_time_key.get_shared_secret( from_key );
   auto from_child   = fc::sha256::hash( from_secret );
   auto from_nonce   = fc::sha256::hash( nonce );

   auto change = total_amount - amount - blind_tr.fee;
   fc::sha256 change_blind_factor;
   fc::sha256 to_blind_factor;
   if( change.amount > 0 )
   {
      idump(("to_blind_factor")(blind_factor) );
      blinding_factors.push_back( blind_factor );
      change_blind_factor = fc::ecc::blind_sum( blinding_factors, blinding_factors.size() - 1 );
      wdump(("change_blind_factor")(change_blind_factor) );
   }
   else // change == 0
   {
      blind_tr.outputs.resize(1);
      blind_factor = fc::ecc::blind_sum( blinding_factors, blinding_factors.size() );
      idump(("to_sum_blind_factor")(blind_factor) );
      blinding_factors.push_back( blind_factor );
      idump(("nochange to_blind_factor")(blind_factor) );
   }
   fc::ecc::public_key from_pub_key = from_key;
   fc::ecc::public_key to_pub_key = to_key;

   blind_output to_out;
   to_out.owner       = to_temp ? authority() : authority( 1, public_key_type( to_pub_key.child( child ) ), 1 );
   to_out.commitment  = fc::ecc::blind( blind_factor, amount.amount.value );
   idump(("to_out.blind")(blind_factor)(to_out.commitment) );


   if( blind_tr.outputs.size() > 1 )
   {
      to_out.range_proof = fc::ecc::range_proof_sign( 0, to_out.commitment, blind_factor, nonce,
                                                      0, RANGE_PROOF_MANTISSA, amount.amount.value );

      blind_output change_out;
      change_out.owner       = authority( 1, public_key_type( from_pub_key.child( from_child ) ), 1 );
      change_out.commitment  = fc::ecc::blind( change_blind_factor, change.amount.value );
      change_out.range_proof = fc::ecc::range_proof_sign( 0, change_out.commitment, change_blind_factor, from_nonce,
                                                          0, RANGE_PROOF_MANTISSA, change.amount.value );
      blind_tr.outputs[1] = change_out;


      blind_confirmation::output conf_output;
      conf_output.label = from_key_or_label;
      conf_output.pub_key = from_key;
      conf_output.decrypted_memo.from = from_key;
      conf_output.decrypted_memo.amount = change;
      conf_output.decrypted_memo.blinding_factor = change_blind_factor;
      conf_output.decrypted_memo.commitment = change_out.commitment;
      conf_output.decrypted_memo.check   = from_secret._hash[0];
      conf_output.confirmation.one_time_key = one_time_key.get_public_key();
      conf_output.confirmation.to = from_key;
      conf_output.confirmation.encrypted_memo = fc::aes_encrypt( from_secret, fc::raw::pack( conf_output.decrypted_memo ) );
      conf_output.auth = change_out.owner;
      conf_output.confirmation_receipt = conf_output.confirmation;

      confirm.outputs.push_back( conf_output );
   }
   blind_tr.outputs[0] = to_out;

   blind_confirmation::output conf_output;
   conf_output.label = to_key_or_label;
   conf_output.pub_key = to_key;
   conf_output.decrypted_memo.from = from_key;
   conf_output.decrypted_memo.amount = amount;
   conf_output.decrypted_memo.blinding_factor = blind_factor;
   conf_output.decrypted_memo.commitment = to_out.commitment;
   conf_output.decrypted_memo.check   = secret._hash[0];
   conf_output.confirmation.one_time_key = one_time_key.get_public_key();
   conf_output.confirmation.to = to_key;
   conf_output.confirmation.encrypted_memo = fc::aes_encrypt( secret, fc::raw::pack( conf_output.decrypted_memo ) );
   conf_output.auth = to_out.owner;
   conf_output.confirmation_receipt = conf_output.confirmation;

   confirm.outputs.push_back( conf_output );

   /** commitments must be in sorted order */
   std::sort( blind_tr.outputs.begin(), blind_tr.outputs.end(),
              [&]( const blind_output& a, const blind_output& b ){ return a.commitment < b.commitment; } );
   std::sort( blind_tr.inputs.begin(), blind_tr.inputs.end(),
              [&]( const blind_input& a, const blind_input& b ){ return a.commitment < b.commitment; } );

   confirm.trx.operations.emplace_back( std::move(blind_tr) );
   ilog( "validate before" );
   confirm.trx.validate();
   confirm.trx = sign_transaction(confirm.trx, broadcast);

   if( broadcast )
   {
      for( const auto& out : confirm.outputs )
      {
         try { receive_blind_transfer( out.confirmation_receipt, from_key_or_label, "" ); } catch ( ... ){}
      }
   }

   return confirm;
} FC_CAPTURE_AND_RETHROW( (from_key_or_label)(to_key_or_label)(amount_in)(symbol)(broadcast)(confirm) ) }



/**
 *  Transfers a public balance from @from to one or more blinded balances using a
 *  stealth transfer.
 */
blind_confirmation wallet_api::transfer_to_blind( string from_account_id_or_name,
                                                  string asset_symbol,
                                                  /** map from key or label to amount */
                                                  vector<pair<string, string>> to_amounts,
                                                  bool broadcast )
{ try {
   FC_ASSERT( !is_locked() );
   idump((to_amounts));

   blind_confirmation confirm;
   account_object from_account = my->get_account(from_account_id_or_name);

   fc::optional<asset_object> asset_obj = get_asset(asset_symbol);
   FC_ASSERT(asset_obj, "Could not find asset matching ${asset}", ("asset", asset_symbol));

   transfer_to_blind_operation bop;
   bop.from   = from_account.id;

   vector<fc::sha256> blinding_factors;

   asset total_amount = asset_obj->amount(0);

   for( auto item : to_amounts )
   {
      auto one_time_key = fc::ecc::private_key::generate();
      auto to_key       = get_public_key( item.first );
      auto secret       = one_time_key.get_shared_secret( to_key );
      auto child        = fc::sha256::hash( secret );
      auto nonce        = fc::sha256::hash( one_time_key.get_secret() );
      auto blind_factor = fc::sha256::hash( child );

      blinding_factors.push_back( blind_factor );

      auto amount = asset_obj->amount_from_string(item.second);
      total_amount += amount;


      fc::ecc::public_key to_pub_key = to_key;
      blind_output out;
      out.owner       = authority( 1, public_key_type( to_pub_key.child( child ) ), 1 );
      out.commitment  = fc::ecc::blind( blind_factor, amount.amount.value );
      if( to_amounts.size() > 1 )
         out.range_proof = fc::ecc::range_proof_sign( 0, out.commitment, blind_factor, nonce,
                                                      0, RANGE_PROOF_MANTISSA, amount.amount.value );

      blind_confirmation::output conf_output;
      conf_output.label = item.first;
      conf_output.pub_key = to_key;
      conf_output.decrypted_memo.amount = amount;
      conf_output.decrypted_memo.blinding_factor = blind_factor;
      conf_output.decrypted_memo.commitment = out.commitment;
      conf_output.decrypted_memo.check   = secret._hash[0];
      conf_output.confirmation.one_time_key = one_time_key.get_public_key();
      conf_output.confirmation.to = to_key;
      conf_output.confirmation.encrypted_memo = fc::aes_encrypt( secret, fc::raw::pack( conf_output.decrypted_memo ) );
      conf_output.confirmation_receipt = conf_output.confirmation;

      confirm.outputs.push_back( conf_output );

      bop.outputs.push_back(out);
   }
   bop.amount          = total_amount;
   bop.blinding_factor = fc::ecc::blind_sum( blinding_factors, blinding_factors.size() );

   /** commitments must be in sorted order */
   std::sort( bop.outputs.begin(), bop.outputs.end(),
              [&]( const blind_output& a, const blind_output& b ){ return a.commitment < b.commitment; } );

   confirm.trx.operations.push_back( bop );
   my->set_operation_fees( confirm.trx, my->_remote_db->get_global_properties().parameters.current_fees);
   confirm.trx.validate();
   confirm.trx = sign_transaction(confirm.trx, broadcast);

   if( broadcast )
   {
      for( const auto& out : confirm.outputs )
      {
         try { receive_blind_transfer( out.confirmation_receipt, "@"+from_account.name, "from @"+from_account.name ); } catch ( ... ){}
      }
   }

   return confirm;
} FC_CAPTURE_AND_RETHROW( (from_account_id_or_name)(asset_symbol)(to_amounts) ) }

blind_receipt wallet_api::receive_blind_transfer( string confirmation_receipt, string opt_from, string opt_memo )
{
   FC_ASSERT( !is_locked() );
   stealth_confirmation conf(confirmation_receipt);
   FC_ASSERT( conf.to );

   blind_receipt result;
   result.conf = conf;

   auto to_priv_key_itr = my->_keys.find( *conf.to );
   FC_ASSERT( to_priv_key_itr != my->_keys.end(), "No private key for receiver", ("conf",conf) );


   auto to_priv_key = wif_to_key( to_priv_key_itr->second );
   FC_ASSERT( to_priv_key );

   auto secret       = to_priv_key->get_shared_secret( conf.one_time_key );
   auto child        = fc::sha256::hash( secret );

   auto child_priv_key = to_priv_key->child( child );
   //auto blind_factor = fc::sha256::hash( child );

   auto plain_memo = fc::aes_decrypt( secret, conf.encrypted_memo );
   auto memo = fc::raw::unpack<stealth_confirmation::memo_data>( plain_memo );

   result.to_key   = *conf.to;
   result.to_label = get_key_label( result.to_key );
   if( memo.from )
   {
      result.from_key = *memo.from;
      result.from_label = get_key_label( result.from_key );
      if( result.from_label == string() )
      {
         result.from_label = opt_from;
         set_key_label( result.from_key, result.from_label );
      }
   }
   else
   {
      result.from_label = opt_from;
   }
   result.amount = memo.amount;
   result.memo = opt_memo;

   // confirm the amount matches the commitment (verify the blinding factor)
   auto commtiment_test = fc::ecc::blind( memo.blinding_factor, memo.amount.amount.value );
   FC_ASSERT( fc::ecc::verify_sum( {commtiment_test}, {memo.commitment}, 0 ) );

   blind_balance bal;
   bal.amount = memo.amount;
   bal.to     = *conf.to;
   if( memo.from ) bal.from   = *memo.from;
   bal.one_time_key = conf.one_time_key;
   bal.blinding_factor = memo.blinding_factor;
   bal.commitment = memo.commitment;
   bal.used = false;

   auto child_pubkey = child_priv_key.get_public_key();
   auto owner = authority(1, public_key_type(child_pubkey), 1);
   result.control_authority = owner;
   result.data = memo;

   auto child_key_itr = owner.key_auths.find( child_pubkey );
   if( child_key_itr != owner.key_auths.end() )
      my->_keys[child_key_itr->first] = key_to_wif( child_priv_key );

   // my->_wallet.blinded_balances[memo.amount.asset_id][bal.to].push_back( bal );

   result.date = fc::time_point::now();
   my->_wallet.blind_receipts.insert( result );
   my->_keys[child_pubkey] = key_to_wif( child_priv_key );

   save_wallet_file();

   return result;
}

vector<blind_receipt> wallet_api::blind_history( string key_or_account )
{
   vector<blind_receipt> result;
   auto pub_key = get_public_key( key_or_account );

   if( pub_key == public_key_type() )
      return vector<blind_receipt>();

   for( auto& r : my->_wallet.blind_receipts )
   {
      if( r.from_key == pub_key || r.to_key == pub_key )
         result.push_back( r );
   }
   std::sort( result.begin(), result.end(), [&]( const blind_receipt& a, const blind_receipt& b ){ return a.date > b.date; } );
   return result;
}

order_book wallet_api::get_order_book( const string& base, const string& quote, unsigned limit )
{
   return( my->_remote_db->get_order_book( base, quote, limit ) );
}

signed_block_with_info::signed_block_with_info( const signed_block& block )
   : signed_block( block )
{
   block_id = id();
   signing_key = signee();
   transaction_ids.reserve( transactions.size() );
   for( const processed_transaction& tx : transactions )
      transaction_ids.push_back( tx.id() );
}

vesting_balance_object_with_info::vesting_balance_object_with_info( const vesting_balance_object& vbo, fc::time_point_sec now )
   : vesting_balance_object( vbo )
{
   allowed_withdraw = get_allowed_withdraw( now );
   allowed_withdraw_time = now;
}

} } // graphene::wallet

namespace fc {
   void to_variant( const account_multi_index_type& accts, variant& vo, uint32_t max_depth )
   {
      to_variant( std::vector<account_object>(accts.begin(), accts.end()), vo, max_depth );
   }

   void from_variant( const variant& var, account_multi_index_type& vo, uint32_t max_depth )
   {
      const std::vector<account_object>& v = var.as<std::vector<account_object>>( max_depth );
      vo = account_multi_index_type(v.begin(), v.end());
   }
}<|MERGE_RESOLUTION|>--- conflicted
+++ resolved
@@ -781,7 +781,6 @@
       return true;
    }
 
-<<<<<<< HEAD
    /**
     * Get the required public keys to sign the transaction which had been
     * owned by us
@@ -849,14 +848,13 @@
 
       return tx;
    }
-=======
+
     void quit()
     {
         ilog( "Quitting Cli Wallet ..." );
         
         throw fc::canceled_exception();
     }
->>>>>>> 8fea0350
 
    void save_wallet_file(string wallet_filename = "")
    {
@@ -2010,17 +2008,8 @@
 
    signed_transaction sign_transaction(signed_transaction tx, bool broadcast = false)
    {
-<<<<<<< HEAD
+
       set<public_key_type> approving_key_set = get_owned_required_keys(tx);
-=======
-      set<public_key_type> pks = _remote_db->get_potential_signatures( tx );
-      flat_set<public_key_type> owned_keys;
-      owned_keys.reserve( pks.size() );
-      std::copy_if( pks.begin(), pks.end(), std::inserter(owned_keys, owned_keys.end()),
-                    [this](const public_key_type& pk){ return _keys.find(pk) != _keys.end(); } );
-      tx.clear_signatures();
-      set<public_key_type> approving_key_set = _remote_db->get_required_signatures( tx, owned_keys );
->>>>>>> 8fea0350
 
       auto dyn_props = get_dynamic_global_properties();
       tx.set_reference_block( dyn_props.head_block_id );
