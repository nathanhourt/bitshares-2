/*
 * Copyright (c) 2017 Cryptonomex, Inc., and contributors.
 *
 * The MIT License
 *
 * Permission is hereby granted, free of charge, to any person obtaining a copy
 * of this software and associated documentation files (the "Software"), to deal
 * in the Software without restriction, including without limitation the rights
 * to use, copy, modify, merge, publish, distribute, sublicense, and/or sell
 * copies of the Software, and to permit persons to whom the Software is
 * furnished to do so, subject to the following conditions:
 *
 * The above copyright notice and this permission notice shall be included in
 * all copies or substantial portions of the Software.
 *
 * THE SOFTWARE IS PROVIDED "AS IS", WITHOUT WARRANTY OF ANY KIND, EXPRESS OR
 * IMPLIED, INCLUDING BUT NOT LIMITED TO THE WARRANTIES OF MERCHANTABILITY,
 * FITNESS FOR A PARTICULAR PURPOSE AND NONINFRINGEMENT. IN NO EVENT SHALL THE
 * AUTHORS OR COPYRIGHT HOLDERS BE LIABLE FOR ANY CLAIM, DAMAGES OR OTHER
 * LIABILITY, WHETHER IN AN ACTION OF CONTRACT, TORT OR OTHERWISE, ARISING FROM,
 * OUT OF OR IN CONNECTION WITH THE SOFTWARE OR THE USE OR OTHER DEALINGS IN
 * THE SOFTWARE.
 */
#include <algorithm>
#include <cctype>
#include <iomanip>
#include <iostream>
#include <iterator>
#include <sstream>
#include <string>
#include <list>

#include <boost/version.hpp>
#include <boost/lexical_cast.hpp>
#include <boost/algorithm/string/replace.hpp>

#include <boost/range/adaptor/map.hpp>
#include <boost/range/algorithm_ext/erase.hpp>
#include <boost/range/algorithm/unique.hpp>
#include <boost/range/algorithm/sort.hpp>

#include <boost/multi_index_container.hpp>
#include <boost/multi_index/ordered_index.hpp>
#include <boost/multi_index/mem_fun.hpp>
#include <boost/multi_index/member.hpp>
#include <boost/multi_index/random_access_index.hpp>
#include <boost/multi_index/tag.hpp>
#include <boost/multi_index/sequenced_index.hpp>
#include <boost/multi_index/hashed_index.hpp>

#include <fc/git_revision.hpp>
#include <fc/io/fstream.hpp>
#include <fc/io/json.hpp>
#include <fc/io/stdio.hpp>
#include <fc/network/http/websocket.hpp>
#include <fc/rpc/cli.hpp>
#include <fc/rpc/websocket_api.hpp>
#include <fc/crypto/aes.hpp>
#include <fc/crypto/hex.hpp>
#include <fc/thread/mutex.hpp>
#include <fc/thread/scoped_lock.hpp>
#include <fc/rpc/api_connection.hpp>

#include <graphene/app/api.hpp>
#include <graphene/chain/asset_object.hpp>
#include <graphene/chain/protocol/fee_schedule.hpp>
#include <graphene/chain/hardfork.hpp>
#include <graphene/utilities/git_revision.hpp>
#include <graphene/utilities/key_conversion.hpp>
#include <graphene/utilities/words.hpp>
#include <graphene/wallet/wallet.hpp>
#include <graphene/wallet/api_documentation.hpp>
#include <graphene/wallet/reflect_util.hpp>
#include <graphene/debug_witness/debug_api.hpp>
#include <fc/smart_ref_impl.hpp>

#ifndef WIN32
# include <sys/types.h>
# include <sys/stat.h>
#endif

// explicit instantiation for later use
namespace fc {
	template class api<graphene::wallet::wallet_api, identity_member>;
}

#define BRAIN_KEY_WORD_COUNT 16

namespace graphene { namespace wallet {

namespace detail {

struct operation_result_printer
{
public:
   explicit operation_result_printer( const wallet_api_impl& w )
      : _wallet(w) {}
   const wallet_api_impl& _wallet;
   typedef std::string result_type;

   std::string operator()(const void_result& x) const;
   std::string operator()(const object_id_type& oid);
   std::string operator()(const asset& a);
};

// BLOCK  TRX  OP  VOP
struct operation_printer
{
private:
   ostream& out;
   const wallet_api_impl& wallet;
   operation_result result;

   std::string fee(const asset& a) const;

public:
   operation_printer( ostream& out, const wallet_api_impl& wallet, const operation_result& r = operation_result() )
      : out(out),
        wallet(wallet),
        result(r)
   {}
   typedef std::string result_type;

   template<typename T>
   std::string operator()(const T& op)const;

   std::string operator()(const transfer_operation& op)const;
   std::string operator()(const transfer_from_blind_operation& op)const;
   std::string operator()(const transfer_to_blind_operation& op)const;
   std::string operator()(const account_create_operation& op)const;
   std::string operator()(const account_update_operation& op)const;
   std::string operator()(const asset_create_operation& op)const;
};

template<class T>
optional<T> maybe_id( const string& name_or_id )
{
   if( std::isdigit( name_or_id.front() ) )
   {
      try
      {
         return fc::variant(name_or_id, 1).as<T>(1);
      }
      catch (const fc::exception&)
      { // not an ID
      }
   }
   return optional<T>();
}

string address_to_shorthash( const address& addr )
{
   uint32_t x = addr.addr._hash[0];
   static const char hd[] = "0123456789abcdef";
   string result;

   result += hd[(x >> 0x1c) & 0x0f];
   result += hd[(x >> 0x18) & 0x0f];
   result += hd[(x >> 0x14) & 0x0f];
   result += hd[(x >> 0x10) & 0x0f];
   result += hd[(x >> 0x0c) & 0x0f];
   result += hd[(x >> 0x08) & 0x0f];
   result += hd[(x >> 0x04) & 0x0f];
   result += hd[(x        ) & 0x0f];

   return result;
}

fc::ecc::private_key derive_private_key( const std::string& prefix_string,
                                         int sequence_number )
{
   std::string sequence_string = std::to_string(sequence_number);
   fc::sha512 h = fc::sha512::hash(prefix_string + " " + sequence_string);
   fc::ecc::private_key derived_key = fc::ecc::private_key::regenerate(fc::sha256::hash(h));
   return derived_key;
}

string normalize_brain_key( string s )
{
   size_t i = 0, n = s.length();
   std::string result;
   char c;
   result.reserve( n );

   bool preceded_by_whitespace = false;
   bool non_empty = false;
   while( i < n )
   {
      c = s[i++];
      switch( c )
      {
      case ' ':  case '\t': case '\r': case '\n': case '\v': case '\f':
         preceded_by_whitespace = true;
         continue;

      case 'a': c = 'A'; break;
      case 'b': c = 'B'; break;
      case 'c': c = 'C'; break;
      case 'd': c = 'D'; break;
      case 'e': c = 'E'; break;
      case 'f': c = 'F'; break;
      case 'g': c = 'G'; break;
      case 'h': c = 'H'; break;
      case 'i': c = 'I'; break;
      case 'j': c = 'J'; break;
      case 'k': c = 'K'; break;
      case 'l': c = 'L'; break;
      case 'm': c = 'M'; break;
      case 'n': c = 'N'; break;
      case 'o': c = 'O'; break;
      case 'p': c = 'P'; break;
      case 'q': c = 'Q'; break;
      case 'r': c = 'R'; break;
      case 's': c = 'S'; break;
      case 't': c = 'T'; break;
      case 'u': c = 'U'; break;
      case 'v': c = 'V'; break;
      case 'w': c = 'W'; break;
      case 'x': c = 'X'; break;
      case 'y': c = 'Y'; break;
      case 'z': c = 'Z'; break;

      default:
         break;
      }
      if( preceded_by_whitespace && non_empty )
         result.push_back(' ');
      result.push_back(c);
      preceded_by_whitespace = false;
      non_empty = true;
   }
   return result;
}

struct op_prototype_visitor
{
   typedef void result_type;

   int t = 0;
   flat_map< std::string, operation >& name2op;

   op_prototype_visitor(
      int _t,
      flat_map< std::string, operation >& _prototype_ops
      ):t(_t), name2op(_prototype_ops) {}

   template<typename Type>
   result_type operator()( const Type& op )const
   {
      string name = fc::get_typename<Type>::name();
      size_t p = name.rfind(':');
      if( p != string::npos )
         name = name.substr( p+1 );
      name2op[ name ] = Type();
   }
};

class wallet_api_impl
{
public:
   api_documentation method_documentation;
private:
   void claim_registered_account(const account_object& account)
   {
      auto it = _wallet.pending_account_registrations.find( account.name );
      FC_ASSERT( it != _wallet.pending_account_registrations.end() );
      for (const std::string& wif_key : it->second)
         if( !import_key( account.name, wif_key ) )
         {
            // somebody else beat our pending registration, there is
            //    nothing we can do except log it and move on
            elog( "account ${name} registered by someone else first!",
                  ("name", account.name) );
            // might as well remove it from pending regs,
            //    because there is now no way this registration
            //    can become valid (even in the extremely rare
            //    possibility of migrating to a fork where the
            //    name is available, the user can always
            //    manually re-register)
         }
      _wallet.pending_account_registrations.erase( it );
   }

   // after a witness registration succeeds, this saves the private key in the wallet permanently
   //
   void claim_registered_witness(const std::string& witness_name)
   {
      auto iter = _wallet.pending_witness_registrations.find(witness_name);
      FC_ASSERT(iter != _wallet.pending_witness_registrations.end());
      std::string wif_key = iter->second;

      // get the list key id this key is registered with in the chain
      fc::optional<fc::ecc::private_key> witness_private_key = wif_to_key(wif_key);
      FC_ASSERT(witness_private_key);

      auto pub_key = witness_private_key->get_public_key();
      _keys[pub_key] = wif_key;
      _wallet.pending_witness_registrations.erase(iter);
   }

   fc::mutex _resync_mutex;
   void resync()
   {
      fc::scoped_lock<fc::mutex> lock(_resync_mutex);
      // this method is used to update wallet_data annotations
      //   e.g. wallet has been restarted and was not notified
      //   of events while it was down
      //
      // everything that is done "incremental style" when a push
      //   notification is received, should also be done here
      //   "batch style" by querying the blockchain

      if( !_wallet.pending_account_registrations.empty() )
      {
         // make a vector of the account names pending registration
         std::vector<string> pending_account_names = boost::copy_range<std::vector<string> >(boost::adaptors::keys(_wallet.pending_account_registrations));

         // look those up on the blockchain
         std::vector<fc::optional<graphene::chain::account_object >>
               pending_account_objects = _remote_db->lookup_account_names( pending_account_names );

         // if any of them exist, claim them
         for( const fc::optional<graphene::chain::account_object>& optional_account : pending_account_objects )
            if( optional_account )
               claim_registered_account(*optional_account);
      }

      if (!_wallet.pending_witness_registrations.empty())
      {
         // make a vector of the owner accounts for witnesses pending registration
         std::vector<string> pending_witness_names = boost::copy_range<std::vector<string> >(boost::adaptors::keys(_wallet.pending_witness_registrations));

         // look up the owners on the blockchain
         std::vector<fc::optional<graphene::chain::account_object>> owner_account_objects = _remote_db->lookup_account_names(pending_witness_names);

         // if any of them have registered witnesses, claim them
         for( const fc::optional<graphene::chain::account_object>& optional_account : owner_account_objects )
            if (optional_account)
            {
               fc::optional<witness_object> witness_obj = _remote_db->get_witness_by_account(optional_account->id);
               if (witness_obj)
                  claim_registered_witness(optional_account->name);
            }
      }
   }

   void enable_umask_protection()
   {
#ifdef __unix__
      _old_umask = umask( S_IRWXG | S_IRWXO );
#endif
   }

   void disable_umask_protection()
   {
#ifdef __unix__
      umask( _old_umask );
#endif
   }

   void init_prototype_ops()
   {
      operation op;
      for( int t=0; t<op.count(); t++ )
      {
         op.set_which( t );
         op.visit( op_prototype_visitor(t, _prototype_ops) );
      }
      return;
   }

   map<transaction_handle_type, signed_transaction> _builder_transactions;

   // if the user executes the same command twice in quick succession,
   // we might generate the same transaction id, and cause the second
   // transaction to be rejected.  This can be avoided by altering the
   // second transaction slightly (bumping up the expiration time by
   // a second).  Keep track of recent transaction ids we've generated
   // so we can know if we need to do this
   struct recently_generated_transaction_record
   {
      fc::time_point_sec generation_time;
      graphene::chain::transaction_id_type transaction_id;
   };
   struct timestamp_index{};
   typedef boost::multi_index_container<recently_generated_transaction_record,
                                        boost::multi_index::indexed_by<boost::multi_index::hashed_unique<boost::multi_index::member<recently_generated_transaction_record,
                                                                                                                                    graphene::chain::transaction_id_type,
                                                                                                                                    &recently_generated_transaction_record::transaction_id>,
                                                                                                         std::hash<graphene::chain::transaction_id_type> >,
                                                                       boost::multi_index::ordered_non_unique<boost::multi_index::tag<timestamp_index>,
                                                                                                              boost::multi_index::member<recently_generated_transaction_record, fc::time_point_sec, &recently_generated_transaction_record::generation_time> > > > recently_generated_transaction_set_type;
   recently_generated_transaction_set_type _recently_generated_transactions;

public:
   wallet_api& self;
   wallet_api_impl( wallet_api& s, const wallet_data& initial_data, fc::api<login_api> rapi )
      : self(s),
        _chain_id(initial_data.chain_id),
        _remote_api(rapi),
        _remote_db(rapi->database()),
        _remote_net_broadcast(rapi->network_broadcast()),
        _remote_hist(rapi->history())
   {
      chain_id_type remote_chain_id = _remote_db->get_chain_id();
      if( remote_chain_id != _chain_id )
      {
         FC_THROW( "Remote server gave us an unexpected chain_id",
            ("remote_chain_id", remote_chain_id)
            ("chain_id", _chain_id) );
      }
      init_prototype_ops();

      _remote_db->set_block_applied_callback( [this](const variant& block_id )
      {
         on_block_applied( block_id );
      } );

      _wallet.chain_id = _chain_id;
      _wallet.ws_server = initial_data.ws_server;
      _wallet.ws_user = initial_data.ws_user;
      _wallet.ws_password = initial_data.ws_password;
   }
   virtual ~wallet_api_impl()
   {
      try
      {
         _remote_db->cancel_all_subscriptions();
      }
      catch (const fc::exception& e)
      {
         // Right now the wallet_api has no way of knowing if the connection to the
         // witness has already disconnected (via the witness node exiting first).
         // If it has exited, cancel_all_subscriptsions() will throw and there's
         // nothing we can do about it.
         // dlog("Caught exception ${e} while canceling database subscriptions", ("e", e));
      }
   }

   void encrypt_keys()
   {
      if( !is_locked() )
      {
         plain_keys data;
         data.keys = _keys;
         data.checksum = _checksum;
         auto plain_txt = fc::raw::pack(data);
         _wallet.cipher_keys = fc::aes_encrypt( data.checksum, plain_txt );
      }
   }

   void on_block_applied( const variant& block_id )
   {
      fc::async([this]{resync();}, "Resync after block");
   }

   bool copy_wallet_file( string destination_filename )
   {
      fc::path src_path = get_wallet_filename();
      if( !fc::exists( src_path ) )
         return false;
      fc::path dest_path = destination_filename + _wallet_filename_extension;
      int suffix = 0;
      while( fc::exists(dest_path) )
      {
         ++suffix;
         dest_path = destination_filename + "-" + to_string( suffix ) + _wallet_filename_extension;
      }
      wlog( "backing up wallet ${src} to ${dest}",
            ("src", src_path)
            ("dest", dest_path) );

      fc::path dest_parent = fc::absolute(dest_path).parent_path();
      try
      {
         enable_umask_protection();
         if( !fc::exists( dest_parent ) )
            fc::create_directories( dest_parent );
         fc::copy( src_path, dest_path );
         disable_umask_protection();
      }
      catch(...)
      {
         disable_umask_protection();
         throw;
      }
      return true;
   }

   bool is_locked()const
   {
      return _checksum == fc::sha512();
   }

   template<typename T>
   T get_object(object_id<T::space_id, T::type_id, T> id)const
   {
      auto ob = _remote_db->get_objects({id}).front();
      return ob.template as<T>( GRAPHENE_MAX_NESTED_OBJECTS );
   }

   void set_operation_fees( signed_transaction& tx, const fee_schedule& s  )
   {
      for( auto& op : tx.operations )
         s.set_fee(op);
   }

   variant info() const
   {
      auto chain_props = get_chain_properties();
      auto global_props = get_global_properties();
      auto dynamic_props = get_dynamic_global_properties();
      fc::mutable_variant_object result;
      result["head_block_num"] = dynamic_props.head_block_number;
      result["head_block_id"] = fc::variant(dynamic_props.head_block_id, 1);
      result["head_block_age"] = fc::get_approximate_relative_time_string(dynamic_props.time,
                                                                          time_point_sec(time_point::now()),
                                                                          " old");
      result["next_maintenance_time"] = fc::get_approximate_relative_time_string(dynamic_props.next_maintenance_time);
      result["chain_id"] = chain_props.chain_id;
      result["participation"] = (100*dynamic_props.recent_slots_filled.popcount()) / 128.0;
      result["active_witnesses"] = fc::variant(global_props.active_witnesses, GRAPHENE_MAX_NESTED_OBJECTS);
      result["active_committee_members"] = fc::variant(global_props.active_committee_members, GRAPHENE_MAX_NESTED_OBJECTS);
      return result;
   }

   variant_object about() const
   {
      string client_version( graphene::utilities::git_revision_description );
      const size_t pos = client_version.find( '/' );
      if( pos != string::npos && client_version.size() > pos )
         client_version = client_version.substr( pos + 1 );

      fc::mutable_variant_object result;
      //result["blockchain_name"]        = BLOCKCHAIN_NAME;
      //result["blockchain_description"] = BTS_BLOCKCHAIN_DESCRIPTION;
      result["client_version"]           = client_version;
      result["graphene_revision"]        = graphene::utilities::git_revision_sha;
      result["graphene_revision_age"]    = fc::get_approximate_relative_time_string( fc::time_point_sec( graphene::utilities::git_revision_unix_timestamp ) );
      result["fc_revision"]              = fc::git_revision_sha;
      result["fc_revision_age"]          = fc::get_approximate_relative_time_string( fc::time_point_sec( fc::git_revision_unix_timestamp ) );
      result["compile_date"]             = "compiled on " __DATE__ " at " __TIME__;
      result["boost_version"]            = boost::replace_all_copy(std::string(BOOST_LIB_VERSION), "_", ".");
      result["openssl_version"]          = OPENSSL_VERSION_TEXT;

      std::string bitness = boost::lexical_cast<std::string>(8 * sizeof(int*)) + "-bit";
#if defined(__APPLE__)
      std::string os = "osx";
#elif defined(__linux__)
      std::string os = "linux";
#elif defined(_MSC_VER)
      std::string os = "win32";
#else
      std::string os = "other";
#endif
      result["build"] = os + " " + bitness;

      return result;
   }

   chain_property_object get_chain_properties() const
   {
      return _remote_db->get_chain_properties();
   }
   global_property_object get_global_properties() const
   {
      return _remote_db->get_global_properties();
   }
   dynamic_global_property_object get_dynamic_global_properties() const
   {
      return _remote_db->get_dynamic_global_properties();
   }
   account_object get_account(account_id_type id) const
   {
      auto rec = _remote_db->get_accounts({id}).front();
      FC_ASSERT(rec);
      return *rec;
   }
   account_object get_account(string account_name_or_id) const
   {
      FC_ASSERT( account_name_or_id.size() > 0 );

      if( auto id = maybe_id<account_id_type>(account_name_or_id) )
      {
         // It's an ID
         return get_account(*id);
      } else {
         auto rec = _remote_db->lookup_account_names({account_name_or_id}).front();
         FC_ASSERT( rec && rec->name == account_name_or_id );
         return *rec;
      }
   }
   account_id_type get_account_id(string account_name_or_id) const
   {
      return get_account(account_name_or_id).get_id();
   }
   optional<asset_object> find_asset(asset_id_type id)const
   {
      auto rec = _remote_db->get_assets({id}).front();
      return rec;
   }
   optional<asset_object> find_asset(string asset_symbol_or_id)const
   {
      FC_ASSERT( asset_symbol_or_id.size() > 0 );

      if( auto id = maybe_id<asset_id_type>(asset_symbol_or_id) )
      {
         // It's an ID
         return find_asset(*id);
      } else {
         // It's a symbol
         auto rec = _remote_db->lookup_asset_symbols({asset_symbol_or_id}).front();
         if( rec )
         {
            if( rec->symbol != asset_symbol_or_id )
               return optional<asset_object>();
         }
         return rec;
      }
   }
   asset_object get_asset(asset_id_type id)const
   {
      auto opt = find_asset(id);
      FC_ASSERT(opt);
      return *opt;
   }
   asset_object get_asset(string asset_symbol_or_id)const
   {
      auto opt = find_asset(asset_symbol_or_id);
      FC_ASSERT(opt);
      return *opt;
   }

   asset_id_type get_asset_id(string asset_symbol_or_id) const
   {
      FC_ASSERT( asset_symbol_or_id.size() > 0 );
      vector<optional<asset_object>> opt_asset;
      if( std::isdigit( asset_symbol_or_id.front() ) )
         return fc::variant(asset_symbol_or_id, 1).as<asset_id_type>( 1 );
      opt_asset = _remote_db->lookup_asset_symbols( {asset_symbol_or_id} );
      FC_ASSERT( (opt_asset.size() > 0) && (opt_asset[0].valid()) );
      return opt_asset[0]->id;
   }

   string                            get_wallet_filename() const
   {
      return _wallet_filename;
   }

   fc::ecc::private_key              get_private_key(const public_key_type& id)const
   {
      auto it = _keys.find(id);
      FC_ASSERT( it != _keys.end() );

      fc::optional< fc::ecc::private_key > privkey = wif_to_key( it->second );
      FC_ASSERT( privkey );
      return *privkey;
   }

   fc::ecc::private_key get_private_key_for_account(const account_object& account)const
   {
      vector<public_key_type> active_keys = account.active.get_keys();
      if (active_keys.size() != 1)
         FC_THROW("Expecting a simple authority with one active key");
      return get_private_key(active_keys.front());
   }

   // imports the private key into the wallet, and associate it in some way (?) with the
   // given account name.
   // @returns true if the key matches a current active/owner/memo key for the named
   //          account, false otherwise (but it is stored either way)
   bool import_key(string account_name_or_id, string wif_key)
   {
      fc::optional<fc::ecc::private_key> optional_private_key = wif_to_key(wif_key);
      if (!optional_private_key)
         FC_THROW("Invalid private key");
      graphene::chain::public_key_type wif_pub_key = optional_private_key->get_public_key();

      account_object account = get_account( account_name_or_id );

      // make a list of all current public keys for the named account
      flat_set<public_key_type> all_keys_for_account;
      std::vector<public_key_type> active_keys = account.active.get_keys();
      std::vector<public_key_type> owner_keys = account.owner.get_keys();
      std::copy(active_keys.begin(), active_keys.end(), std::inserter(all_keys_for_account, all_keys_for_account.end()));
      std::copy(owner_keys.begin(), owner_keys.end(), std::inserter(all_keys_for_account, all_keys_for_account.end()));
      all_keys_for_account.insert(account.options.memo_key);

      _keys[wif_pub_key] = wif_key;

      _wallet.update_account(account);

      _wallet.extra_keys[account.id].insert(wif_pub_key);

      return all_keys_for_account.find(wif_pub_key) != all_keys_for_account.end();
   }

   vector< signed_transaction > import_balance( string name_or_id, const vector<string>& wif_keys, bool broadcast );

   bool load_wallet_file(string wallet_filename = "")
   {
      // TODO:  Merge imported wallet with existing wallet,
      //        instead of replacing it
      if( wallet_filename == "" )
         wallet_filename = _wallet_filename;

      if( ! fc::exists( wallet_filename ) )
         return false;

      _wallet = fc::json::from_file( wallet_filename ).as< wallet_data >( 2 * GRAPHENE_MAX_NESTED_OBJECTS );
      if( _wallet.chain_id != _chain_id )
         FC_THROW( "Wallet chain ID does not match",
            ("wallet.chain_id", _wallet.chain_id)
            ("chain_id", _chain_id) );

      size_t account_pagination = 100;
      vector< account_id_type > account_ids_to_send;
      size_t n = _wallet.my_accounts.size();
      account_ids_to_send.reserve( std::min( account_pagination, n ) );
      auto it = _wallet.my_accounts.begin();

      for( size_t start=0; start<n; start+=account_pagination )
      {
         size_t end = std::min( start+account_pagination, n );
         assert( end > start );
         account_ids_to_send.clear();
         std::vector< account_object > old_accounts;
         for( size_t i=start; i<end; i++ )
         {
            assert( it != _wallet.my_accounts.end() );
            old_accounts.push_back( *it );
            account_ids_to_send.push_back( old_accounts.back().id );
            ++it;
         }
         std::vector< optional< account_object > > accounts = _remote_db->get_accounts(account_ids_to_send);
         // server response should be same length as request
         FC_ASSERT( accounts.size() == account_ids_to_send.size() );
         size_t i = 0;
         for( const optional< account_object >& acct : accounts )
         {
            account_object& old_acct = old_accounts[i];
            if( !acct.valid() )
            {
               elog( "Could not find account ${id} : \"${name}\" does not exist on the chain!", ("id", old_acct.id)("name", old_acct.name) );
               i++;
               continue;
            }
            // this check makes sure the server didn't send results
            // in a different order, or accounts we didn't request
            FC_ASSERT( acct->id == old_acct.id );
            if( fc::json::to_string(*acct) != fc::json::to_string(old_acct) )
            {
               wlog( "Account ${id} : \"${name}\" updated on chain", ("id", acct->id)("name", acct->name) );
            }
            _wallet.update_account( *acct );
            i++;
         }
      }

      return true;
   }

   signed_transaction multisig_sign_transaction( signed_transaction tx,
<<<<<<< HEAD
                                                 const vector<string> &wif_keys, bool broadcast )
   {
      vector<fc::ecc::private_key> private_keys;

      if ( !tx.ref_block_num || !tx.ref_block_prefix || tx.expiration == fc::time_point_sec() )
      {
         elog( "Must fill TaPoS and expiration field in an online machine" );
         FC_THROW("");
      }

      for ( const string &wif_key : wif_keys )
      {
         fc::optional<fc::ecc::private_key> optional_private_key = wif_to_key( wif_key );

         if ( !optional_private_key )
         {
            elog( "Invalid private key: ${i}", ( "i", wif_key ) );
            FC_THROW("");
         }

         private_keys.push_back( *optional_private_key );
      }

      for ( const fc::ecc::private_key &privkey : private_keys )
      {
         signature_type sig = privkey.sign_compact( tx.sig_digest( _chain_id ) );
         const vector<signature_type> &sigs = tx.signatures;
         if ( std::find( sigs.begin(), sigs.end(), sig ) != sigs.end() )
         {
            wlog( "signature of ${fn} had already exist, skipping", ( "fn", key_to_wif( privkey ) ) );
         }
         else
         {
            tx.sign( privkey, _chain_id );
         }
      }
=======
                                                 bool broadcast )
   {
      set<public_key_type> pks = _remote_db->get_potential_signatures( tx );
      flat_set<public_key_type> owned_keys;
      owned_keys.reserve( pks.size() );
      std::copy_if( pks.begin(), pks.end(),
                    std::inserter( owned_keys, owned_keys.end() ),
                    [this]( const public_key_type &pk ) {
                       return _keys.find( pk ) != _keys.end();
                    } );

      set<public_key_type> approving_key_set =
         _remote_db->get_required_signatures( tx, owned_keys );

      if ( ( ( tx.ref_block_num == 0 && tx.ref_block_prefix == 0 ) ||
             tx.expiration == fc::time_point_sec() ) &&
           tx.signatures.empty() )
      {
         auto dyn_props = get_dynamic_global_properties();
         auto parameters = get_global_properties().parameters;
         fc::time_point_sec now = dyn_props.time;
         tx.set_reference_block( dyn_props.head_block_id );
         tx.set_expiration( now + parameters.maximum_time_until_expiration );
      }
      for ( const public_key_type &key : approving_key_set )
         tx.sign( get_private_key( key ), _chain_id );
>>>>>>> 0a303174

      if ( broadcast )
      {
         try
         {
            _remote_net_broadcast->broadcast_transaction( tx );
         }
         catch ( const fc::exception &e )
         {
            elog( "Caught exception while broadcasting tx ${id}:  ${e}",
                  ( "id", tx.id().str() )( "e", e.to_detail_string() ) );
<<<<<<< HEAD
            FC_THROW("");
=======
            FC_THROW( "" );
>>>>>>> 0a303174
         }
      }

      return tx;
   }

   void save_wallet_file(string wallet_filename = "")
   {
      //
      // Serialize in memory, then save to disk
      //
      // This approach lessens the risk of a partially written wallet
      // if exceptions are thrown in serialization
      //

      encrypt_keys();

      if( wallet_filename == "" )
         wallet_filename = _wallet_filename;

      wlog( "saving wallet to file ${fn}", ("fn", wallet_filename) );

      string data = fc::json::to_pretty_string( _wallet );
      try
      {
         enable_umask_protection();
         //
         // Parentheses on the following declaration fails to compile,
         // due to the Most Vexing Parse.  Thanks, C++
         //
         // http://en.wikipedia.org/wiki/Most_vexing_parse
         //
         fc::ofstream outfile{ fc::path( wallet_filename ) };
         outfile.write( data.c_str(), data.length() );
         outfile.flush();
         outfile.close();
         disable_umask_protection();
      }
      catch(...)
      {
         disable_umask_protection();
         throw;
      }
   }

   transaction_handle_type begin_builder_transaction()
   {
      int trx_handle = _builder_transactions.empty()? 0
                                                    : (--_builder_transactions.end())->first + 1;
      _builder_transactions[trx_handle];
      return trx_handle;
   }
   void add_operation_to_builder_transaction(transaction_handle_type transaction_handle, const operation& op)
   {
      FC_ASSERT(_builder_transactions.count(transaction_handle));
      _builder_transactions[transaction_handle].operations.emplace_back(op);
   }
   void replace_operation_in_builder_transaction(transaction_handle_type handle,
                                                 uint32_t operation_index,
                                                 const operation& new_op)
   {
      FC_ASSERT(_builder_transactions.count(handle));
      signed_transaction& trx = _builder_transactions[handle];
      FC_ASSERT( operation_index < trx.operations.size());
      trx.operations[operation_index] = new_op;
   }
   asset set_fees_on_builder_transaction(transaction_handle_type handle, string fee_asset = GRAPHENE_SYMBOL)
   {
      FC_ASSERT(_builder_transactions.count(handle));

      auto fee_asset_obj = get_asset(fee_asset);
      asset total_fee = fee_asset_obj.amount(0);

      auto gprops = _remote_db->get_global_properties().parameters;
      if( fee_asset_obj.get_id() != asset_id_type() )
      {
         for( auto& op : _builder_transactions[handle].operations )
            total_fee += gprops.current_fees->set_fee( op, fee_asset_obj.options.core_exchange_rate );

         FC_ASSERT((total_fee * fee_asset_obj.options.core_exchange_rate).amount <=
                   get_object<asset_dynamic_data_object>(fee_asset_obj.dynamic_asset_data_id).fee_pool,
                   "Cannot pay fees in ${asset}, as this asset's fee pool is insufficiently funded.",
                   ("asset", fee_asset_obj.symbol));
      } else {
         for( auto& op : _builder_transactions[handle].operations )
            total_fee += gprops.current_fees->set_fee( op );
      }

      return total_fee;
   }
   transaction preview_builder_transaction(transaction_handle_type handle)
   {
      FC_ASSERT(_builder_transactions.count(handle));
      return _builder_transactions[handle];
   }
   signed_transaction sign_builder_transaction(transaction_handle_type transaction_handle, bool broadcast = true)
   {
      FC_ASSERT(_builder_transactions.count(transaction_handle));

      return _builder_transactions[transaction_handle] = sign_transaction(_builder_transactions[transaction_handle], broadcast);
   }

   pair<transaction_id_type,signed_transaction> broadcast_transaction(signed_transaction tx)
   {
       try {
           _remote_net_broadcast->broadcast_transaction(tx);
       }
       catch (const fc::exception& e) {
           elog("Caught exception while broadcasting tx ${id}:  ${e}", ("id", tx.id().str())("e", e.to_detail_string()));
           throw;
       }
       return std::make_pair(tx.id(),tx);
   }

   signed_transaction propose_builder_transaction(
      transaction_handle_type handle,
      time_point_sec expiration = time_point::now() + fc::minutes(1),
      uint32_t review_period_seconds = 0, bool broadcast = true)
   {
      FC_ASSERT(_builder_transactions.count(handle));
      proposal_create_operation op;
      op.expiration_time = expiration;
      signed_transaction& trx = _builder_transactions[handle];
      std::transform(trx.operations.begin(), trx.operations.end(), std::back_inserter(op.proposed_ops),
                     [](const operation& op) -> op_wrapper { return op; });
      if( review_period_seconds )
         op.review_period_seconds = review_period_seconds;
      trx.operations = {op};
      _remote_db->get_global_properties().parameters.current_fees->set_fee( trx.operations.front() );

      return trx = sign_transaction(trx, broadcast);
   }

   signed_transaction propose_builder_transaction2(
      transaction_handle_type handle,
      string account_name_or_id,
      time_point_sec expiration = time_point::now() + fc::minutes(1),
      uint32_t review_period_seconds = 0, bool broadcast = true)
   {
      FC_ASSERT(_builder_transactions.count(handle));
      proposal_create_operation op;
      op.fee_paying_account = get_account(account_name_or_id).get_id();
      op.expiration_time = expiration;
      signed_transaction& trx = _builder_transactions[handle];
      std::transform(trx.operations.begin(), trx.operations.end(), std::back_inserter(op.proposed_ops),
                     [](const operation& op) -> op_wrapper { return op; });
      if( review_period_seconds )
         op.review_period_seconds = review_period_seconds;
      trx.operations = {op};
      _remote_db->get_global_properties().parameters.current_fees->set_fee( trx.operations.front() );

      return trx = sign_transaction(trx, broadcast);
   }

   void remove_builder_transaction(transaction_handle_type handle)
   {
      _builder_transactions.erase(handle);
   }

   signed_transaction register_account(string name,
                                       public_key_type owner,
                                       public_key_type active,
                                       string  registrar_account,
                                       string  referrer_account,
                                       uint32_t referrer_percent,
                                       bool broadcast = false)
   { try {
      FC_ASSERT( !self.is_locked() );
      FC_ASSERT( is_valid_name(name) );
      account_create_operation account_create_op;

      // #449 referrer_percent is on 0-100 scale, if user has larger
      // number it means their script is using GRAPHENE_100_PERCENT scale
      // instead of 0-100 scale.
      FC_ASSERT( referrer_percent <= 100 );
      // TODO:  process when pay_from_account is ID

      account_object registrar_account_object =
            this->get_account( registrar_account );
      FC_ASSERT( registrar_account_object.is_lifetime_member() );

      account_id_type registrar_account_id = registrar_account_object.id;

      account_object referrer_account_object =
            this->get_account( referrer_account );
      account_create_op.referrer = referrer_account_object.id;
      account_create_op.referrer_percent = uint16_t( referrer_percent * GRAPHENE_1_PERCENT );

      account_create_op.registrar = registrar_account_id;
      account_create_op.name = name;
      account_create_op.owner = authority(1, owner, 1);
      account_create_op.active = authority(1, active, 1);
      account_create_op.options.memo_key = active;

      signed_transaction tx;

      tx.operations.push_back( account_create_op );

      auto current_fees = _remote_db->get_global_properties().parameters.current_fees;
      set_operation_fees( tx, current_fees );

      vector<public_key_type> paying_keys = registrar_account_object.active.get_keys();

      auto dyn_props = get_dynamic_global_properties();
      tx.set_reference_block( dyn_props.head_block_id );
      tx.set_expiration( dyn_props.time + fc::seconds(30) );
      tx.validate();

      for( public_key_type& key : paying_keys )
      {
         auto it = _keys.find(key);
         if( it != _keys.end() )
         {
            fc::optional< fc::ecc::private_key > privkey = wif_to_key( it->second );
            if( !privkey.valid() )
            {
               FC_ASSERT( false, "Malformed private key in _keys" );
            }
            tx.sign( *privkey, _chain_id );
         }
      }

      if( broadcast )
         _remote_net_broadcast->broadcast_transaction( tx );
      return tx;
   } FC_CAPTURE_AND_RETHROW( (name)(owner)(active)(registrar_account)(referrer_account)(referrer_percent)(broadcast) ) }

   signed_transaction upgrade_account(string name, bool broadcast)
   { try {
      FC_ASSERT( !self.is_locked() );
      account_object account_obj = get_account(name);
      FC_ASSERT( !account_obj.is_lifetime_member() );

      signed_transaction tx;
      account_upgrade_operation op;
      op.account_to_upgrade = account_obj.get_id();
      op.upgrade_to_lifetime_member = true;
      tx.operations = {op};
      set_operation_fees( tx, _remote_db->get_global_properties().parameters.current_fees );
      tx.validate();

      return sign_transaction( tx, broadcast );
   } FC_CAPTURE_AND_RETHROW( (name) ) }

   // This function generates derived keys starting with index 0 and keeps incrementing
   // the index until it finds a key that isn't registered in the block chain.  To be
   // safer, it continues checking for a few more keys to make sure there wasn't a short gap
   // caused by a failed registration or the like.
   int find_first_unused_derived_key_index(const fc::ecc::private_key& parent_key)
   {
      int first_unused_index = 0;
      int number_of_consecutive_unused_keys = 0;
      for (int key_index = 0; ; ++key_index)
      {
         fc::ecc::private_key derived_private_key = derive_private_key(key_to_wif(parent_key), key_index);
         graphene::chain::public_key_type derived_public_key = derived_private_key.get_public_key();
         if( _keys.find(derived_public_key) == _keys.end() )
         {
            if (number_of_consecutive_unused_keys)
            {
               ++number_of_consecutive_unused_keys;
               if (number_of_consecutive_unused_keys > 5)
                  return first_unused_index;
            }
            else
            {
               first_unused_index = key_index;
               number_of_consecutive_unused_keys = 1;
            }
         }
         else
         {
            // key_index is used
            first_unused_index = 0;
            number_of_consecutive_unused_keys = 0;
         }
      }
   }

   signed_transaction create_account_with_private_key(fc::ecc::private_key owner_privkey,
                                                      string account_name,
                                                      string registrar_account,
                                                      string referrer_account,
                                                      bool broadcast = false,
                                                      bool save_wallet = true)
   { try {
         int active_key_index = find_first_unused_derived_key_index(owner_privkey);
         fc::ecc::private_key active_privkey = derive_private_key( key_to_wif(owner_privkey), active_key_index);

         int memo_key_index = find_first_unused_derived_key_index(active_privkey);
         fc::ecc::private_key memo_privkey = derive_private_key( key_to_wif(active_privkey), memo_key_index);

         graphene::chain::public_key_type owner_pubkey = owner_privkey.get_public_key();
         graphene::chain::public_key_type active_pubkey = active_privkey.get_public_key();
         graphene::chain::public_key_type memo_pubkey = memo_privkey.get_public_key();

         account_create_operation account_create_op;

         // TODO:  process when pay_from_account is ID

         account_object registrar_account_object = get_account( registrar_account );

         account_id_type registrar_account_id = registrar_account_object.id;

         account_object referrer_account_object = get_account( referrer_account );
         account_create_op.referrer = referrer_account_object.id;
         account_create_op.referrer_percent = referrer_account_object.referrer_rewards_percentage;

         account_create_op.registrar = registrar_account_id;
         account_create_op.name = account_name;
         account_create_op.owner = authority(1, owner_pubkey, 1);
         account_create_op.active = authority(1, active_pubkey, 1);
         account_create_op.options.memo_key = memo_pubkey;

         // current_fee_schedule()
         // find_account(pay_from_account)

         // account_create_op.fee = account_create_op.calculate_fee(db.current_fee_schedule());

         signed_transaction tx;

         tx.operations.push_back( account_create_op );

         set_operation_fees( tx, _remote_db->get_global_properties().parameters.current_fees);

         vector<public_key_type> paying_keys = registrar_account_object.active.get_keys();

         auto dyn_props = get_dynamic_global_properties();
         tx.set_reference_block( dyn_props.head_block_id );
         tx.set_expiration( dyn_props.time + fc::seconds(30) );
         tx.validate();

         for( public_key_type& key : paying_keys )
         {
            auto it = _keys.find(key);
            if( it != _keys.end() )
            {
               fc::optional< fc::ecc::private_key > privkey = wif_to_key( it->second );
               FC_ASSERT( privkey.valid(), "Malformed private key in _keys" );
               tx.sign( *privkey, _chain_id );
            }
         }

         // we do not insert owner_privkey here because
         //    it is intended to only be used for key recovery
         _wallet.pending_account_registrations[account_name].push_back(key_to_wif( active_privkey ));
         _wallet.pending_account_registrations[account_name].push_back(key_to_wif( memo_privkey ));
         if( save_wallet )
            save_wallet_file();
         if( broadcast )
            _remote_net_broadcast->broadcast_transaction( tx );
         return tx;
   } FC_CAPTURE_AND_RETHROW( (account_name)(registrar_account)(referrer_account)(broadcast) ) }

   signed_transaction create_account_with_brain_key(string brain_key,
                                                    string account_name,
                                                    string registrar_account,
                                                    string referrer_account,
                                                    bool broadcast = false,
                                                    bool save_wallet = true)
   { try {
      FC_ASSERT( !self.is_locked() );
      string normalized_brain_key = normalize_brain_key( brain_key );
      // TODO:  scan blockchain for accounts that exist with same brain key
      fc::ecc::private_key owner_privkey = derive_private_key( normalized_brain_key, 0 );
      return create_account_with_private_key(owner_privkey, account_name, registrar_account, referrer_account, broadcast, save_wallet);
   } FC_CAPTURE_AND_RETHROW( (account_name)(registrar_account)(referrer_account) ) }


   signed_transaction create_asset(string issuer,
                                   string symbol,
                                   uint8_t precision,
                                   asset_options common,
                                   fc::optional<bitasset_options> bitasset_opts,
                                   bool broadcast = false)
   { try {
      account_object issuer_account = get_account( issuer );
      FC_ASSERT(!find_asset(symbol).valid(), "Asset with that symbol already exists!");

      asset_create_operation create_op;
      create_op.issuer = issuer_account.id;
      create_op.symbol = symbol;
      create_op.precision = precision;
      create_op.common_options = common;
      create_op.bitasset_opts = bitasset_opts;

      signed_transaction tx;
      tx.operations.push_back( create_op );
      set_operation_fees( tx, _remote_db->get_global_properties().parameters.current_fees);
      tx.validate();

      return sign_transaction( tx, broadcast );
   } FC_CAPTURE_AND_RETHROW( (issuer)(symbol)(precision)(common)(bitasset_opts)(broadcast) ) }

   signed_transaction update_asset(string symbol,
                                   optional<string> new_issuer,
                                   asset_options new_options,
                                   bool broadcast /* = false */)
   { try {
      optional<asset_object> asset_to_update = find_asset(symbol);
      if (!asset_to_update)
        FC_THROW("No asset with that symbol exists!");
      optional<account_id_type> new_issuer_account_id;
      if (new_issuer)
      {
        FC_ASSERT( _remote_db->get_dynamic_global_properties().time < HARDFORK_CORE_199_TIME,
              "The use of 'new_issuer' is no longer supported. Please use `update_asset_issuer' instead!");
        account_object new_issuer_account = get_account(*new_issuer);
        new_issuer_account_id = new_issuer_account.id;
      }

      asset_update_operation update_op;
      update_op.issuer = asset_to_update->issuer;
      update_op.asset_to_update = asset_to_update->id;
      update_op.new_issuer = new_issuer_account_id;
      update_op.new_options = new_options;

      signed_transaction tx;
      tx.operations.push_back( update_op );
      set_operation_fees( tx, _remote_db->get_global_properties().parameters.current_fees);
      tx.validate();

      return sign_transaction( tx, broadcast );
   } FC_CAPTURE_AND_RETHROW( (symbol)(new_issuer)(new_options)(broadcast) ) }

   signed_transaction update_asset_issuer(string symbol,
                                   string new_issuer,
                                   bool broadcast /* = false */)
   { try {
      optional<asset_object> asset_to_update = find_asset(symbol);
      if (!asset_to_update)
        FC_THROW("No asset with that symbol exists!");

      account_object new_issuer_account = get_account(new_issuer);

      asset_update_issuer_operation update_issuer;
      update_issuer.issuer = asset_to_update->issuer;
      update_issuer.asset_to_update = asset_to_update->id;
      update_issuer.new_issuer = new_issuer_account.id;

      signed_transaction tx;
      tx.operations.push_back( update_issuer );
      set_operation_fees( tx, _remote_db->get_global_properties().parameters.current_fees);
      tx.validate();

      return sign_transaction( tx, broadcast );
   } FC_CAPTURE_AND_RETHROW( (symbol)(new_issuer)(broadcast) ) }

   signed_transaction update_bitasset(string symbol,
                                      bitasset_options new_options,
                                      bool broadcast /* = false */)
   { try {
      optional<asset_object> asset_to_update = find_asset(symbol);
      if (!asset_to_update)
        FC_THROW("No asset with that symbol exists!");

      asset_update_bitasset_operation update_op;
      update_op.issuer = asset_to_update->issuer;
      update_op.asset_to_update = asset_to_update->id;
      update_op.new_options = new_options;

      signed_transaction tx;
      tx.operations.push_back( update_op );
      set_operation_fees( tx, _remote_db->get_global_properties().parameters.current_fees);
      tx.validate();

      return sign_transaction( tx, broadcast );
   } FC_CAPTURE_AND_RETHROW( (symbol)(new_options)(broadcast) ) }

   signed_transaction update_asset_feed_producers(string symbol,
                                                  flat_set<string> new_feed_producers,
                                                  bool broadcast /* = false */)
   { try {
      optional<asset_object> asset_to_update = find_asset(symbol);
      if (!asset_to_update)
        FC_THROW("No asset with that symbol exists!");

      asset_update_feed_producers_operation update_op;
      update_op.issuer = asset_to_update->issuer;
      update_op.asset_to_update = asset_to_update->id;
      update_op.new_feed_producers.reserve(new_feed_producers.size());
      std::transform(new_feed_producers.begin(), new_feed_producers.end(),
                     std::inserter(update_op.new_feed_producers, update_op.new_feed_producers.end()),
                     [this](const std::string& account_name_or_id){ return get_account_id(account_name_or_id); });

      signed_transaction tx;
      tx.operations.push_back( update_op );
      set_operation_fees( tx, _remote_db->get_global_properties().parameters.current_fees);
      tx.validate();

      return sign_transaction( tx, broadcast );
   } FC_CAPTURE_AND_RETHROW( (symbol)(new_feed_producers)(broadcast) ) }

   signed_transaction publish_asset_feed(string publishing_account,
                                         string symbol,
                                         price_feed feed,
                                         bool broadcast /* = false */)
   { try {
      optional<asset_object> asset_to_update = find_asset(symbol);
      if (!asset_to_update)
        FC_THROW("No asset with that symbol exists!");

      asset_publish_feed_operation publish_op;
      publish_op.publisher = get_account_id(publishing_account);
      publish_op.asset_id = asset_to_update->id;
      publish_op.feed = feed;

      signed_transaction tx;
      tx.operations.push_back( publish_op );
      set_operation_fees( tx, _remote_db->get_global_properties().parameters.current_fees);
      tx.validate();

      return sign_transaction( tx, broadcast );
   } FC_CAPTURE_AND_RETHROW( (publishing_account)(symbol)(feed)(broadcast) ) }

   signed_transaction fund_asset_fee_pool(string from,
                                          string symbol,
                                          string amount,
                                          bool broadcast /* = false */)
   { try {
      account_object from_account = get_account(from);
      optional<asset_object> asset_to_fund = find_asset(symbol);
      if (!asset_to_fund)
        FC_THROW("No asset with that symbol exists!");
      asset_object core_asset = get_asset(asset_id_type());

      asset_fund_fee_pool_operation fund_op;
      fund_op.from_account = from_account.id;
      fund_op.asset_id = asset_to_fund->id;
      fund_op.amount = core_asset.amount_from_string(amount).amount;

      signed_transaction tx;
      tx.operations.push_back( fund_op );
      set_operation_fees( tx, _remote_db->get_global_properties().parameters.current_fees);
      tx.validate();

      return sign_transaction( tx, broadcast );
   } FC_CAPTURE_AND_RETHROW( (from)(symbol)(amount)(broadcast) ) }

   signed_transaction claim_asset_fee_pool(string symbol,
                                           string amount,
                                           bool broadcast /* = false */)
   { try {
      optional<asset_object> asset_pool_to_claim = find_asset(symbol);
      if (!asset_pool_to_claim)
        FC_THROW("No asset with that symbol exists!");
      asset_object core_asset = get_asset(asset_id_type());

      asset_claim_pool_operation claim_op;
      claim_op.issuer = asset_pool_to_claim->issuer;
      claim_op.asset_id = asset_pool_to_claim->id;
      claim_op.amount_to_claim = core_asset.amount_from_string(amount).amount;

      signed_transaction tx;
      tx.operations.push_back( claim_op );
      set_operation_fees( tx, _remote_db->get_global_properties().parameters.current_fees);
      tx.validate();

      return sign_transaction( tx, broadcast );
   } FC_CAPTURE_AND_RETHROW( (symbol)(amount)(broadcast) ) }


   signed_transaction reserve_asset(string from,
                                 string amount,
                                 string symbol,
                                 bool broadcast /* = false */)
   { try {
      account_object from_account = get_account(from);
      optional<asset_object> asset_to_reserve = find_asset(symbol);
      if (!asset_to_reserve)
        FC_THROW("No asset with that symbol exists!");

      asset_reserve_operation reserve_op;
      reserve_op.payer = from_account.id;
      reserve_op.amount_to_reserve = asset_to_reserve->amount_from_string(amount);

      signed_transaction tx;
      tx.operations.push_back( reserve_op );
      set_operation_fees( tx, _remote_db->get_global_properties().parameters.current_fees);
      tx.validate();

      return sign_transaction( tx, broadcast );
   } FC_CAPTURE_AND_RETHROW( (from)(amount)(symbol)(broadcast) ) }

   signed_transaction global_settle_asset(string symbol,
                                          price settle_price,
                                          bool broadcast /* = false */)
   { try {
      optional<asset_object> asset_to_settle = find_asset(symbol);
      if (!asset_to_settle)
        FC_THROW("No asset with that symbol exists!");

      asset_global_settle_operation settle_op;
      settle_op.issuer = asset_to_settle->issuer;
      settle_op.asset_to_settle = asset_to_settle->id;
      settle_op.settle_price = settle_price;

      signed_transaction tx;
      tx.operations.push_back( settle_op );
      set_operation_fees( tx, _remote_db->get_global_properties().parameters.current_fees);
      tx.validate();

      return sign_transaction( tx, broadcast );
   } FC_CAPTURE_AND_RETHROW( (symbol)(settle_price)(broadcast) ) }

   signed_transaction settle_asset(string account_to_settle,
                                   string amount_to_settle,
                                   string symbol,
                                   bool broadcast /* = false */)
   { try {
      optional<asset_object> asset_to_settle = find_asset(symbol);
      if (!asset_to_settle)
        FC_THROW("No asset with that symbol exists!");

      asset_settle_operation settle_op;
      settle_op.account = get_account_id(account_to_settle);
      settle_op.amount = asset_to_settle->amount_from_string(amount_to_settle);

      signed_transaction tx;
      tx.operations.push_back( settle_op );
      set_operation_fees( tx, _remote_db->get_global_properties().parameters.current_fees);
      tx.validate();

      return sign_transaction( tx, broadcast );
   } FC_CAPTURE_AND_RETHROW( (account_to_settle)(amount_to_settle)(symbol)(broadcast) ) }

   signed_transaction bid_collateral(string bidder_name,
                                     string debt_amount, string debt_symbol,
                                     string additional_collateral,
                                     bool broadcast )
   { try {
      optional<asset_object> debt_asset = find_asset(debt_symbol);
      if (!debt_asset)
        FC_THROW("No asset with that symbol exists!");
      const asset_object& collateral = get_asset(get_object(*debt_asset->bitasset_data_id).options.short_backing_asset);

      bid_collateral_operation op;
      op.bidder = get_account_id(bidder_name);
      op.debt_covered = debt_asset->amount_from_string(debt_amount);
      op.additional_collateral = collateral.amount_from_string(additional_collateral);

      signed_transaction tx;
      tx.operations.push_back( op );
      set_operation_fees( tx, _remote_db->get_global_properties().parameters.current_fees);
      tx.validate();

      return sign_transaction( tx, broadcast );
   } FC_CAPTURE_AND_RETHROW( (bidder_name)(debt_amount)(debt_symbol)(additional_collateral)(broadcast) ) }

   signed_transaction whitelist_account(string authorizing_account,
                                        string account_to_list,
                                        account_whitelist_operation::account_listing new_listing_status,
                                        bool broadcast /* = false */)
   { try {
      account_whitelist_operation whitelist_op;
      whitelist_op.authorizing_account = get_account_id(authorizing_account);
      whitelist_op.account_to_list = get_account_id(account_to_list);
      whitelist_op.new_listing = new_listing_status;

      signed_transaction tx;
      tx.operations.push_back( whitelist_op );
      set_operation_fees( tx, _remote_db->get_global_properties().parameters.current_fees);
      tx.validate();

      return sign_transaction( tx, broadcast );
   } FC_CAPTURE_AND_RETHROW( (authorizing_account)(account_to_list)(new_listing_status)(broadcast) ) }

   signed_transaction create_committee_member(string owner_account, string url,
                                      bool broadcast /* = false */)
   { try {

      committee_member_create_operation committee_member_create_op;
      committee_member_create_op.committee_member_account = get_account_id(owner_account);
      committee_member_create_op.url = url;
      if (_remote_db->get_committee_member_by_account(committee_member_create_op.committee_member_account))
         FC_THROW("Account ${owner_account} is already a committee_member", ("owner_account", owner_account));

      signed_transaction tx;
      tx.operations.push_back( committee_member_create_op );
      set_operation_fees( tx, _remote_db->get_global_properties().parameters.current_fees);
      tx.validate();

      return sign_transaction( tx, broadcast );
   } FC_CAPTURE_AND_RETHROW( (owner_account)(broadcast) ) }

   witness_object get_witness(string owner_account)
   {
      try
      {
         fc::optional<witness_id_type> witness_id = maybe_id<witness_id_type>(owner_account);
         if (witness_id)
         {
            std::vector<witness_id_type> ids_to_get;
            ids_to_get.push_back(*witness_id);
            std::vector<fc::optional<witness_object>> witness_objects = _remote_db->get_witnesses(ids_to_get);
            if (witness_objects.front())
               return *witness_objects.front();
            FC_THROW("No witness is registered for id ${id}", ("id", owner_account));
         }
         else
         {
            // then maybe it's the owner account
            try
            {
               account_id_type owner_account_id = get_account_id(owner_account);
               fc::optional<witness_object> witness = _remote_db->get_witness_by_account(owner_account_id);
               if (witness)
                  return *witness;
               else
                  FC_THROW("No witness is registered for account ${account}", ("account", owner_account));
            }
            catch (const fc::exception&)
            {
               FC_THROW("No account or witness named ${account}", ("account", owner_account));
            }
         }
      }
      FC_CAPTURE_AND_RETHROW( (owner_account) )
   }

   committee_member_object get_committee_member(string owner_account)
   {
      try
      {
         fc::optional<committee_member_id_type> committee_member_id = maybe_id<committee_member_id_type>(owner_account);
         if (committee_member_id)
         {
            std::vector<committee_member_id_type> ids_to_get;
            ids_to_get.push_back(*committee_member_id);
            std::vector<fc::optional<committee_member_object>> committee_member_objects = _remote_db->get_committee_members(ids_to_get);
            if (committee_member_objects.front())
               return *committee_member_objects.front();
            FC_THROW("No committee_member is registered for id ${id}", ("id", owner_account));
         }
         else
         {
            // then maybe it's the owner account
            try
            {
               account_id_type owner_account_id = get_account_id(owner_account);
               fc::optional<committee_member_object> committee_member = _remote_db->get_committee_member_by_account(owner_account_id);
               if (committee_member)
                  return *committee_member;
               else
                  FC_THROW("No committee_member is registered for account ${account}", ("account", owner_account));
            }
            catch (const fc::exception&)
            {
               FC_THROW("No account or committee_member named ${account}", ("account", owner_account));
            }
         }
      }
      FC_CAPTURE_AND_RETHROW( (owner_account) )
   }

   signed_transaction create_witness(string owner_account,
                                     string url,
                                     bool broadcast /* = false */)
   { try {
      account_object witness_account = get_account(owner_account);
      fc::ecc::private_key active_private_key = get_private_key_for_account(witness_account);
      int witness_key_index = find_first_unused_derived_key_index(active_private_key);
      fc::ecc::private_key witness_private_key = derive_private_key(key_to_wif(active_private_key), witness_key_index);
      graphene::chain::public_key_type witness_public_key = witness_private_key.get_public_key();

      witness_create_operation witness_create_op;
      witness_create_op.witness_account = witness_account.id;
      witness_create_op.block_signing_key = witness_public_key;
      witness_create_op.url = url;

      if (_remote_db->get_witness_by_account(witness_create_op.witness_account))
         FC_THROW("Account ${owner_account} is already a witness", ("owner_account", owner_account));

      signed_transaction tx;
      tx.operations.push_back( witness_create_op );
      set_operation_fees( tx, _remote_db->get_global_properties().parameters.current_fees);
      tx.validate();

      _wallet.pending_witness_registrations[owner_account] = key_to_wif(witness_private_key);

      return sign_transaction( tx, broadcast );
   } FC_CAPTURE_AND_RETHROW( (owner_account)(broadcast) ) }

   signed_transaction update_witness(string witness_name,
                                     string url,
                                     string block_signing_key,
                                     bool broadcast /* = false */)
   { try {
      witness_object witness = get_witness(witness_name);
      account_object witness_account = get_account( witness.witness_account );

      witness_update_operation witness_update_op;
      witness_update_op.witness = witness.id;
      witness_update_op.witness_account = witness_account.id;
      if( url != "" )
         witness_update_op.new_url = url;
      if( block_signing_key != "" )
         witness_update_op.new_signing_key = public_key_type( block_signing_key );

      signed_transaction tx;
      tx.operations.push_back( witness_update_op );
      set_operation_fees( tx, _remote_db->get_global_properties().parameters.current_fees );
      tx.validate();

      return sign_transaction( tx, broadcast );
   } FC_CAPTURE_AND_RETHROW( (witness_name)(url)(block_signing_key)(broadcast) ) }

   template<typename WorkerInit>
   static WorkerInit _create_worker_initializer( const variant& worker_settings )
   {
      WorkerInit result;
      from_variant( worker_settings, result, GRAPHENE_MAX_NESTED_OBJECTS );
      return result;
   }

   signed_transaction create_worker(
      string owner_account,
      time_point_sec work_begin_date,
      time_point_sec work_end_date,
      share_type daily_pay,
      string name,
      string url,
      variant worker_settings,
      bool broadcast
      )
   {
      worker_initializer init;
      std::string wtype = worker_settings["type"].get_string();

      // TODO:  Use introspection to do this dispatch
      if( wtype == "burn" )
         init = _create_worker_initializer< burn_worker_initializer >( worker_settings );
      else if( wtype == "refund" )
         init = _create_worker_initializer< refund_worker_initializer >( worker_settings );
      else if( wtype == "vesting" )
         init = _create_worker_initializer< vesting_balance_worker_initializer >( worker_settings );
      else
      {
         FC_ASSERT( false, "unknown worker[\"type\"] value" );
      }

      worker_create_operation op;
      op.owner = get_account( owner_account ).id;
      op.work_begin_date = work_begin_date;
      op.work_end_date = work_end_date;
      op.daily_pay = daily_pay;
      op.name = name;
      op.url = url;
      op.initializer = init;

      signed_transaction tx;
      tx.operations.push_back( op );
      set_operation_fees( tx, _remote_db->get_global_properties().parameters.current_fees );
      tx.validate();

      return sign_transaction( tx, broadcast );
   }

   signed_transaction update_worker_votes(
      string account,
      worker_vote_delta delta,
      bool broadcast
      )
   {
      account_object acct = get_account( account );

      // you could probably use a faster algorithm for this, but flat_set is fast enough :)
      flat_set< worker_id_type > merged;
      merged.reserve( delta.vote_for.size() + delta.vote_against.size() + delta.vote_abstain.size() );
      for( const worker_id_type& wid : delta.vote_for )
      {
         bool inserted = merged.insert( wid ).second;
         FC_ASSERT( inserted, "worker ${wid} specified multiple times", ("wid", wid) );
      }
      for( const worker_id_type& wid : delta.vote_against )
      {
         bool inserted = merged.insert( wid ).second;
         FC_ASSERT( inserted, "worker ${wid} specified multiple times", ("wid", wid) );
      }
      for( const worker_id_type& wid : delta.vote_abstain )
      {
         bool inserted = merged.insert( wid ).second;
         FC_ASSERT( inserted, "worker ${wid} specified multiple times", ("wid", wid) );
      }

      // should be enforced by FC_ASSERT's above
      assert( merged.size() == delta.vote_for.size() + delta.vote_against.size() + delta.vote_abstain.size() );

      vector< object_id_type > query_ids;
      for( const worker_id_type& wid : merged )
         query_ids.push_back( wid );

      flat_set<vote_id_type> new_votes( acct.options.votes );

      fc::variants objects = _remote_db->get_objects( query_ids );
      for( const variant& obj : objects )
      {
         worker_object wo;
         from_variant( obj, wo, GRAPHENE_MAX_NESTED_OBJECTS );
         new_votes.erase( wo.vote_for );
         new_votes.erase( wo.vote_against );
         if( delta.vote_for.find( wo.id ) != delta.vote_for.end() )
            new_votes.insert( wo.vote_for );
         else if( delta.vote_against.find( wo.id ) != delta.vote_against.end() )
            new_votes.insert( wo.vote_against );
         else
            assert( delta.vote_abstain.find( wo.id ) != delta.vote_abstain.end() );
      }

      account_update_operation update_op;
      update_op.account = acct.id;
      update_op.new_options = acct.options;
      update_op.new_options->votes = new_votes;

      signed_transaction tx;
      tx.operations.push_back( update_op );
      set_operation_fees( tx, _remote_db->get_global_properties().parameters.current_fees );
      tx.validate();

      return sign_transaction( tx, broadcast );
   }

   vector< vesting_balance_object_with_info > get_vesting_balances( string account_name )
   { try {
      fc::optional<vesting_balance_id_type> vbid = maybe_id<vesting_balance_id_type>( account_name );
      std::vector<vesting_balance_object_with_info> result;
      fc::time_point_sec now = _remote_db->get_dynamic_global_properties().time;

      if( vbid )
      {
         result.emplace_back( get_object<vesting_balance_object>(*vbid), now );
         return result;
      }

      // try casting to avoid a round-trip if we were given an account ID
      fc::optional<account_id_type> acct_id = maybe_id<account_id_type>( account_name );
      if( !acct_id )
         acct_id = get_account( account_name ).id;

      vector< vesting_balance_object > vbos = _remote_db->get_vesting_balances( *acct_id );
      if( vbos.size() == 0 )
         return result;

      for( const vesting_balance_object& vbo : vbos )
         result.emplace_back( vbo, now );

      return result;
   } FC_CAPTURE_AND_RETHROW( (account_name) )
   }

   signed_transaction withdraw_vesting(
      string witness_name,
      string amount,
      string asset_symbol,
      bool broadcast = false )
   { try {
      asset_object asset_obj = get_asset( asset_symbol );
      fc::optional<vesting_balance_id_type> vbid = maybe_id<vesting_balance_id_type>(witness_name);
      if( !vbid )
      {
         witness_object wit = get_witness( witness_name );
         FC_ASSERT( wit.pay_vb );
         vbid = wit.pay_vb;
      }

      vesting_balance_object vbo = get_object< vesting_balance_object >( *vbid );
      vesting_balance_withdraw_operation vesting_balance_withdraw_op;

      vesting_balance_withdraw_op.vesting_balance = *vbid;
      vesting_balance_withdraw_op.owner = vbo.owner;
      vesting_balance_withdraw_op.amount = asset_obj.amount_from_string(amount);

      signed_transaction tx;
      tx.operations.push_back( vesting_balance_withdraw_op );
      set_operation_fees( tx, _remote_db->get_global_properties().parameters.current_fees );
      tx.validate();

      return sign_transaction( tx, broadcast );
   } FC_CAPTURE_AND_RETHROW( (witness_name)(amount) )
   }

   signed_transaction vote_for_committee_member(string voting_account,
                                        string committee_member,
                                        bool approve,
                                        bool broadcast /* = false */)
   { try {
      account_object voting_account_object = get_account(voting_account);
      account_id_type committee_member_owner_account_id = get_account_id(committee_member);
      fc::optional<committee_member_object> committee_member_obj = _remote_db->get_committee_member_by_account(committee_member_owner_account_id);
      if (!committee_member_obj)
         FC_THROW("Account ${committee_member} is not registered as a committee_member", ("committee_member", committee_member));
      if (approve)
      {
         auto insert_result = voting_account_object.options.votes.insert(committee_member_obj->vote_id);
         if (!insert_result.second)
            FC_THROW("Account ${account} was already voting for committee_member ${committee_member}", ("account", voting_account)("committee_member", committee_member));
      }
      else
      {
         unsigned votes_removed = voting_account_object.options.votes.erase(committee_member_obj->vote_id);
         if (!votes_removed)
            FC_THROW("Account ${account} is already not voting for committee_member ${committee_member}", ("account", voting_account)("committee_member", committee_member));
      }
      account_update_operation account_update_op;
      account_update_op.account = voting_account_object.id;
      account_update_op.new_options = voting_account_object.options;

      signed_transaction tx;
      tx.operations.push_back( account_update_op );
      set_operation_fees( tx, _remote_db->get_global_properties().parameters.current_fees);
      tx.validate();

      return sign_transaction( tx, broadcast );
   } FC_CAPTURE_AND_RETHROW( (voting_account)(committee_member)(approve)(broadcast) ) }

   signed_transaction vote_for_witness(string voting_account,
                                        string witness,
                                        bool approve,
                                        bool broadcast /* = false */)
   { try {
      account_object voting_account_object = get_account(voting_account);
      account_id_type witness_owner_account_id = get_account_id(witness);
      fc::optional<witness_object> witness_obj = _remote_db->get_witness_by_account(witness_owner_account_id);
      if (!witness_obj)
         FC_THROW("Account ${witness} is not registered as a witness", ("witness", witness));
      if (approve)
      {
         auto insert_result = voting_account_object.options.votes.insert(witness_obj->vote_id);
         if (!insert_result.second)
            FC_THROW("Account ${account} was already voting for witness ${witness}", ("account", voting_account)("witness", witness));
      }
      else
      {
         unsigned votes_removed = voting_account_object.options.votes.erase(witness_obj->vote_id);
         if (!votes_removed)
            FC_THROW("Account ${account} is already not voting for witness ${witness}", ("account", voting_account)("witness", witness));
      }
      account_update_operation account_update_op;
      account_update_op.account = voting_account_object.id;
      account_update_op.new_options = voting_account_object.options;

      signed_transaction tx;
      tx.operations.push_back( account_update_op );
      set_operation_fees( tx, _remote_db->get_global_properties().parameters.current_fees);
      tx.validate();

      return sign_transaction( tx, broadcast );
   } FC_CAPTURE_AND_RETHROW( (voting_account)(witness)(approve)(broadcast) ) }

   signed_transaction set_voting_proxy(string account_to_modify,
                                       optional<string> voting_account,
                                       bool broadcast /* = false */)
   { try {
      account_object account_object_to_modify = get_account(account_to_modify);
      if (voting_account)
      {
         account_id_type new_voting_account_id = get_account_id(*voting_account);
         if (account_object_to_modify.options.voting_account == new_voting_account_id)
            FC_THROW("Voting proxy for ${account} is already set to ${voter}", ("account", account_to_modify)("voter", *voting_account));
         account_object_to_modify.options.voting_account = new_voting_account_id;
      }
      else
      {
         if (account_object_to_modify.options.voting_account == GRAPHENE_PROXY_TO_SELF_ACCOUNT)
            FC_THROW("Account ${account} is already voting for itself", ("account", account_to_modify));
         account_object_to_modify.options.voting_account = GRAPHENE_PROXY_TO_SELF_ACCOUNT;
      }

      account_update_operation account_update_op;
      account_update_op.account = account_object_to_modify.id;
      account_update_op.new_options = account_object_to_modify.options;

      signed_transaction tx;
      tx.operations.push_back( account_update_op );
      set_operation_fees( tx, _remote_db->get_global_properties().parameters.current_fees);
      tx.validate();

      return sign_transaction( tx, broadcast );
   } FC_CAPTURE_AND_RETHROW( (account_to_modify)(voting_account)(broadcast) ) }

   signed_transaction set_desired_witness_and_committee_member_count(string account_to_modify,
                                                             uint16_t desired_number_of_witnesses,
                                                             uint16_t desired_number_of_committee_members,
                                                             bool broadcast /* = false */)
   { try {
      account_object account_object_to_modify = get_account(account_to_modify);

      if (account_object_to_modify.options.num_witness == desired_number_of_witnesses &&
          account_object_to_modify.options.num_committee == desired_number_of_committee_members)
         FC_THROW("Account ${account} is already voting for ${witnesses} witnesses and ${committee_members} committee_members",
                  ("account", account_to_modify)("witnesses", desired_number_of_witnesses)("committee_members",desired_number_of_witnesses));
      account_object_to_modify.options.num_witness = desired_number_of_witnesses;
      account_object_to_modify.options.num_committee = desired_number_of_committee_members;

      account_update_operation account_update_op;
      account_update_op.account = account_object_to_modify.id;
      account_update_op.new_options = account_object_to_modify.options;

      signed_transaction tx;
      tx.operations.push_back( account_update_op );
      set_operation_fees( tx, _remote_db->get_global_properties().parameters.current_fees);
      tx.validate();

      return sign_transaction( tx, broadcast );
   } FC_CAPTURE_AND_RETHROW( (account_to_modify)(desired_number_of_witnesses)(desired_number_of_committee_members)(broadcast) ) }

   signed_transaction sign_transaction(signed_transaction tx, bool broadcast = false)
   {
      set<public_key_type> pks = _remote_db->get_potential_signatures( tx );
      flat_set<public_key_type> owned_keys;
      owned_keys.reserve( pks.size() );
      std::copy_if( pks.begin(), pks.end(), std::inserter(owned_keys, owned_keys.end()),
                    [this](const public_key_type& pk){ return _keys.find(pk) != _keys.end(); } );
      tx.signatures.clear();
      set<public_key_type> approving_key_set = _remote_db->get_required_signatures( tx, owned_keys );

      auto dyn_props = get_dynamic_global_properties();
      tx.set_reference_block( dyn_props.head_block_id );

      // first, some bookkeeping, expire old items from _recently_generated_transactions
      // since transactions include the head block id, we just need the index for keeping transactions unique
      // when there are multiple transactions in the same block.  choose a time period that should be at
      // least one block long, even in the worst case.  2 minutes ought to be plenty.
      fc::time_point_sec oldest_transaction_ids_to_track(dyn_props.time - fc::minutes(2));
      auto oldest_transaction_record_iter = _recently_generated_transactions.get<timestamp_index>().lower_bound(oldest_transaction_ids_to_track);
      auto begin_iter = _recently_generated_transactions.get<timestamp_index>().begin();
      _recently_generated_transactions.get<timestamp_index>().erase(begin_iter, oldest_transaction_record_iter);

      uint32_t expiration_time_offset = 0;
      for (;;)
      {
         tx.set_expiration( dyn_props.time + fc::seconds(30 + expiration_time_offset) );
         tx.signatures.clear();

         for( const public_key_type& key : approving_key_set )
            tx.sign( get_private_key(key), _chain_id );

         graphene::chain::transaction_id_type this_transaction_id = tx.id();
         auto iter = _recently_generated_transactions.find(this_transaction_id);
         if (iter == _recently_generated_transactions.end())
         {
            // we haven't generated this transaction before, the usual case
            recently_generated_transaction_record this_transaction_record;
            this_transaction_record.generation_time = dyn_props.time;
            this_transaction_record.transaction_id = this_transaction_id;
            _recently_generated_transactions.insert(this_transaction_record);
            break;
         }

         // else we've generated a dupe, increment expiration time and re-sign it
         ++expiration_time_offset;
      }

      if( broadcast )
      {
         try
         {
            _remote_net_broadcast->broadcast_transaction( tx );
         }
         catch (const fc::exception& e)
         {
            elog("Caught exception while broadcasting tx ${id}:  ${e}", ("id", tx.id().str())("e", e.to_detail_string()) );
            throw;
         }
      }

      return tx;
   }

   memo_data sign_memo(string from, string to, string memo)
   {
      FC_ASSERT( !self.is_locked() );

      memo_data md = memo_data();

      // get account memo key, if that fails, try a pubkey
      try {
         account_object from_account = get_account(from);
         md.from = from_account.options.memo_key;
      } catch (const fc::exception& e) {
         md.from =  self.get_public_key( from );
      }
      // same as above, for destination key
      try {
         account_object to_account = get_account(to);
         md.to = to_account.options.memo_key;
      } catch (const fc::exception& e) {
         md.to = self.get_public_key( to );
      }

      md.set_message(get_private_key(md.from), md.to, memo);
      return md;
   }

   string read_memo(const memo_data& md)
   {
      FC_ASSERT(!is_locked());
      std::string clear_text;

      const memo_data *memo = &md;

      try {
         FC_ASSERT(_keys.count(memo->to) || _keys.count(memo->from), "Memo is encrypted to a key ${to} or ${from} not in this wallet.", ("to", memo->to)("from",memo->from));
         if( _keys.count(memo->to) ) {
            auto my_key = wif_to_key(_keys.at(memo->to));
            FC_ASSERT(my_key, "Unable to recover private key to decrypt memo. Wallet may be corrupted.");
            clear_text = memo->get_message(*my_key, memo->from);
         } else {
            auto my_key = wif_to_key(_keys.at(memo->from));
            FC_ASSERT(my_key, "Unable to recover private key to decrypt memo. Wallet may be corrupted.");
            clear_text = memo->get_message(*my_key, memo->to);
         }
      } catch (const fc::exception& e) {
         elog("Error when decrypting memo: ${e}", ("e", e.to_detail_string()));
      }

      return clear_text;
   }

   signed_transaction sell_asset(string seller_account,
                                 string amount_to_sell,
                                 string symbol_to_sell,
                                 string min_to_receive,
                                 string symbol_to_receive,
                                 uint32_t timeout_sec = 0,
                                 bool   fill_or_kill = false,
                                 bool   broadcast = false)
   {
      account_object seller   = get_account( seller_account );

      limit_order_create_operation op;
      op.seller = seller.id;
      op.amount_to_sell = get_asset(symbol_to_sell).amount_from_string(amount_to_sell);
      op.min_to_receive = get_asset(symbol_to_receive).amount_from_string(min_to_receive);
      if( timeout_sec )
         op.expiration = fc::time_point::now() + fc::seconds(timeout_sec);
      op.fill_or_kill = fill_or_kill;

      signed_transaction tx;
      tx.operations.push_back(op);
      set_operation_fees( tx, _remote_db->get_global_properties().parameters.current_fees);
      tx.validate();

      return sign_transaction( tx, broadcast );
   }

   signed_transaction borrow_asset(string seller_name, string amount_to_borrow, string asset_symbol,
                                       string amount_of_collateral, bool broadcast = false)
   {
      account_object seller = get_account(seller_name);
      asset_object mia = get_asset(asset_symbol);
      FC_ASSERT(mia.is_market_issued());
      asset_object collateral = get_asset(get_object(*mia.bitasset_data_id).options.short_backing_asset);

      call_order_update_operation op;
      op.funding_account = seller.id;
      op.delta_debt   = mia.amount_from_string(amount_to_borrow);
      op.delta_collateral = collateral.amount_from_string(amount_of_collateral);

      signed_transaction trx;
      trx.operations = {op};
      set_operation_fees( trx, _remote_db->get_global_properties().parameters.current_fees);
      trx.validate();
      idump((broadcast));

      return sign_transaction(trx, broadcast);
   }

   signed_transaction borrow_asset_ext( string seller_name, string amount_to_borrow, string asset_symbol,
                                        string amount_of_collateral,
                                        call_order_update_operation::extensions_type extensions,
                                        bool broadcast = false)
   {
      account_object seller = get_account(seller_name);
      asset_object mia = get_asset(asset_symbol);
      FC_ASSERT(mia.is_market_issued());
      asset_object collateral = get_asset(get_object(*mia.bitasset_data_id).options.short_backing_asset);

      call_order_update_operation op;
      op.funding_account = seller.id;
      op.delta_debt   = mia.amount_from_string(amount_to_borrow);
      op.delta_collateral = collateral.amount_from_string(amount_of_collateral);
      op.extensions = extensions;

      signed_transaction trx;
      trx.operations = {op};
      set_operation_fees( trx, _remote_db->get_global_properties().parameters.current_fees);
      trx.validate();
      idump((broadcast));

      return sign_transaction(trx, broadcast);
   }

   signed_transaction cancel_order(object_id_type order_id, bool broadcast = false)
   { try {
         FC_ASSERT(!is_locked());
         FC_ASSERT(order_id.space() == protocol_ids, "Invalid order ID ${id}", ("id", order_id));
         signed_transaction trx;

         limit_order_cancel_operation op;
         op.fee_paying_account = get_object<limit_order_object>(order_id).seller;
         op.order = order_id;
         trx.operations = {op};
         set_operation_fees( trx, _remote_db->get_global_properties().parameters.current_fees);

         trx.validate();
         return sign_transaction(trx, broadcast);
   } FC_CAPTURE_AND_RETHROW((order_id)) }

   signed_transaction transfer(string from, string to, string amount,
                               string asset_symbol, string memo, bool broadcast = false)
   { try {
      FC_ASSERT( !self.is_locked() );
      fc::optional<asset_object> asset_obj = get_asset(asset_symbol);
      FC_ASSERT(asset_obj, "Could not find asset matching ${asset}", ("asset", asset_symbol));

      account_object from_account = get_account(from);
      account_object to_account = get_account(to);
      account_id_type from_id = from_account.id;
      account_id_type to_id = get_account_id(to);

      transfer_operation xfer_op;

      xfer_op.from = from_id;
      xfer_op.to = to_id;
      xfer_op.amount = asset_obj->amount_from_string(amount);

      if( memo.size() )
         {
            xfer_op.memo = memo_data();
            xfer_op.memo->from = from_account.options.memo_key;
            xfer_op.memo->to = to_account.options.memo_key;
            xfer_op.memo->set_message(get_private_key(from_account.options.memo_key),
                                      to_account.options.memo_key, memo);
         }

      signed_transaction tx;
      tx.operations.push_back(xfer_op);
      set_operation_fees( tx, _remote_db->get_global_properties().parameters.current_fees);
      tx.validate();

      return sign_transaction(tx, broadcast);
   } FC_CAPTURE_AND_RETHROW( (from)(to)(amount)(asset_symbol)(memo)(broadcast) ) }

   signed_transaction issue_asset(string to_account, string amount, string symbol,
                                  string memo, bool broadcast = false)
   {
      auto asset_obj = get_asset(symbol);

      account_object to = get_account(to_account);
      account_object issuer = get_account(asset_obj.issuer);

      asset_issue_operation issue_op;
      issue_op.issuer           = asset_obj.issuer;
      issue_op.asset_to_issue   = asset_obj.amount_from_string(amount);
      issue_op.issue_to_account = to.id;

      if( memo.size() )
      {
         issue_op.memo = memo_data();
         issue_op.memo->from = issuer.options.memo_key;
         issue_op.memo->to = to.options.memo_key;
         issue_op.memo->set_message(get_private_key(issuer.options.memo_key),
                                    to.options.memo_key, memo);
      }

      signed_transaction tx;
      tx.operations.push_back(issue_op);
      set_operation_fees(tx,_remote_db->get_global_properties().parameters.current_fees);
      tx.validate();

      return sign_transaction(tx, broadcast);
   }

   std::map<string,std::function<string(fc::variant,const fc::variants&)>> get_result_formatters() const
   {
      std::map<string,std::function<string(fc::variant,const fc::variants&)> > m;
      m["help"] = [](variant result, const fc::variants& a)
      {
         return result.get_string();
      };

      m["gethelp"] = [](variant result, const fc::variants& a)
      {
         return result.get_string();
      };

      m["get_account_history"] = [this](variant result, const fc::variants& a)
      {
         auto r = result.as<vector<operation_detail>>( GRAPHENE_MAX_NESTED_OBJECTS );
         std::stringstream ss;

         for( operation_detail& d : r )
         {
            operation_history_object& i = d.op;
            auto b = _remote_db->get_block_header(i.block_num);
            FC_ASSERT(b);
            ss << b->timestamp.to_iso_string() << " ";
            i.op.visit(operation_printer(ss, *this, i.result));
            ss << " \n";
         }

         return ss.str();
      };
      m["get_relative_account_history"] = [this](variant result, const fc::variants& a)
      {
         auto r = result.as<vector<operation_detail>>( GRAPHENE_MAX_NESTED_OBJECTS );
         std::stringstream ss;

         for( operation_detail& d : r )
         {
            operation_history_object& i = d.op;
            auto b = _remote_db->get_block_header(i.block_num);
            FC_ASSERT(b);
            ss << b->timestamp.to_iso_string() << " ";
            i.op.visit(operation_printer(ss, *this, i.result));
            ss << " \n";
         }

         return ss.str();
      };

      m["get_account_history_by_operations"] = [this](variant result, const fc::variants& a) {
          auto r = result.as<account_history_operation_detail>( GRAPHENE_MAX_NESTED_OBJECTS );
          std::stringstream ss;
          ss << "total_count : ";
          ss << r.total_count;
          ss << " \n";
          ss << "result_count : ";
          ss << r.result_count;
          ss << " \n";
          for (operation_detail_ex& d : r.details) {
              operation_history_object& i = d.op;
              auto b = _remote_db->get_block_header(i.block_num);
              FC_ASSERT(b);
              ss << b->timestamp.to_iso_string() << " ";
              i.op.visit(operation_printer(ss, *this, i.result));
              ss << " transaction_id : ";
              ss << d.transaction_id.str();
              ss << " \n";
          }

          return ss.str();
      };

      m["list_account_balances"] = [this](variant result, const fc::variants& a)
      {
         auto r = result.as<vector<asset>>( GRAPHENE_MAX_NESTED_OBJECTS );
         vector<asset_object> asset_recs;
         std::transform(r.begin(), r.end(), std::back_inserter(asset_recs), [this](const asset& a) {
            return get_asset(a.asset_id);
         });

         std::stringstream ss;
         for( unsigned i = 0; i < asset_recs.size(); ++i )
            ss << asset_recs[i].amount_to_pretty_string(r[i]) << "\n";

         return ss.str();
      };

      m["get_blind_balances"] = [this](variant result, const fc::variants& a)
      {
         auto r = result.as<vector<asset>>( GRAPHENE_MAX_NESTED_OBJECTS );
         vector<asset_object> asset_recs;
         std::transform(r.begin(), r.end(), std::back_inserter(asset_recs), [this](const asset& a) {
            return get_asset(a.asset_id);
         });

         std::stringstream ss;
         for( unsigned i = 0; i < asset_recs.size(); ++i )
            ss << asset_recs[i].amount_to_pretty_string(r[i]) << "\n";

         return ss.str();
      };
      m["transfer_to_blind"] = [this](variant result, const fc::variants& a)
      {
         auto r = result.as<blind_confirmation>( GRAPHENE_MAX_NESTED_OBJECTS );
         std::stringstream ss;
         r.trx.operations[0].visit( operation_printer( ss, *this, operation_result() ) );
         ss << "\n";
         for( const auto& out : r.outputs )
         {
            asset_object a = get_asset( out.decrypted_memo.amount.asset_id );
            ss << a.amount_to_pretty_string( out.decrypted_memo.amount ) << " to  " << out.label << "\n\t  receipt: " << out.confirmation_receipt <<"\n\n";
         }
         return ss.str();
      };
      m["blind_transfer"] = [this](variant result, const fc::variants& a)
      {
         auto r = result.as<blind_confirmation>( GRAPHENE_MAX_NESTED_OBJECTS );
         std::stringstream ss;
         r.trx.operations[0].visit( operation_printer( ss, *this, operation_result() ) );
         ss << "\n";
         for( const auto& out : r.outputs )
         {
            asset_object a = get_asset( out.decrypted_memo.amount.asset_id );
            ss << a.amount_to_pretty_string( out.decrypted_memo.amount ) << " to  " << out.label << "\n\t  receipt: " << out.confirmation_receipt <<"\n\n";
         }
         return ss.str();
      };
      m["receive_blind_transfer"] = [this](variant result, const fc::variants& a)
      {
         auto r = result.as<blind_receipt>( GRAPHENE_MAX_NESTED_OBJECTS );
         std::stringstream ss;
         asset_object as = get_asset( r.amount.asset_id );
         ss << as.amount_to_pretty_string( r.amount ) << "  " << r.from_label << "  =>  " << r.to_label  << "  " << r.memo <<"\n";
         return ss.str();
      };
      m["blind_history"] = [this](variant result, const fc::variants& a)
      {
         auto records = result.as<vector<blind_receipt>>( GRAPHENE_MAX_NESTED_OBJECTS );
         std::stringstream ss;
         ss << "WHEN         "
            << "  " << "AMOUNT"  << "  " << "FROM" << "  =>  " << "TO" << "  " << "MEMO" <<"\n";
         ss << "====================================================================================\n";
         for( auto& r : records )
         {
            asset_object as = get_asset( r.amount.asset_id );
            ss << fc::get_approximate_relative_time_string( r.date )
               << "  " << as.amount_to_pretty_string( r.amount ) << "  " << r.from_label << "  =>  " << r.to_label  << "  " << r.memo <<"\n";
         }
         return ss.str();
      };
      m["get_order_book"] = [](variant result, const fc::variants& a)
      {
         auto orders = result.as<order_book>( GRAPHENE_MAX_NESTED_OBJECTS );
         auto bids = orders.bids;
         auto asks = orders.asks;
         std::stringstream ss;
         std::stringstream sum_stream;
         sum_stream << "Sum(" << orders.base << ')';
         double bid_sum = 0;
         double ask_sum = 0;
         const int spacing = 20;

         auto prettify_num = [&ss]( double n )
         {
            if (abs( round( n ) - n ) < 0.00000000001 )
            {
               ss << (int) n;
            }
            else if (n - floor(n) < 0.000001)
            {
               ss << setiosflags( ios::fixed ) << setprecision(10) << n;
            }
            else
            {
               ss << setiosflags( ios::fixed ) << setprecision(6) << n;
            }
         };
         auto prettify_num_string = [&]( string& num_string )
         {
            double n = fc::to_double( num_string );
            prettify_num( n );
         };

         ss << setprecision( 8 ) << setiosflags( ios::fixed ) << setiosflags( ios::left );

         ss << ' ' << setw( (spacing * 4) + 6 ) << "BUY ORDERS" << "SELL ORDERS\n"
            << ' ' << setw( spacing + 1 ) << "Price" << setw( spacing ) << orders.quote << ' ' << setw( spacing )
            << orders.base << ' ' << setw( spacing ) << sum_stream.str()
            << "   " << setw( spacing + 1 ) << "Price" << setw( spacing ) << orders.quote << ' ' << setw( spacing )
            << orders.base << ' ' << setw( spacing ) << sum_stream.str()
            << "\n====================================================================================="
            << "|=====================================================================================\n";

         for (unsigned int i = 0; i < bids.size() || i < asks.size() ; i++)
         {
            if ( i < bids.size() )
            {
                bid_sum += fc::to_double( bids[i].base );
                ss << ' ' << setw( spacing );
                prettify_num_string( bids[i].price );
                ss << ' ' << setw( spacing );
                prettify_num_string( bids[i].quote );
                ss << ' ' << setw( spacing );
                prettify_num_string( bids[i].base );
                ss << ' ' << setw( spacing );
                prettify_num( bid_sum );
                ss << ' ';
            }
            else
            {
                ss << setw( (spacing * 4) + 5 ) << ' ';
            }

            ss << '|';

            if ( i < asks.size() )
            {
               ask_sum += fc::to_double( asks[i].base );
               ss << ' ' << setw( spacing );
               prettify_num_string( asks[i].price );
               ss << ' ' << setw( spacing );
               prettify_num_string( asks[i].quote );
               ss << ' ' << setw( spacing );
               prettify_num_string( asks[i].base );
               ss << ' ' << setw( spacing );
               prettify_num( ask_sum );
            }

            ss << '\n';
         }

         ss << endl
            << "Buy Total:  " << bid_sum << ' ' << orders.base << endl
            << "Sell Total: " << ask_sum << ' ' << orders.base << endl;

         return ss.str();
      };

      return m;
   }

   signed_transaction propose_parameter_change(
      const string& proposing_account,
      fc::time_point_sec expiration_time,
      const variant_object& changed_values,
      bool broadcast = false)
   {
      FC_ASSERT( !changed_values.contains("current_fees") );

      const chain_parameters& current_params = get_global_properties().parameters;
      chain_parameters new_params = current_params;
      fc::reflector<chain_parameters>::visit(
         fc::from_variant_visitor<chain_parameters>( changed_values, new_params, GRAPHENE_MAX_NESTED_OBJECTS )
         );

      committee_member_update_global_parameters_operation update_op;
      update_op.new_parameters = new_params;

      proposal_create_operation prop_op;

      prop_op.expiration_time = expiration_time;
      prop_op.review_period_seconds = current_params.committee_proposal_review_period;
      prop_op.fee_paying_account = get_account(proposing_account).id;

      prop_op.proposed_ops.emplace_back( update_op );
      current_params.current_fees->set_fee( prop_op.proposed_ops.back().op );

      signed_transaction tx;
      tx.operations.push_back(prop_op);
      set_operation_fees(tx, current_params.current_fees);
      tx.validate();

      return sign_transaction(tx, broadcast);
   }

   signed_transaction propose_fee_change(
      const string& proposing_account,
      fc::time_point_sec expiration_time,
      const variant_object& changed_fees,
      bool broadcast = false)
   {
      const chain_parameters& current_params = get_global_properties().parameters;
      const fee_schedule_type& current_fees = *(current_params.current_fees);

      flat_map< int, fee_parameters > fee_map;
      fee_map.reserve( current_fees.parameters.size() );
      for( const fee_parameters& op_fee : current_fees.parameters )
         fee_map[ op_fee.which() ] = op_fee;
      uint32_t scale = current_fees.scale;

      for( const auto& item : changed_fees )
      {
         const string& key = item.key();
         if( key == "scale" )
         {
            int64_t _scale = item.value().as_int64();
            FC_ASSERT( _scale >= 0 );
            FC_ASSERT( _scale <= std::numeric_limits<uint32_t>::max() );
            scale = uint32_t( _scale );
            continue;
         }
         // is key a number?
         auto is_numeric = [&key]() -> bool
         {
            size_t n = key.size();
            for( size_t i=0; i<n; i++ )
            {
               if( !isdigit( key[i] ) )
                  return false;
            }
            return true;
         };

         int which;
         if( is_numeric() )
            which = std::stoi( key );
         else
         {
            const auto& n2w = _operation_which_map.name_to_which;
            auto it = n2w.find( key );
            FC_ASSERT( it != n2w.end(), "unknown operation" );
            which = it->second;
         }

         fee_parameters fp = from_which_variant< fee_parameters >( which, item.value(), GRAPHENE_MAX_NESTED_OBJECTS );
         fee_map[ which ] = fp;
      }

      fee_schedule_type new_fees;

      for( const std::pair< int, fee_parameters >& item : fee_map )
         new_fees.parameters.insert( item.second );
      new_fees.scale = scale;

      chain_parameters new_params = current_params;
      new_params.current_fees = new_fees;

      committee_member_update_global_parameters_operation update_op;
      update_op.new_parameters = new_params;

      proposal_create_operation prop_op;

      prop_op.expiration_time = expiration_time;
      prop_op.review_period_seconds = current_params.committee_proposal_review_period;
      prop_op.fee_paying_account = get_account(proposing_account).id;

      prop_op.proposed_ops.emplace_back( update_op );
      current_params.current_fees->set_fee( prop_op.proposed_ops.back().op );

      signed_transaction tx;
      tx.operations.push_back(prop_op);
      set_operation_fees(tx, current_params.current_fees);
      tx.validate();

      return sign_transaction(tx, broadcast);
   }

   signed_transaction approve_proposal(
      const string& fee_paying_account,
      const string& proposal_id,
      const approval_delta& delta,
      bool broadcast = false)
   {
      proposal_update_operation update_op;

      update_op.fee_paying_account = get_account(fee_paying_account).id;
      update_op.proposal = fc::variant(proposal_id, 1).as<proposal_id_type>( 1 );
      // make sure the proposal exists
      get_object( update_op.proposal );

      for( const std::string& name : delta.active_approvals_to_add )
         update_op.active_approvals_to_add.insert( get_account( name ).id );
      for( const std::string& name : delta.active_approvals_to_remove )
         update_op.active_approvals_to_remove.insert( get_account( name ).id );
      for( const std::string& name : delta.owner_approvals_to_add )
         update_op.owner_approvals_to_add.insert( get_account( name ).id );
      for( const std::string& name : delta.owner_approvals_to_remove )
         update_op.owner_approvals_to_remove.insert( get_account( name ).id );
      for( const std::string& k : delta.key_approvals_to_add )
         update_op.key_approvals_to_add.insert( public_key_type( k ) );
      for( const std::string& k : delta.key_approvals_to_remove )
         update_op.key_approvals_to_remove.insert( public_key_type( k ) );

      signed_transaction tx;
      tx.operations.push_back(update_op);
      set_operation_fees(tx, get_global_properties().parameters.current_fees);
      tx.validate();
      return sign_transaction(tx, broadcast);
   }

   void dbg_make_uia(string creator, string symbol)
   {
      asset_options opts;
      opts.flags &= ~(white_list | disable_force_settle | global_settle);
      opts.issuer_permissions = opts.flags;
      opts.core_exchange_rate = price(asset(1), asset(1,asset_id_type(1)));
      create_asset(get_account(creator).name, symbol, 2, opts, {}, true);
   }

   void dbg_make_mia(string creator, string symbol)
   {
      asset_options opts;
      opts.flags &= ~white_list;
      opts.issuer_permissions = opts.flags;
      opts.core_exchange_rate = price(asset(1), asset(1,asset_id_type(1)));
      bitasset_options bopts;
      create_asset(get_account(creator).name, symbol, 2, opts, bopts, true);
   }

   void dbg_push_blocks( const std::string& src_filename, uint32_t count )
   {
      use_debug_api();
      (*_remote_debug)->debug_push_blocks( src_filename, count );
      (*_remote_debug)->debug_stream_json_objects_flush();
   }

   void dbg_generate_blocks( const std::string& debug_wif_key, uint32_t count )
   {
      use_debug_api();
      (*_remote_debug)->debug_generate_blocks( debug_wif_key, count );
      (*_remote_debug)->debug_stream_json_objects_flush();
   }

   void dbg_stream_json_objects( const std::string& filename )
   {
      use_debug_api();
      (*_remote_debug)->debug_stream_json_objects( filename );
      (*_remote_debug)->debug_stream_json_objects_flush();
   }

   void dbg_update_object( const fc::variant_object& update )
   {
      use_debug_api();
      (*_remote_debug)->debug_update_object( update );
      (*_remote_debug)->debug_stream_json_objects_flush();
   }

   void use_network_node_api()
   {
      if( _remote_net_node )
         return;
      try
      {
         _remote_net_node = _remote_api->network_node();
      }
      catch( const fc::exception& e )
      {
         std::cerr << "\nCouldn't get network node API.  You probably are not configured\n"
         "to access the network API on the witness_node you are\n"
         "connecting to.  Please follow the instructions in README.md to set up an apiaccess file.\n"
         "\n";
         throw;
      }
   }

   void use_debug_api()
   {
      if( _remote_debug )
         return;
      try
      {
        _remote_debug = _remote_api->debug();
      }
      catch( const fc::exception& e )
      {
         std::cerr << "\nCouldn't get debug node API.  You probably are not configured\n"
         "to access the debug API on the node you are connecting to.\n"
         "\n"
         "To fix this problem:\n"
         "- Please ensure you are running debug_node, not witness_node.\n"
         "- Please follow the instructions in README.md to set up an apiaccess file.\n"
         "\n";
      }
   }

   void network_add_nodes( const vector<string>& nodes )
   {
      use_network_node_api();
      for( const string& node_address : nodes )
      {
         (*_remote_net_node)->add_node( fc::ip::endpoint::from_string( node_address ) );
      }
   }

   vector< variant > network_get_connected_peers()
   {
      use_network_node_api();
      const auto peers = (*_remote_net_node)->get_connected_peers();
      vector< variant > result;
      result.reserve( peers.size() );
      for( const auto& peer : peers )
      {
         variant v;
         fc::to_variant( peer, v, GRAPHENE_MAX_NESTED_OBJECTS );
         result.push_back( v );
      }
      return result;
   }

   void flood_network(string prefix, uint32_t number_of_transactions)
   {
      try
      {
         const account_object& master = *_wallet.my_accounts.get<by_name>().lower_bound("import");
         int number_of_accounts = number_of_transactions / 3;
         number_of_transactions -= number_of_accounts;
         try {
            dbg_make_uia(master.name, "SHILL");
         } catch(...) {/* Ignore; the asset probably already exists.*/}

         fc::time_point start = fc::time_point::now();
         for( int i = 0; i < number_of_accounts; ++i )
         {
            std::ostringstream brain_key;
            brain_key << "brain key for account " << prefix << i;
            signed_transaction trx = create_account_with_brain_key(brain_key.str(), prefix + fc::to_string(i), master.name, master.name, /* broadcast = */ true, /* save wallet = */ false);
         }
         fc::time_point end = fc::time_point::now();
         ilog("Created ${n} accounts in ${time} milliseconds",
              ("n", number_of_accounts)("time", (end - start).count() / 1000));

         start = fc::time_point::now();
         for( int i = 0; i < number_of_accounts; ++i )
         {
            signed_transaction trx = transfer(master.name, prefix + fc::to_string(i), "10", "CORE", "", true);
            trx = transfer(master.name, prefix + fc::to_string(i), "1", "CORE", "", true);
         }
         end = fc::time_point::now();
         ilog("Transferred to ${n} accounts in ${time} milliseconds",
              ("n", number_of_accounts*2)("time", (end - start).count() / 1000));

         start = fc::time_point::now();
         for( int i = 0; i < number_of_accounts; ++i )
         {
            signed_transaction trx = issue_asset(prefix + fc::to_string(i), "1000", "SHILL", "", true);
         }
         end = fc::time_point::now();
         ilog("Issued to ${n} accounts in ${time} milliseconds",
              ("n", number_of_accounts)("time", (end - start).count() / 1000));
      }
      catch (...)
      {
         throw;
      }

   }

   operation get_prototype_operation( string operation_name )
   {
      auto it = _prototype_ops.find( operation_name );
      if( it == _prototype_ops.end() )
         FC_THROW("Unsupported operation: \"${operation_name}\"", ("operation_name", operation_name));
      return it->second;
   }

   string                  _wallet_filename;
   wallet_data             _wallet;

   map<public_key_type,string> _keys;
   fc::sha512                  _checksum;

   chain_id_type           _chain_id;
   fc::api<login_api>      _remote_api;
   fc::api<database_api>   _remote_db;
   fc::api<network_broadcast_api>   _remote_net_broadcast;
   fc::api<history_api>    _remote_hist;
   optional< fc::api<network_node_api> > _remote_net_node;
   optional< fc::api<graphene::debug_witness::debug_api> > _remote_debug;

   flat_map<string, operation> _prototype_ops;

   static_variant_map _operation_which_map = create_static_variant_map< operation >();

#ifdef __unix__
   mode_t                  _old_umask;
#endif
   const string _wallet_filename_extension = ".wallet";
};

std::string operation_printer::fee(const asset& a)const {
   out << "   (Fee: " << wallet.get_asset(a.asset_id).amount_to_pretty_string(a) << ")";
   return "";
}

template<typename T>
std::string operation_printer::operator()(const T& op)const
{
   //balance_accumulator acc;
   //op.get_balance_delta( acc, result );
   auto a = wallet.get_asset( op.fee.asset_id );
   auto payer = wallet.get_account( op.fee_payer() );

   string op_name = fc::get_typename<T>::name();
   if( op_name.find_last_of(':') != string::npos )
      op_name.erase(0, op_name.find_last_of(':')+1);
   out << op_name <<" ";
  // out << "balance delta: " << fc::json::to_string(acc.balance) <<"   ";
   out << payer.name << " fee: " << a.amount_to_pretty_string( op.fee );
   operation_result_printer rprinter(wallet);
   std::string str_result = result.visit(rprinter);
   if( str_result != "" )
   {
      out << "   result: " << str_result;
   }
   return "";
}
std::string operation_printer::operator()(const transfer_from_blind_operation& op)const
{
   auto a = wallet.get_asset( op.fee.asset_id );
   auto receiver = wallet.get_account( op.to );

   out <<  receiver.name
   << " received " << a.amount_to_pretty_string( op.amount ) << " from blinded balance";
   return "";
}
std::string operation_printer::operator()(const transfer_to_blind_operation& op)const
{
   auto fa = wallet.get_asset( op.fee.asset_id );
   auto a = wallet.get_asset( op.amount.asset_id );
   auto sender = wallet.get_account( op.from );

   out <<  sender.name
   << " sent " << a.amount_to_pretty_string( op.amount ) << " to " << op.outputs.size() << " blinded balance" << (op.outputs.size()>1?"s":"")
   << " fee: " << fa.amount_to_pretty_string( op.fee );
   return "";
}
string operation_printer::operator()(const transfer_operation& op) const
{
   out << "Transfer " << wallet.get_asset(op.amount.asset_id).amount_to_pretty_string(op.amount)
       << " from " << wallet.get_account(op.from).name << " to " << wallet.get_account(op.to).name;
   std::string memo;
   if( op.memo )
   {
      if( wallet.is_locked() )
      {
         out << " -- Unlock wallet to see memo.";
      } else {
         try {
            FC_ASSERT(wallet._keys.count(op.memo->to) || wallet._keys.count(op.memo->from), "Memo is encrypted to a key ${to} or ${from} not in this wallet.", ("to", op.memo->to)("from",op.memo->from));
            if( wallet._keys.count(op.memo->to) ) {
               auto my_key = wif_to_key(wallet._keys.at(op.memo->to));
               FC_ASSERT(my_key, "Unable to recover private key to decrypt memo. Wallet may be corrupted.");
               memo = op.memo->get_message(*my_key, op.memo->from);
               out << " -- Memo: " << memo;
            } else {
               auto my_key = wif_to_key(wallet._keys.at(op.memo->from));
               FC_ASSERT(my_key, "Unable to recover private key to decrypt memo. Wallet may be corrupted.");
               memo = op.memo->get_message(*my_key, op.memo->to);
               out << " -- Memo: " << memo;
            }
         } catch (const fc::exception& e) {
            out << " -- could not decrypt memo";
         }
      }
   }
   fee(op.fee);
   return memo;
}

std::string operation_printer::operator()(const account_create_operation& op) const
{
   out << "Create Account '" << op.name << "'";
   return fee(op.fee);
}

std::string operation_printer::operator()(const account_update_operation& op) const
{
   out << "Update Account '" << wallet.get_account(op.account).name << "'";
   return fee(op.fee);
}

std::string operation_printer::operator()(const asset_create_operation& op) const
{
   out << "Create ";
   if( op.bitasset_opts.valid() )
      out << "BitAsset ";
   else
      out << "User-Issue Asset ";
   out << "'" << op.symbol << "' with issuer " << wallet.get_account(op.issuer).name;
   return fee(op.fee);
}

std::string operation_result_printer::operator()(const void_result& x) const
{
   return "";
}

std::string operation_result_printer::operator()(const object_id_type& oid)
{
   return std::string(oid);
}

std::string operation_result_printer::operator()(const asset& a)
{
   return _wallet.get_asset(a.asset_id).amount_to_pretty_string(a);
}

}}}

namespace graphene { namespace wallet {
   vector<brain_key_info> utility::derive_owner_keys_from_brain_key(string brain_key, int number_of_desired_keys)
   {
      // Safety-check
      FC_ASSERT( number_of_desired_keys >= 1 );

      // Create as many derived owner keys as requested
      vector<brain_key_info> results;
      brain_key = graphene::wallet::detail::normalize_brain_key(brain_key);
      for (int i = 0; i < number_of_desired_keys; ++i) {
        fc::ecc::private_key priv_key = graphene::wallet::detail::derive_private_key( brain_key, i );

        brain_key_info result;
        result.brain_priv_key = brain_key;
        result.wif_priv_key = key_to_wif( priv_key );
        result.pub_key = priv_key.get_public_key();

        results.push_back(result);
      }

      return results;
   }

   brain_key_info utility::suggest_brain_key()
   {
      brain_key_info result;
      // create a private key for secure entropy
      fc::sha256 sha_entropy1 = fc::ecc::private_key::generate().get_secret();
      fc::sha256 sha_entropy2 = fc::ecc::private_key::generate().get_secret();
      fc::bigint entropy1(sha_entropy1.data(), sha_entropy1.data_size());
      fc::bigint entropy2(sha_entropy2.data(), sha_entropy2.data_size());
      fc::bigint entropy(entropy1);
      entropy <<= 8 * sha_entropy1.data_size();
      entropy += entropy2;
      string brain_key = "";

      for (int i = 0; i < BRAIN_KEY_WORD_COUNT; i++)
      {
         fc::bigint choice = entropy % graphene::words::word_list_size;
         entropy /= graphene::words::word_list_size;
         if (i > 0)
            brain_key += " ";
         brain_key += graphene::words::word_list[choice.to_int64()];
      }

      brain_key = detail::normalize_brain_key(brain_key);
      fc::ecc::private_key priv_key = detail::derive_private_key(brain_key, 0);
      result.brain_priv_key = brain_key;
      result.wif_priv_key = key_to_wif(priv_key);
      result.pub_key = priv_key.get_public_key();
      return result;
   }
}}

namespace graphene { namespace wallet {

wallet_api::wallet_api(const wallet_data& initial_data, fc::api<login_api> rapi)
   : my(new detail::wallet_api_impl(*this, initial_data, rapi))
{
}

wallet_api::~wallet_api()
{
}

bool wallet_api::copy_wallet_file(string destination_filename)
{
   return my->copy_wallet_file(destination_filename);
}

optional<signed_block_with_info> wallet_api::get_block(uint32_t num)
{
   return my->_remote_db->get_block(num);
}

uint64_t wallet_api::get_account_count() const
{
   return my->_remote_db->get_account_count();
}

vector<account_object> wallet_api::list_my_accounts()
{
   return vector<account_object>(my->_wallet.my_accounts.begin(), my->_wallet.my_accounts.end());
}

map<string,account_id_type> wallet_api::list_accounts(const string& lowerbound, uint32_t limit)
{
   return my->_remote_db->lookup_accounts(lowerbound, limit);
}

vector<asset> wallet_api::list_account_balances(const string& id)
{
   if( auto real_id = detail::maybe_id<account_id_type>(id) )
      return my->_remote_db->get_account_balances(*real_id, flat_set<asset_id_type>());
   return my->_remote_db->get_account_balances(get_account(id).id, flat_set<asset_id_type>());
}

vector<asset_object> wallet_api::list_assets(const string& lowerbound, uint32_t limit)const
{
   return my->_remote_db->list_assets( lowerbound, limit );
}

vector<operation_detail> wallet_api::get_account_history(string name, int limit)const
{
   vector<operation_detail> result;
   auto account_id = get_account(name).get_id();

   while( limit > 0 )
   {
      operation_history_id_type start;
      if( result.size() )
      {
         start = result.back().op.id;
         start = start + 1;
      }


      vector<operation_history_object> current = my->_remote_hist->get_account_history(account_id, operation_history_id_type(), std::min(100,limit), start);
      for( auto& o : current ) {
         std::stringstream ss;
         auto memo = o.op.visit(detail::operation_printer(ss, *my, o.result));
         result.push_back( operation_detail{ memo, ss.str(), o } );
      }
      if( int(current.size()) < std::min(100,limit) )
         break;
      limit -= current.size();
   }

   return result;
}

vector<operation_detail> wallet_api::get_relative_account_history(string name, uint32_t stop, int limit, uint32_t start)const
{
   vector<operation_detail> result;
   auto account_id = get_account(name).get_id();

   const account_object& account = my->get_account(account_id);
   const account_statistics_object& stats = my->get_object(account.statistics);

   if(start == 0)
       start = stats.total_ops;
   else
      start = std::min<uint32_t>(start, stats.total_ops);

   while( limit > 0 )
   {
      vector <operation_history_object> current = my->_remote_hist->get_relative_account_history(account_id, stop, std::min<uint32_t>(100, limit), start);
      for (auto &o : current) {
         std::stringstream ss;
         auto memo = o.op.visit(detail::operation_printer(ss, *my, o.result));
         result.push_back(operation_detail{memo, ss.str(), o});
      }
      if (current.size() < std::min<uint32_t>(100, limit))
         break;
      limit -= current.size();
      start -= 100;
      if( start == 0 ) break;
   }
   return result;
}

account_history_operation_detail wallet_api::get_account_history_by_operations(string name, vector<uint16_t> operation_types, uint32_t start, int limit)
{
    account_history_operation_detail result;
    auto account_id = get_account(name).get_id();

    const auto& account = my->get_account(account_id);
    const auto& stats = my->get_object(account.statistics);

    // sequence of account_transaction_history_object start with 1
    start = start == 0 ? 1 : start;

    if (start <= stats.removed_ops) {
        start = stats.removed_ops;
        result.total_count =stats.removed_ops;
    }

    while (limit > 0 && start <= stats.total_ops) {
        uint32_t min_limit = std::min<uint32_t> (100, limit);
        auto current = my->_remote_hist->get_account_history_by_operations(account_id, operation_types, start, min_limit);
        for (auto& obj : current.operation_history_objs) {
            std::stringstream ss;
            auto memo = obj.op.visit(detail::operation_printer(ss, *my, obj.result));

            transaction_id_type transaction_id;
            auto block = get_block(obj.block_num);
            if (block.valid() && obj.trx_in_block < block->transaction_ids.size()) {
                transaction_id = block->transaction_ids[obj.trx_in_block];
            }
            result.details.push_back(operation_detail_ex{memo, ss.str(), obj, transaction_id});
        }
        result.result_count += current.operation_history_objs.size();
        result.total_count += current.total_count;

        start += current.total_count > 0 ? current.total_count : min_limit;
        limit -= current.operation_history_objs.size();
    }

    return result;
}

full_account wallet_api::get_full_account( const string& name_or_id)
{
    return my->_remote_db->get_full_accounts({name_or_id}, false)[name_or_id];
}

vector<bucket_object> wallet_api::get_market_history( string symbol1, string symbol2, uint32_t bucket , fc::time_point_sec start, fc::time_point_sec end )const
{
   return my->_remote_hist->get_market_history( get_asset_id(symbol1), get_asset_id(symbol2), bucket, start, end );
}

vector<limit_order_object> wallet_api::get_limit_orders(string a, string b, uint32_t limit)const
{
   return my->_remote_db->get_limit_orders(get_asset(a).id, get_asset(b).id, limit);
}

vector<call_order_object> wallet_api::get_call_orders(string a, uint32_t limit)const
{
   return my->_remote_db->get_call_orders(get_asset(a).id, limit);
}

vector<force_settlement_object> wallet_api::get_settle_orders(string a, uint32_t limit)const
{
   return my->_remote_db->get_settle_orders(get_asset(a).id, limit);
}

vector<collateral_bid_object> wallet_api::get_collateral_bids(string asset, uint32_t limit, uint32_t start)const
{
   return my->_remote_db->get_collateral_bids(get_asset(asset).id, limit, start);
}

brain_key_info wallet_api::suggest_brain_key()const
{
   return graphene::wallet::utility::suggest_brain_key();
}

vector<brain_key_info> wallet_api::derive_owner_keys_from_brain_key(string brain_key, int number_of_desired_keys) const
{
   return graphene::wallet::utility::derive_owner_keys_from_brain_key(brain_key, number_of_desired_keys);
}

bool wallet_api::is_public_key_registered(string public_key) const
{
   bool is_known = my->_remote_db->is_public_key_registered(public_key);
   return is_known;
}


string wallet_api::serialize_transaction( signed_transaction tx )const
{
   return fc::to_hex(fc::raw::pack(tx));
}

variant wallet_api::get_object( object_id_type id ) const
{
   return my->_remote_db->get_objects({id});
}

string wallet_api::get_wallet_filename() const
{
   return my->get_wallet_filename();
}

transaction_handle_type wallet_api::begin_builder_transaction()
{
   return my->begin_builder_transaction();
}

void wallet_api::add_operation_to_builder_transaction(transaction_handle_type transaction_handle, const operation& op)
{
   my->add_operation_to_builder_transaction(transaction_handle, op);
}

void wallet_api::replace_operation_in_builder_transaction(transaction_handle_type handle, unsigned operation_index, const operation& new_op)
{
   my->replace_operation_in_builder_transaction(handle, operation_index, new_op);
}

asset wallet_api::set_fees_on_builder_transaction(transaction_handle_type handle, string fee_asset)
{
   return my->set_fees_on_builder_transaction(handle, fee_asset);
}

transaction wallet_api::preview_builder_transaction(transaction_handle_type handle)
{
   return my->preview_builder_transaction(handle);
}

signed_transaction wallet_api::sign_builder_transaction(transaction_handle_type transaction_handle, bool broadcast)
{
   return my->sign_builder_transaction(transaction_handle, broadcast);
}

pair<transaction_id_type,signed_transaction> wallet_api::broadcast_transaction(signed_transaction tx)
{
    return my->broadcast_transaction(tx);
}

signed_transaction wallet_api::propose_builder_transaction(
   transaction_handle_type handle,
   time_point_sec expiration,
   uint32_t review_period_seconds,
   bool broadcast)
{
   return my->propose_builder_transaction(handle, expiration, review_period_seconds, broadcast);
}

signed_transaction wallet_api::propose_builder_transaction2(
   transaction_handle_type handle,
   string account_name_or_id,
   time_point_sec expiration,
   uint32_t review_period_seconds,
   bool broadcast)
{
   return my->propose_builder_transaction2(handle, account_name_or_id, expiration, review_period_seconds, broadcast);
}

void wallet_api::remove_builder_transaction(transaction_handle_type handle)
{
   return my->remove_builder_transaction(handle);
}

account_object wallet_api::get_account(string account_name_or_id) const
{
   return my->get_account(account_name_or_id);
}

asset_object wallet_api::get_asset(string asset_name_or_id) const
{
   auto a = my->find_asset(asset_name_or_id);
   FC_ASSERT(a);
   return *a;
}

asset_bitasset_data_object wallet_api::get_bitasset_data(string asset_name_or_id) const
{
   auto asset = get_asset(asset_name_or_id);
   FC_ASSERT(asset.is_market_issued() && asset.bitasset_data_id);
   return my->get_object<asset_bitasset_data_object>(*asset.bitasset_data_id);
}

account_id_type wallet_api::get_account_id(string account_name_or_id) const
{
   return my->get_account_id(account_name_or_id);
}

asset_id_type wallet_api::get_asset_id(string asset_symbol_or_id) const
{
   return my->get_asset_id(asset_symbol_or_id);
}

bool wallet_api::import_key(string account_name_or_id, string wif_key)
{
   FC_ASSERT(!is_locked());
   // backup wallet
   fc::optional<fc::ecc::private_key> optional_private_key = wif_to_key(wif_key);
   if (!optional_private_key)
      FC_THROW("Invalid private key");
   string shorthash = detail::address_to_shorthash(optional_private_key->get_public_key());
   copy_wallet_file( "before-import-key-" + shorthash );

   if( my->import_key(account_name_or_id, wif_key) )
   {
      save_wallet_file();
      copy_wallet_file( "after-import-key-" + shorthash );
      return true;
   }
   return false;
}

map<string, bool> wallet_api::import_accounts( string filename, string password )
{
   FC_ASSERT( !is_locked() );
   FC_ASSERT( fc::exists( filename ) );

   const auto imported_keys = fc::json::from_file<exported_keys>( filename );

   const auto password_hash = fc::sha512::hash( password );
   FC_ASSERT( fc::sha512::hash( password_hash ) == imported_keys.password_checksum );

   map<string, bool> result;
   for( const auto& item : imported_keys.account_keys )
   {
       const auto import_this_account = [ & ]() -> bool
       {
           try
           {
               const account_object account = get_account( item.account_name );
               const auto& owner_keys = account.owner.get_keys();
               const auto& active_keys = account.active.get_keys();

               for( const auto& public_key : item.public_keys )
               {
                   if( std::find( owner_keys.begin(), owner_keys.end(), public_key ) != owner_keys.end() )
                       return true;

                   if( std::find( active_keys.begin(), active_keys.end(), public_key ) != active_keys.end() )
                       return true;
               }
           }
           catch( ... )
           {
           }

           return false;
       };

       const auto should_proceed = import_this_account();
       result[ item.account_name ] = should_proceed;

       if( should_proceed )
       {
           uint32_t import_successes = 0;
           uint32_t import_failures = 0;
           // TODO: First check that all private keys match public keys
           for( const auto& encrypted_key : item.encrypted_private_keys )
           {
               try
               {
                  const auto plain_text = fc::aes_decrypt( password_hash, encrypted_key );
                  const auto private_key = fc::raw::unpack<private_key_type>( plain_text );

                  import_key( item.account_name, string( graphene::utilities::key_to_wif( private_key ) ) );
                  ++import_successes;
               }
               catch( const fc::exception& e )
               {
                  elog( "Couldn't import key due to exception ${e}", ("e", e.to_detail_string()) );
                  ++import_failures;
               }
           }
           ilog( "successfully imported ${n} keys for account ${name}", ("n", import_successes)("name", item.account_name) );
           if( import_failures > 0 )
              elog( "failed to import ${n} keys for account ${name}", ("n", import_failures)("name", item.account_name) );
       }
   }

   return result;
}

bool wallet_api::import_account_keys( string filename, string password, string src_account_name, string dest_account_name )
{
   FC_ASSERT( !is_locked() );
   FC_ASSERT( fc::exists( filename ) );

   bool is_my_account = false;
   const auto accounts = list_my_accounts();
   for( const auto& account : accounts )
   {
       if( account.name == dest_account_name )
       {
           is_my_account = true;
           break;
       }
   }
   FC_ASSERT( is_my_account );

   const auto imported_keys = fc::json::from_file<exported_keys>( filename );

   const auto password_hash = fc::sha512::hash( password );
   FC_ASSERT( fc::sha512::hash( password_hash ) == imported_keys.password_checksum );

   bool found_account = false;
   for( const auto& item : imported_keys.account_keys )
   {
       if( item.account_name != src_account_name )
           continue;

       found_account = true;

       for( const auto& encrypted_key : item.encrypted_private_keys )
       {
           const auto plain_text = fc::aes_decrypt( password_hash, encrypted_key );
           const auto private_key = fc::raw::unpack<private_key_type>( plain_text );

           my->import_key( dest_account_name, string( graphene::utilities::key_to_wif( private_key ) ) );
       }

       return true;
   }
   save_wallet_file();

   FC_ASSERT( found_account );

   return false;
}

string wallet_api::normalize_brain_key(string s) const
{
   return detail::normalize_brain_key( s );
}

variant wallet_api::info()
{
   return my->info();
}

variant_object wallet_api::about() const
{
    return my->about();
}

fc::ecc::private_key wallet_api::derive_private_key(const std::string& prefix_string, int sequence_number) const
{
   return detail::derive_private_key( prefix_string, sequence_number );
}

signed_transaction wallet_api::register_account(string name,
                                                public_key_type owner_pubkey,
                                                public_key_type active_pubkey,
                                                string  registrar_account,
                                                string  referrer_account,
                                                uint32_t referrer_percent,
                                                bool broadcast)
{
   return my->register_account( name, owner_pubkey, active_pubkey, registrar_account, referrer_account, referrer_percent, broadcast );
}
signed_transaction wallet_api::create_account_with_brain_key(string brain_key, string account_name,
                                                             string registrar_account, string referrer_account,
                                                             bool broadcast /* = false */)
{
   return my->create_account_with_brain_key(
            brain_key, account_name, registrar_account,
            referrer_account, broadcast
            );
}
signed_transaction wallet_api::issue_asset(string to_account, string amount, string symbol,
                                           string memo, bool broadcast)
{
   return my->issue_asset(to_account, amount, symbol, memo, broadcast);
}

signed_transaction wallet_api::transfer(string from, string to, string amount,
                                        string asset_symbol, string memo, bool broadcast /* = false */)
{
   return my->transfer(from, to, amount, asset_symbol, memo, broadcast);
}
signed_transaction wallet_api::create_asset(string issuer,
                                            string symbol,
                                            uint8_t precision,
                                            asset_options common,
                                            fc::optional<bitasset_options> bitasset_opts,
                                            bool broadcast)

{
   return my->create_asset(issuer, symbol, precision, common, bitasset_opts, broadcast);
}

signed_transaction wallet_api::update_asset(string symbol,
                                            optional<string> new_issuer,
                                            asset_options new_options,
                                            bool broadcast /* = false */)
{
   return my->update_asset(symbol, new_issuer, new_options, broadcast);
}

signed_transaction wallet_api::update_asset_issuer(string symbol,
                                            string new_issuer,
                                            bool broadcast /* = false */)
{
   return my->update_asset_issuer(symbol, new_issuer, broadcast);
}

signed_transaction wallet_api::update_bitasset(string symbol,
                                               bitasset_options new_options,
                                               bool broadcast /* = false */)
{
   return my->update_bitasset(symbol, new_options, broadcast);
}

signed_transaction wallet_api::update_asset_feed_producers(string symbol,
                                                           flat_set<string> new_feed_producers,
                                                           bool broadcast /* = false */)
{
   return my->update_asset_feed_producers(symbol, new_feed_producers, broadcast);
}

signed_transaction wallet_api::publish_asset_feed(string publishing_account,
                                                  string symbol,
                                                  price_feed feed,
                                                  bool broadcast /* = false */)
{
   return my->publish_asset_feed(publishing_account, symbol, feed, broadcast);
}

signed_transaction wallet_api::fund_asset_fee_pool(string from,
                                                   string symbol,
                                                   string amount,
                                                   bool broadcast /* = false */)
{
   return my->fund_asset_fee_pool(from, symbol, amount, broadcast);
}

signed_transaction wallet_api::claim_asset_fee_pool(string symbol,
                                                    string amount,
                                                    bool broadcast /* = false */)
{
   return my->claim_asset_fee_pool(symbol, amount, broadcast);
}

signed_transaction wallet_api::reserve_asset(string from,
                                          string amount,
                                          string symbol,
                                          bool broadcast /* = false */)
{
   return my->reserve_asset(from, amount, symbol, broadcast);
}

signed_transaction wallet_api::global_settle_asset(string symbol,
                                                   price settle_price,
                                                   bool broadcast /* = false */)
{
   return my->global_settle_asset(symbol, settle_price, broadcast);
}

signed_transaction wallet_api::settle_asset(string account_to_settle,
                                            string amount_to_settle,
                                            string symbol,
                                            bool broadcast /* = false */)
{
   return my->settle_asset(account_to_settle, amount_to_settle, symbol, broadcast);
}

signed_transaction wallet_api::bid_collateral(string bidder_name,
                                              string debt_amount, string debt_symbol,
                                              string additional_collateral,
                                              bool broadcast )
{
   return my->bid_collateral(bidder_name, debt_amount, debt_symbol, additional_collateral, broadcast);
}

signed_transaction wallet_api::whitelist_account(string authorizing_account,
                                                 string account_to_list,
                                                 account_whitelist_operation::account_listing new_listing_status,
                                                 bool broadcast /* = false */)
{
   return my->whitelist_account(authorizing_account, account_to_list, new_listing_status, broadcast);
}

signed_transaction wallet_api::create_committee_member(string owner_account, string url,
                                               bool broadcast /* = false */)
{
   return my->create_committee_member(owner_account, url, broadcast);
}

map<string,witness_id_type> wallet_api::list_witnesses(const string& lowerbound, uint32_t limit)
{
   return my->_remote_db->lookup_witness_accounts(lowerbound, limit);
}

map<string,committee_member_id_type> wallet_api::list_committee_members(const string& lowerbound, uint32_t limit)
{
   return my->_remote_db->lookup_committee_member_accounts(lowerbound, limit);
}

witness_object wallet_api::get_witness(string owner_account)
{
   return my->get_witness(owner_account);
}

committee_member_object wallet_api::get_committee_member(string owner_account)
{
   return my->get_committee_member(owner_account);
}

signed_transaction wallet_api::create_witness(string owner_account,
                                              string url,
                                              bool broadcast /* = false */)
{
   return my->create_witness(owner_account, url, broadcast);
}

signed_transaction wallet_api::create_worker(
   string owner_account,
   time_point_sec work_begin_date,
   time_point_sec work_end_date,
   share_type daily_pay,
   string name,
   string url,
   variant worker_settings,
   bool broadcast /* = false */)
{
   return my->create_worker( owner_account, work_begin_date, work_end_date,
      daily_pay, name, url, worker_settings, broadcast );
}

signed_transaction wallet_api::update_worker_votes(
   string owner_account,
   worker_vote_delta delta,
   bool broadcast /* = false */)
{
   return my->update_worker_votes( owner_account, delta, broadcast );
}

signed_transaction wallet_api::update_witness(
   string witness_name,
   string url,
   string block_signing_key,
   bool broadcast /* = false */)
{
   return my->update_witness(witness_name, url, block_signing_key, broadcast);
}

vector< vesting_balance_object_with_info > wallet_api::get_vesting_balances( string account_name )
{
   return my->get_vesting_balances( account_name );
}

signed_transaction wallet_api::withdraw_vesting(
   string witness_name,
   string amount,
   string asset_symbol,
   bool broadcast /* = false */)
{
   return my->withdraw_vesting( witness_name, amount, asset_symbol, broadcast );
}

signed_transaction wallet_api::vote_for_committee_member(string voting_account,
                                                 string witness,
                                                 bool approve,
                                                 bool broadcast /* = false */)
{
   return my->vote_for_committee_member(voting_account, witness, approve, broadcast);
}

signed_transaction wallet_api::vote_for_witness(string voting_account,
                                                string witness,
                                                bool approve,
                                                bool broadcast /* = false */)
{
   return my->vote_for_witness(voting_account, witness, approve, broadcast);
}

signed_transaction wallet_api::set_voting_proxy(string account_to_modify,
                                                optional<string> voting_account,
                                                bool broadcast /* = false */)
{
   return my->set_voting_proxy(account_to_modify, voting_account, broadcast);
}

signed_transaction wallet_api::set_desired_witness_and_committee_member_count(string account_to_modify,
                                                                      uint16_t desired_number_of_witnesses,
                                                                      uint16_t desired_number_of_committee_members,
                                                                      bool broadcast /* = false */)
{
   return my->set_desired_witness_and_committee_member_count(account_to_modify, desired_number_of_witnesses,
                                                     desired_number_of_committee_members, broadcast);
}

void wallet_api::set_wallet_filename(string wallet_filename)
{
   my->_wallet_filename = wallet_filename;
}

signed_transaction wallet_api::sign_transaction(signed_transaction tx, bool broadcast /* = false */)
{ try {
   return my->sign_transaction( tx, broadcast);
} FC_CAPTURE_AND_RETHROW( (tx) ) }

operation wallet_api::get_prototype_operation(string operation_name)
{
   return my->get_prototype_operation( operation_name );
}

void wallet_api::dbg_make_uia(string creator, string symbol)
{
   FC_ASSERT(!is_locked());
   my->dbg_make_uia(creator, symbol);
}

void wallet_api::dbg_make_mia(string creator, string symbol)
{
   FC_ASSERT(!is_locked());
   my->dbg_make_mia(creator, symbol);
}

void wallet_api::dbg_push_blocks( std::string src_filename, uint32_t count )
{
   my->dbg_push_blocks( src_filename, count );
}

void wallet_api::dbg_generate_blocks( std::string debug_wif_key, uint32_t count )
{
   my->dbg_generate_blocks( debug_wif_key, count );
}

void wallet_api::dbg_stream_json_objects( const std::string& filename )
{
   my->dbg_stream_json_objects( filename );
}

void wallet_api::dbg_update_object( fc::variant_object update )
{
   my->dbg_update_object( update );
}

void wallet_api::network_add_nodes( const vector<string>& nodes )
{
   my->network_add_nodes( nodes );
}

vector< variant > wallet_api::network_get_connected_peers()
{
   return my->network_get_connected_peers();
}

void wallet_api::flood_network(string prefix, uint32_t number_of_transactions)
{
   FC_ASSERT(!is_locked());
   my->flood_network(prefix, number_of_transactions);
}

signed_transaction wallet_api::propose_parameter_change(
   const string& proposing_account,
   fc::time_point_sec expiration_time,
   const variant_object& changed_values,
   bool broadcast /* = false */
   )
{
   return my->propose_parameter_change( proposing_account, expiration_time, changed_values, broadcast );
}

signed_transaction wallet_api::propose_fee_change(
   const string& proposing_account,
   fc::time_point_sec expiration_time,
   const variant_object& changed_fees,
   bool broadcast /* = false */
   )
{
   return my->propose_fee_change( proposing_account, expiration_time, changed_fees, broadcast );
}

signed_transaction wallet_api::approve_proposal(
   const string& fee_paying_account,
   const string& proposal_id,
   const approval_delta& delta,
   bool broadcast /* = false */
   )
{
   return my->approve_proposal( fee_paying_account, proposal_id, delta, broadcast );
}

global_property_object wallet_api::get_global_properties() const
{
   return my->get_global_properties();
}

dynamic_global_property_object wallet_api::get_dynamic_global_properties() const
{
   return my->get_dynamic_global_properties();
}

signed_transaction wallet_api::multisig_sign_transaction( signed_transaction tx,
<<<<<<< HEAD
                                                          const vector<string> &wif_keys,
                                                          bool broadcast )
{
   return my->multisig_sign_transaction( tx, wif_keys, broadcast );
=======
                                                          bool broadcast )
{
   return my->multisig_sign_transaction( tx, broadcast );
>>>>>>> 0a303174
}

string wallet_api::help()const
{
   std::vector<std::string> method_names = my->method_documentation.get_method_names();
   std::stringstream ss;
   for (const std::string method_name : method_names)
   {
      try
      {
         ss << my->method_documentation.get_brief_description(method_name);
      }
      catch (const fc::key_not_found_exception&)
      {
         ss << method_name << " (no help available)\n";
      }
   }
   return ss.str();
}

string wallet_api::gethelp(const string& method)const
{
   fc::api<wallet_api> tmp;
   std::stringstream ss;
   ss << "\n";

   if( method == "import_key" )
   {
      ss << "usage: import_key ACCOUNT_NAME_OR_ID  WIF_PRIVATE_KEY\n\n";
      ss << "example: import_key \"1.3.11\" 5KQwrPbwdL6PhXujxW37FSSQZ1JiwsST4cqQzDeyXtP79zkvFD3\n";
      ss << "example: import_key \"usera\" 5KQwrPbwdL6PhXujxW37FSSQZ1JiwsST4cqQzDeyXtP79zkvFD3\n";
   }
   else if( method == "transfer" )
   {
      ss << "usage: transfer FROM TO AMOUNT SYMBOL \"memo\" BROADCAST\n\n";
      ss << "example: transfer \"1.3.11\" \"1.3.4\" 1000.03 CORE \"memo\" true\n";
      ss << "example: transfer \"usera\" \"userb\" 1000.123 CORE \"memo\" true\n";
   }
   else if( method == "create_account_with_brain_key" )
   {
      ss << "usage: create_account_with_brain_key BRAIN_KEY ACCOUNT_NAME REGISTRAR REFERRER BROADCAST\n\n";
      ss << "example: create_account_with_brain_key \"my really long brain key\" \"newaccount\" \"1.3.11\" \"1.3.11\" true\n";
      ss << "example: create_account_with_brain_key \"my really long brain key\" \"newaccount\" \"someaccount\" \"otheraccount\" true\n";
      ss << "\n";
      ss << "This method should be used if you would like the wallet to generate new keys derived from the brain key.\n";
      ss << "The BRAIN_KEY will be used as the owner key, and the active key will be derived from the BRAIN_KEY.  Use\n";
      ss << "register_account if you already know the keys you know the public keys that you would like to register.\n";

   }
   else if( method == "register_account" )
   {
      ss << "usage: register_account ACCOUNT_NAME OWNER_PUBLIC_KEY ACTIVE_PUBLIC_KEY REGISTRAR REFERRER REFERRER_PERCENT BROADCAST\n\n";
      ss << "example: register_account \"newaccount\" \"CORE6MRyAjQq8ud7hVNYcfnVPJqcVpscN5So8BhtHuGYqET5GDW5CV\" \"CORE6MRyAjQq8ud7hVNYcfnVPJqcVpscN5So8BhtHuGYqET5GDW5CV\" \"1.3.11\" \"1.3.11\" 50 true\n";
      ss << "\n";
      ss << "Use this method to register an account for which you do not know the private keys.";
   }
   else if( method == "create_asset" )
   {
      ss << "usage: ISSUER SYMBOL PRECISION_DIGITS OPTIONS BITASSET_OPTIONS BROADCAST\n\n";
      ss << "PRECISION_DIGITS: the number of digits after the decimal point\n\n";
      ss << "Example value of OPTIONS: \n";
      ss << fc::json::to_pretty_string( graphene::chain::asset_options() );
      ss << "\nExample value of BITASSET_OPTIONS: \n";
      ss << fc::json::to_pretty_string( graphene::chain::bitasset_options() );
      ss << "\nBITASSET_OPTIONS may be null\n";
   }
   else
   {
      std::string doxygenHelpString = my->method_documentation.get_detailed_description(method);
      if (!doxygenHelpString.empty())
         ss << doxygenHelpString;
      else
         ss << "No help defined for method " << method << "\n";
   }

   return ss.str();
}

bool wallet_api::load_wallet_file( string wallet_filename )
{
   return my->load_wallet_file( wallet_filename );
}

void wallet_api::save_wallet_file( string wallet_filename )
{
   my->save_wallet_file( wallet_filename );
}

std::map<string,std::function<string(fc::variant,const fc::variants&)> >
wallet_api::get_result_formatters() const
{
   return my->get_result_formatters();
}

bool wallet_api::is_locked()const
{
   return my->is_locked();
}
bool wallet_api::is_new()const
{
   return my->_wallet.cipher_keys.size() == 0;
}

void wallet_api::encrypt_keys()
{
   my->encrypt_keys();
}

void wallet_api::lock()
{ try {
   FC_ASSERT( !is_locked() );
   encrypt_keys();
   for( auto key : my->_keys )
      key.second = key_to_wif(fc::ecc::private_key());
   my->_keys.clear();
   my->_checksum = fc::sha512();
   my->self.lock_changed(true);
} FC_CAPTURE_AND_RETHROW() }

void wallet_api::unlock(string password)
{ try {
   FC_ASSERT(password.size() > 0);
   auto pw = fc::sha512::hash(password.c_str(), password.size());
   vector<char> decrypted = fc::aes_decrypt(pw, my->_wallet.cipher_keys);
   auto pk = fc::raw::unpack<plain_keys>(decrypted);
   FC_ASSERT(pk.checksum == pw);
   my->_keys = std::move(pk.keys);
   my->_checksum = pk.checksum;
   my->self.lock_changed(false);
} FC_CAPTURE_AND_RETHROW() }

void wallet_api::set_password( string password )
{
   if( !is_new() )
      FC_ASSERT( !is_locked(), "The wallet must be unlocked before the password can be set" );
   my->_checksum = fc::sha512::hash( password.c_str(), password.size() );
   lock();
}

vector< signed_transaction > wallet_api::import_balance( string name_or_id, const vector<string>& wif_keys, bool broadcast )
{
   return my->import_balance( name_or_id, wif_keys, broadcast );
}

namespace detail {

vector< signed_transaction > wallet_api_impl::import_balance( string name_or_id, const vector<string>& wif_keys, bool broadcast )
{ try {
   FC_ASSERT(!is_locked());
   const dynamic_global_property_object& dpo = _remote_db->get_dynamic_global_properties();
   account_object claimer = get_account( name_or_id );
   uint32_t max_ops_per_tx = 30;

   map< address, private_key_type > keys;  // local index of address -> private key
   vector< address > addrs;
   bool has_wildcard = false;
   addrs.reserve( wif_keys.size() );
   for( const string& wif_key : wif_keys )
   {
      if( wif_key == "*" )
      {
         if( has_wildcard )
            continue;
         for( const public_key_type& pub : _wallet.extra_keys[ claimer.id ] )
         {
            addrs.push_back( pub );
            auto it = _keys.find( pub );
            if( it != _keys.end() )
            {
               fc::optional< fc::ecc::private_key > privkey = wif_to_key( it->second );
               FC_ASSERT( privkey );
               keys[ addrs.back() ] = *privkey;
            }
            else
            {
               wlog( "Somehow _keys has no private key for extra_keys public key ${k}", ("k", pub) );
            }
         }
         has_wildcard = true;
      }
      else
      {
         optional< private_key_type > key = wif_to_key( wif_key );
         FC_ASSERT( key.valid(), "Invalid private key" );
         fc::ecc::public_key pk = key->get_public_key();
         addrs.push_back( pk );
         keys[addrs.back()] = *key;
         // see chain/balance_evaluator.cpp
         addrs.push_back( pts_address( pk, false, 56 ) );
         keys[addrs.back()] = *key;
         addrs.push_back( pts_address( pk, true, 56 ) );
         keys[addrs.back()] = *key;
         addrs.push_back( pts_address( pk, false, 0 ) );
         keys[addrs.back()] = *key;
         addrs.push_back( pts_address( pk, true, 0 ) );
         keys[addrs.back()] = *key;
      }
   }

   vector< balance_object > balances = _remote_db->get_balance_objects( addrs );
   addrs.clear();

   set<asset_id_type> bal_types;
   for( auto b : balances ) bal_types.insert( b.balance.asset_id );

   struct claim_tx
   {
      vector< balance_claim_operation > ops;
      set< address > addrs;
   };
   vector< claim_tx > claim_txs;

   for( const asset_id_type& a : bal_types )
   {
      balance_claim_operation op;
      op.deposit_to_account = claimer.id;
      for( const balance_object& b : balances )
      {
         if( b.balance.asset_id == a )
         {
            op.total_claimed = b.available( dpo.time );
            if( op.total_claimed.amount == 0 )
               continue;
            op.balance_to_claim = b.id;
            op.balance_owner_key = keys[b.owner].get_public_key();
            if( (claim_txs.empty()) || (claim_txs.back().ops.size() >= max_ops_per_tx) )
               claim_txs.emplace_back();
            claim_txs.back().ops.push_back(op);
            claim_txs.back().addrs.insert(b.owner);
         }
      }
   }

   vector< signed_transaction > result;

   for( const claim_tx& ctx : claim_txs )
   {
      signed_transaction tx;
      tx.operations.reserve( ctx.ops.size() );
      for( const balance_claim_operation& op : ctx.ops )
         tx.operations.emplace_back( op );
      set_operation_fees( tx, _remote_db->get_global_properties().parameters.current_fees );
      tx.validate();
      signed_transaction signed_tx = sign_transaction( tx, false );
      for( const address& addr : ctx.addrs )
         signed_tx.sign( keys[addr], _chain_id );
      // if the key for a balance object was the same as a key for the account we're importing it into,
      // we may end up with duplicate signatures, so remove those
      boost::erase(signed_tx.signatures, boost::unique<boost::return_found_end>(boost::sort(signed_tx.signatures)));
      result.push_back( signed_tx );
      if( broadcast )
         _remote_net_broadcast->broadcast_transaction(signed_tx);
   }

   return result;
} FC_CAPTURE_AND_RETHROW( (name_or_id) ) }

}

map<public_key_type, string> wallet_api::dump_private_keys()
{
   FC_ASSERT(!is_locked());
   return my->_keys;
}

signed_transaction wallet_api::upgrade_account( string name, bool broadcast )
{
   return my->upgrade_account(name,broadcast);
}

signed_transaction wallet_api::sell_asset(string seller_account,
                                          string amount_to_sell,
                                          string symbol_to_sell,
                                          string min_to_receive,
                                          string symbol_to_receive,
                                          uint32_t expiration,
                                          bool   fill_or_kill,
                                          bool   broadcast)
{
   return my->sell_asset(seller_account, amount_to_sell, symbol_to_sell, min_to_receive,
                         symbol_to_receive, expiration, fill_or_kill, broadcast);
}

signed_transaction wallet_api::borrow_asset(string seller_name, string amount_to_sell,
                                                string asset_symbol, string amount_of_collateral, bool broadcast)
{
   FC_ASSERT(!is_locked());
   return my->borrow_asset(seller_name, amount_to_sell, asset_symbol, amount_of_collateral, broadcast);
}

signed_transaction wallet_api::borrow_asset_ext( string seller_name, string amount_to_sell,
                                                 string asset_symbol, string amount_of_collateral,
                                                 call_order_update_operation::extensions_type extensions,
                                                 bool broadcast)
{
   FC_ASSERT(!is_locked());
   return my->borrow_asset_ext(seller_name, amount_to_sell, asset_symbol, amount_of_collateral, extensions, broadcast);
}

signed_transaction wallet_api::cancel_order(object_id_type order_id, bool broadcast)
{
   FC_ASSERT(!is_locked());
   return my->cancel_order(order_id, broadcast);
}

memo_data wallet_api::sign_memo(string from, string to, string memo)
{
   FC_ASSERT(!is_locked());
   return my->sign_memo(from, to, memo);
}

string wallet_api::read_memo(const memo_data& memo)
{
   FC_ASSERT(!is_locked());
   return my->read_memo(memo);
}

string wallet_api::get_key_label( public_key_type key )const
{
   auto key_itr   = my->_wallet.labeled_keys.get<by_key>().find(key);
   if( key_itr != my->_wallet.labeled_keys.get<by_key>().end() )
      return key_itr->label;
   return string();
}

string wallet_api::get_private_key( public_key_type pubkey )const
{
   return key_to_wif( my->get_private_key( pubkey ) );
}

public_key_type  wallet_api::get_public_key( string label )const
{
   try { return fc::variant(label, 1).as<public_key_type>( 1 ); } catch ( ... ){}

   auto key_itr   = my->_wallet.labeled_keys.get<by_label>().find(label);
   if( key_itr != my->_wallet.labeled_keys.get<by_label>().end() )
      return key_itr->key;
   return public_key_type();
}

bool               wallet_api::set_key_label( public_key_type key, string label )
{
   auto result = my->_wallet.labeled_keys.insert( key_label{label,key} );
   if( result.second  ) return true;

   auto key_itr   = my->_wallet.labeled_keys.get<by_key>().find(key);
   auto label_itr = my->_wallet.labeled_keys.get<by_label>().find(label);
   if( label_itr == my->_wallet.labeled_keys.get<by_label>().end() )
   {
      if( key_itr != my->_wallet.labeled_keys.get<by_key>().end() )
         return my->_wallet.labeled_keys.get<by_key>().modify( key_itr, [&]( key_label& obj ){ obj.label = label; } );
   }
   return false;
}
map<string,public_key_type> wallet_api::get_blind_accounts()const
{
   map<string,public_key_type> result;
   for( const auto& item : my->_wallet.labeled_keys )
      result[item.label] = item.key;
   return result;
}
map<string,public_key_type> wallet_api::get_my_blind_accounts()const
{
   FC_ASSERT( !is_locked() );
   map<string,public_key_type> result;
   for( const auto& item : my->_wallet.labeled_keys )
   {
      if( my->_keys.find(item.key) != my->_keys.end() )
         result[item.label] = item.key;
   }
   return result;
}

public_key_type    wallet_api::create_blind_account( string label, string brain_key  )
{
   FC_ASSERT( !is_locked() );

   auto label_itr = my->_wallet.labeled_keys.get<by_label>().find(label);
   if( label_itr !=  my->_wallet.labeled_keys.get<by_label>().end() )
      FC_ASSERT( !"Key with label already exists" );
   brain_key = fc::trim_and_normalize_spaces( brain_key );
   auto secret = fc::sha256::hash( brain_key.c_str(), brain_key.size() );
   auto priv_key = fc::ecc::private_key::regenerate( secret );
   public_key_type pub_key  = priv_key.get_public_key();

   FC_ASSERT( set_key_label( pub_key, label ) );

   my->_keys[pub_key] = graphene::utilities::key_to_wif( priv_key );

   save_wallet_file();
   return pub_key;
}

vector<asset>   wallet_api::get_blind_balances( string key_or_label )
{
   vector<asset> result;
   map<asset_id_type, share_type> balances;

   vector<commitment_type> used;

   auto pub_key = get_public_key( key_or_label );
   auto& to_asset_used_idx = my->_wallet.blind_receipts.get<by_to_asset_used>();
   auto start = to_asset_used_idx.lower_bound( std::make_tuple(pub_key,asset_id_type(0),false)  );
   auto end = to_asset_used_idx.lower_bound( std::make_tuple(pub_key,asset_id_type(uint32_t(0xffffffff)),true)  );
   while( start != end )
   {
      if( !start->used  )
      {
         auto answer = my->_remote_db->get_blinded_balances( {start->commitment()} );
         if( answer.size() )
            balances[start->amount.asset_id] += start->amount.amount;
         else
            used.push_back( start->commitment() );
      }
      ++start;
   }
   for( const auto& u : used )
   {
      auto itr = my->_wallet.blind_receipts.get<by_commitment>().find( u );
      my->_wallet.blind_receipts.modify( itr, []( blind_receipt& r ){ r.used = true; } );
   }
   for( auto item : balances )
      result.push_back( asset( item.second, item.first ) );
   return result;
}

blind_confirmation wallet_api::transfer_from_blind( string from_blind_account_key_or_label,
                                                    string to_account_id_or_name,
                                                    string amount_in,
                                                    string symbol,
                                                    bool broadcast )
{ try {
   transfer_from_blind_operation from_blind;


   auto fees  = my->_remote_db->get_global_properties().parameters.current_fees;
   fc::optional<asset_object> asset_obj = get_asset(symbol);
   FC_ASSERT(asset_obj.valid(), "Could not find asset matching ${asset}", ("asset", symbol));
   auto amount = asset_obj->amount_from_string(amount_in);

   from_blind.fee  = fees->calculate_fee( from_blind, asset_obj->options.core_exchange_rate );

   auto blind_in = asset_obj->amount_to_string( from_blind.fee + amount );


   auto conf = blind_transfer_help( from_blind_account_key_or_label,
                               from_blind_account_key_or_label,
                               blind_in, symbol, false, true/*to_temp*/ );
   FC_ASSERT( conf.outputs.size() > 0 );

   auto to_account = my->get_account( to_account_id_or_name );
   from_blind.to = to_account.id;
   from_blind.amount = amount;
   from_blind.blinding_factor = conf.outputs.back().decrypted_memo.blinding_factor;
   from_blind.inputs.push_back( {conf.outputs.back().decrypted_memo.commitment, authority() } );
   from_blind.fee  = fees->calculate_fee( from_blind, asset_obj->options.core_exchange_rate );

   idump( (from_blind) );
   conf.trx.operations.push_back(from_blind);
   ilog( "about to validate" );
   conf.trx.validate();

   ilog( "about to broadcast" );
   conf.trx = sign_transaction( conf.trx, broadcast );

   if( broadcast && conf.outputs.size() == 2 ) {

       // Save the change
       blind_confirmation::output conf_output;
       blind_confirmation::output change_output = conf.outputs[0];

       // The wallet must have a private key for confirmation.to, this is used to decrypt the memo
       public_key_type from_key = get_public_key(from_blind_account_key_or_label);
       conf_output.confirmation.to = from_key;
       conf_output.confirmation.one_time_key = change_output.confirmation.one_time_key;
       conf_output.confirmation.encrypted_memo = change_output.confirmation.encrypted_memo;
       conf_output.confirmation_receipt = conf_output.confirmation;
       //try {
       receive_blind_transfer( conf_output.confirmation_receipt, from_blind_account_key_or_label, "@"+to_account.name );
       //} catch ( ... ){}
   }

   return conf;
} FC_CAPTURE_AND_RETHROW( (from_blind_account_key_or_label)(to_account_id_or_name)(amount_in)(symbol) ) }

blind_confirmation wallet_api::blind_transfer( string from_key_or_label,
                                               string to_key_or_label,
                                               string amount_in,
                                               string symbol,
                                               bool broadcast )
{
   return blind_transfer_help( from_key_or_label, to_key_or_label, amount_in, symbol, broadcast, false );
}
blind_confirmation wallet_api::blind_transfer_help( string from_key_or_label,
                                               string to_key_or_label,
                                               string amount_in,
                                               string symbol,
                                               bool broadcast,
                                               bool to_temp )
{
   blind_confirmation confirm;
   try {

   FC_ASSERT( !is_locked() );
   public_key_type from_key = get_public_key(from_key_or_label);
   public_key_type to_key   = get_public_key(to_key_or_label);

   fc::optional<asset_object> asset_obj = get_asset(symbol);
   FC_ASSERT(asset_obj.valid(), "Could not find asset matching ${asset}", ("asset", symbol));

   blind_transfer_operation blind_tr;
   blind_tr.outputs.resize(2);

   auto fees  = my->_remote_db->get_global_properties().parameters.current_fees;

   auto amount = asset_obj->amount_from_string(amount_in);

   asset total_amount = asset_obj->amount(0);

   vector<fc::sha256> blinding_factors;

   //auto from_priv_key = my->get_private_key( from_key );

   blind_tr.fee  = fees->calculate_fee( blind_tr, asset_obj->options.core_exchange_rate );

   vector<commitment_type> used;

   auto& to_asset_used_idx = my->_wallet.blind_receipts.get<by_to_asset_used>();
   auto start = to_asset_used_idx.lower_bound( std::make_tuple(from_key,amount.asset_id,false)  );
   auto end = to_asset_used_idx.lower_bound( std::make_tuple(from_key,amount.asset_id,true)  );
   while( start != end )
   {
      auto result = my->_remote_db->get_blinded_balances( {start->commitment() } );
      if( result.size() == 0 )
      {
         used.push_back( start->commitment() );
      }
      else
      {
         blind_tr.inputs.push_back({start->commitment(), start->control_authority});
         blinding_factors.push_back( start->data.blinding_factor );
         total_amount += start->amount;

         if( total_amount >= amount + blind_tr.fee )
            break;
      }
      ++start;
   }
   for( const auto& u : used )
   {
      auto itr = my->_wallet.blind_receipts.get<by_commitment>().find( u );
      my->_wallet.blind_receipts.modify( itr, []( blind_receipt& r ){ r.used = true; } );
   }

   FC_ASSERT( total_amount >= amount+blind_tr.fee, "Insufficient Balance", ("available",total_amount)("amount",amount)("fee",blind_tr.fee) );

   auto one_time_key = fc::ecc::private_key::generate();
   auto secret       = one_time_key.get_shared_secret( to_key );
   auto child        = fc::sha256::hash( secret );
   auto nonce        = fc::sha256::hash( one_time_key.get_secret() );
   auto blind_factor = fc::sha256::hash( child );

   auto from_secret  = one_time_key.get_shared_secret( from_key );
   auto from_child   = fc::sha256::hash( from_secret );
   auto from_nonce   = fc::sha256::hash( nonce );

   auto change = total_amount - amount - blind_tr.fee;
   fc::sha256 change_blind_factor;
   fc::sha256 to_blind_factor;
   if( change.amount > 0 )
   {
      idump(("to_blind_factor")(blind_factor) );
      blinding_factors.push_back( blind_factor );
      change_blind_factor = fc::ecc::blind_sum( blinding_factors, blinding_factors.size() - 1 );
      wdump(("change_blind_factor")(change_blind_factor) );
   }
   else // change == 0
   {
      blind_tr.outputs.resize(1);
      blind_factor = fc::ecc::blind_sum( blinding_factors, blinding_factors.size() );
      idump(("to_sum_blind_factor")(blind_factor) );
      blinding_factors.push_back( blind_factor );
      idump(("nochange to_blind_factor")(blind_factor) );
   }
   fc::ecc::public_key from_pub_key = from_key;
   fc::ecc::public_key to_pub_key = to_key;

   blind_output to_out;
   to_out.owner       = to_temp ? authority() : authority( 1, public_key_type( to_pub_key.child( child ) ), 1 );
   to_out.commitment  = fc::ecc::blind( blind_factor, amount.amount.value );
   idump(("to_out.blind")(blind_factor)(to_out.commitment) );


   if( blind_tr.outputs.size() > 1 )
   {
      to_out.range_proof = fc::ecc::range_proof_sign( 0, to_out.commitment, blind_factor, nonce,  0, 0, amount.amount.value );

      blind_output change_out;
      change_out.owner       = authority( 1, public_key_type( from_pub_key.child( from_child ) ), 1 );
      change_out.commitment  = fc::ecc::blind( change_blind_factor, change.amount.value );
      change_out.range_proof = fc::ecc::range_proof_sign( 0, change_out.commitment, change_blind_factor, from_nonce,  0, 0, change.amount.value );
      blind_tr.outputs[1] = change_out;


      blind_confirmation::output conf_output;
      conf_output.label = from_key_or_label;
      conf_output.pub_key = from_key;
      conf_output.decrypted_memo.from = from_key;
      conf_output.decrypted_memo.amount = change;
      conf_output.decrypted_memo.blinding_factor = change_blind_factor;
      conf_output.decrypted_memo.commitment = change_out.commitment;
      conf_output.decrypted_memo.check   = from_secret._hash[0];
      conf_output.confirmation.one_time_key = one_time_key.get_public_key();
      conf_output.confirmation.to = from_key;
      conf_output.confirmation.encrypted_memo = fc::aes_encrypt( from_secret, fc::raw::pack( conf_output.decrypted_memo ) );
      conf_output.auth = change_out.owner;
      conf_output.confirmation_receipt = conf_output.confirmation;

      confirm.outputs.push_back( conf_output );
   }
   blind_tr.outputs[0] = to_out;

   blind_confirmation::output conf_output;
   conf_output.label = to_key_or_label;
   conf_output.pub_key = to_key;
   conf_output.decrypted_memo.from = from_key;
   conf_output.decrypted_memo.amount = amount;
   conf_output.decrypted_memo.blinding_factor = blind_factor;
   conf_output.decrypted_memo.commitment = to_out.commitment;
   conf_output.decrypted_memo.check   = secret._hash[0];
   conf_output.confirmation.one_time_key = one_time_key.get_public_key();
   conf_output.confirmation.to = to_key;
   conf_output.confirmation.encrypted_memo = fc::aes_encrypt( secret, fc::raw::pack( conf_output.decrypted_memo ) );
   conf_output.auth = to_out.owner;
   conf_output.confirmation_receipt = conf_output.confirmation;

   confirm.outputs.push_back( conf_output );

   /** commitments must be in sorted order */
   std::sort( blind_tr.outputs.begin(), blind_tr.outputs.end(),
              [&]( const blind_output& a, const blind_output& b ){ return a.commitment < b.commitment; } );
   std::sort( blind_tr.inputs.begin(), blind_tr.inputs.end(),
              [&]( const blind_input& a, const blind_input& b ){ return a.commitment < b.commitment; } );

   confirm.trx.operations.emplace_back( std::move(blind_tr) );
   ilog( "validate before" );
   confirm.trx.validate();
   confirm.trx = sign_transaction(confirm.trx, broadcast);

   if( broadcast )
   {
      for( const auto& out : confirm.outputs )
      {
         try { receive_blind_transfer( out.confirmation_receipt, from_key_or_label, "" ); } catch ( ... ){}
      }
   }

   return confirm;
} FC_CAPTURE_AND_RETHROW( (from_key_or_label)(to_key_or_label)(amount_in)(symbol)(broadcast)(confirm) ) }



/**
 *  Transfers a public balance from @from to one or more blinded balances using a
 *  stealth transfer.
 */
blind_confirmation wallet_api::transfer_to_blind( string from_account_id_or_name,
                                                  string asset_symbol,
                                                  /** map from key or label to amount */
                                                  vector<pair<string, string>> to_amounts,
                                                  bool broadcast )
{ try {
   FC_ASSERT( !is_locked() );
   idump((to_amounts));

   blind_confirmation confirm;
   account_object from_account = my->get_account(from_account_id_or_name);

   fc::optional<asset_object> asset_obj = get_asset(asset_symbol);
   FC_ASSERT(asset_obj, "Could not find asset matching ${asset}", ("asset", asset_symbol));

   transfer_to_blind_operation bop;
   bop.from   = from_account.id;

   vector<fc::sha256> blinding_factors;

   asset total_amount = asset_obj->amount(0);

   for( auto item : to_amounts )
   {
      auto one_time_key = fc::ecc::private_key::generate();
      auto to_key       = get_public_key( item.first );
      auto secret       = one_time_key.get_shared_secret( to_key );
      auto child        = fc::sha256::hash( secret );
      auto nonce        = fc::sha256::hash( one_time_key.get_secret() );
      auto blind_factor = fc::sha256::hash( child );

      blinding_factors.push_back( blind_factor );

      auto amount = asset_obj->amount_from_string(item.second);
      total_amount += amount;


      fc::ecc::public_key to_pub_key = to_key;
      blind_output out;
      out.owner       = authority( 1, public_key_type( to_pub_key.child( child ) ), 1 );
      out.commitment  = fc::ecc::blind( blind_factor, amount.amount.value );
      if( to_amounts.size() > 1 )
         out.range_proof = fc::ecc::range_proof_sign( 0, out.commitment, blind_factor, nonce,  0, 0, amount.amount.value );


      blind_confirmation::output conf_output;
      conf_output.label = item.first;
      conf_output.pub_key = to_key;
      conf_output.decrypted_memo.amount = amount;
      conf_output.decrypted_memo.blinding_factor = blind_factor;
      conf_output.decrypted_memo.commitment = out.commitment;
      conf_output.decrypted_memo.check   = secret._hash[0];
      conf_output.confirmation.one_time_key = one_time_key.get_public_key();
      conf_output.confirmation.to = to_key;
      conf_output.confirmation.encrypted_memo = fc::aes_encrypt( secret, fc::raw::pack( conf_output.decrypted_memo ) );
      conf_output.confirmation_receipt = conf_output.confirmation;

      confirm.outputs.push_back( conf_output );

      bop.outputs.push_back(out);
   }
   bop.amount          = total_amount;
   bop.blinding_factor = fc::ecc::blind_sum( blinding_factors, blinding_factors.size() );

   /** commitments must be in sorted order */
   std::sort( bop.outputs.begin(), bop.outputs.end(),
              [&]( const blind_output& a, const blind_output& b ){ return a.commitment < b.commitment; } );

   confirm.trx.operations.push_back( bop );
   my->set_operation_fees( confirm.trx, my->_remote_db->get_global_properties().parameters.current_fees);
   confirm.trx.validate();
   confirm.trx = sign_transaction(confirm.trx, broadcast);

   if( broadcast )
   {
      for( const auto& out : confirm.outputs )
      {
         try { receive_blind_transfer( out.confirmation_receipt, "@"+from_account.name, "from @"+from_account.name ); } catch ( ... ){}
      }
   }

   return confirm;
} FC_CAPTURE_AND_RETHROW( (from_account_id_or_name)(asset_symbol)(to_amounts) ) }

blind_receipt wallet_api::receive_blind_transfer( string confirmation_receipt, string opt_from, string opt_memo )
{
   FC_ASSERT( !is_locked() );
   stealth_confirmation conf(confirmation_receipt);
   FC_ASSERT( conf.to );

   blind_receipt result;
   result.conf = conf;

   auto to_priv_key_itr = my->_keys.find( *conf.to );
   FC_ASSERT( to_priv_key_itr != my->_keys.end(), "No private key for receiver", ("conf",conf) );


   auto to_priv_key = wif_to_key( to_priv_key_itr->second );
   FC_ASSERT( to_priv_key );

   auto secret       = to_priv_key->get_shared_secret( conf.one_time_key );
   auto child        = fc::sha256::hash( secret );

   auto child_priv_key = to_priv_key->child( child );
   //auto blind_factor = fc::sha256::hash( child );

   auto plain_memo = fc::aes_decrypt( secret, conf.encrypted_memo );
   auto memo = fc::raw::unpack<stealth_confirmation::memo_data>( plain_memo );

   result.to_key   = *conf.to;
   result.to_label = get_key_label( result.to_key );
   if( memo.from )
   {
      result.from_key = *memo.from;
      result.from_label = get_key_label( result.from_key );
      if( result.from_label == string() )
      {
         result.from_label = opt_from;
         set_key_label( result.from_key, result.from_label );
      }
   }
   else
   {
      result.from_label = opt_from;
   }
   result.amount = memo.amount;
   result.memo = opt_memo;

   // confirm the amount matches the commitment (verify the blinding factor)
   auto commtiment_test = fc::ecc::blind( memo.blinding_factor, memo.amount.amount.value );
   FC_ASSERT( fc::ecc::verify_sum( {commtiment_test}, {memo.commitment}, 0 ) );

   blind_balance bal;
   bal.amount = memo.amount;
   bal.to     = *conf.to;
   if( memo.from ) bal.from   = *memo.from;
   bal.one_time_key = conf.one_time_key;
   bal.blinding_factor = memo.blinding_factor;
   bal.commitment = memo.commitment;
   bal.used = false;

   auto child_pubkey = child_priv_key.get_public_key();
   auto owner = authority(1, public_key_type(child_pubkey), 1);
   result.control_authority = owner;
   result.data = memo;

   auto child_key_itr = owner.key_auths.find( child_pubkey );
   if( child_key_itr != owner.key_auths.end() )
      my->_keys[child_key_itr->first] = key_to_wif( child_priv_key );

   // my->_wallet.blinded_balances[memo.amount.asset_id][bal.to].push_back( bal );

   result.date = fc::time_point::now();
   my->_wallet.blind_receipts.insert( result );
   my->_keys[child_pubkey] = key_to_wif( child_priv_key );

   save_wallet_file();

   return result;
}

vector<blind_receipt> wallet_api::blind_history( string key_or_account )
{
   vector<blind_receipt> result;
   auto pub_key = get_public_key( key_or_account );

   if( pub_key == public_key_type() )
      return vector<blind_receipt>();

   for( auto& r : my->_wallet.blind_receipts )
   {
      if( r.from_key == pub_key || r.to_key == pub_key )
         result.push_back( r );
   }
   std::sort( result.begin(), result.end(), [&]( const blind_receipt& a, const blind_receipt& b ){ return a.date > b.date; } );
   return result;
}

order_book wallet_api::get_order_book( const string& base, const string& quote, unsigned limit )
{
   return( my->_remote_db->get_order_book( base, quote, limit ) );
}

signed_block_with_info::signed_block_with_info( const signed_block& block )
   : signed_block( block )
{
   block_id = id();
   signing_key = signee();
   transaction_ids.reserve( transactions.size() );
   for( const processed_transaction& tx : transactions )
      transaction_ids.push_back( tx.id() );
}

vesting_balance_object_with_info::vesting_balance_object_with_info( const vesting_balance_object& vbo, fc::time_point_sec now )
   : vesting_balance_object( vbo )
{
   allowed_withdraw = get_allowed_withdraw( now );
   allowed_withdraw_time = now;
}

} } // graphene::wallet

namespace fc {
   void to_variant( const account_multi_index_type& accts, variant& vo, uint32_t max_depth )
   {
      to_variant( std::vector<account_object>(accts.begin(), accts.end()), vo, max_depth );
   }

   void from_variant( const variant& var, account_multi_index_type& vo, uint32_t max_depth )
   {
      const std::vector<account_object>& v = var.as<std::vector<account_object>>( max_depth );
      vo = account_multi_index_type(v.begin(), v.end());
   }
}<|MERGE_RESOLUTION|>--- conflicted
+++ resolved
@@ -761,44 +761,6 @@
    }
 
    signed_transaction multisig_sign_transaction( signed_transaction tx,
-<<<<<<< HEAD
-                                                 const vector<string> &wif_keys, bool broadcast )
-   {
-      vector<fc::ecc::private_key> private_keys;
-
-      if ( !tx.ref_block_num || !tx.ref_block_prefix || tx.expiration == fc::time_point_sec() )
-      {
-         elog( "Must fill TaPoS and expiration field in an online machine" );
-         FC_THROW("");
-      }
-
-      for ( const string &wif_key : wif_keys )
-      {
-         fc::optional<fc::ecc::private_key> optional_private_key = wif_to_key( wif_key );
-
-         if ( !optional_private_key )
-         {
-            elog( "Invalid private key: ${i}", ( "i", wif_key ) );
-            FC_THROW("");
-         }
-
-         private_keys.push_back( *optional_private_key );
-      }
-
-      for ( const fc::ecc::private_key &privkey : private_keys )
-      {
-         signature_type sig = privkey.sign_compact( tx.sig_digest( _chain_id ) );
-         const vector<signature_type> &sigs = tx.signatures;
-         if ( std::find( sigs.begin(), sigs.end(), sig ) != sigs.end() )
-         {
-            wlog( "signature of ${fn} had already exist, skipping", ( "fn", key_to_wif( privkey ) ) );
-         }
-         else
-         {
-            tx.sign( privkey, _chain_id );
-         }
-      }
-=======
                                                  bool broadcast )
    {
       set<public_key_type> pks = _remote_db->get_potential_signatures( tx );
@@ -825,7 +787,6 @@
       }
       for ( const public_key_type &key : approving_key_set )
          tx.sign( get_private_key( key ), _chain_id );
->>>>>>> 0a303174
 
       if ( broadcast )
       {
@@ -837,11 +798,7 @@
          {
             elog( "Caught exception while broadcasting tx ${id}:  ${e}",
                   ( "id", tx.id().str() )( "e", e.to_detail_string() ) );
-<<<<<<< HEAD
-            FC_THROW("");
-=======
             FC_THROW( "" );
->>>>>>> 0a303174
          }
       }
 
@@ -3767,16 +3724,9 @@
 }
 
 signed_transaction wallet_api::multisig_sign_transaction( signed_transaction tx,
-<<<<<<< HEAD
-                                                          const vector<string> &wif_keys,
                                                           bool broadcast )
 {
-   return my->multisig_sign_transaction( tx, wif_keys, broadcast );
-=======
-                                                          bool broadcast )
-{
    return my->multisig_sign_transaction( tx, broadcast );
->>>>>>> 0a303174
 }
 
 string wallet_api::help()const
