--- conflicted
+++ resolved
@@ -1859,12 +1859,9 @@
         (save_wallet_file)
         (serialize_transaction)
         (sign_transaction)
-<<<<<<< HEAD
+        (add_transaction_signature)
         (get_transaction_signers)
         (get_key_references)
-=======
-        (add_transaction_signature)
->>>>>>> de31b569
         (get_prototype_operation)
         (propose_parameter_change)
         (propose_fee_change)
