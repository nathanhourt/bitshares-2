file(GLOB HEADERS "include/graphene/app/*.hpp")
file(GLOB EGENESIS_HEADERS "../egenesis/include/graphene/app/*.hpp")

add_library( graphene_app 
             api.cpp
             application.cpp
             util.cpp
             database_api.cpp
             plugin.cpp
             config_util.cpp
             ${HEADERS}
             ${EGENESIS_HEADERS}
           )

# need to link graphene_debug_witness because plugins aren't sufficiently isolated #246
<<<<<<< HEAD
target_link_libraries( graphene_app graphene_market_history graphene_account_history graphene_elasticsearch graphene_grouped_orders graphene_chain fc graphene_db graphene_net graphene_utilities graphene_debug_witness )
=======
target_link_libraries( graphene_app
                       graphene_market_history graphene_account_history graphene_grouped_orders
                       graphene_api_helper_indexes
                       graphene_chain fc graphene_db graphene_net graphene_utilities graphene_debug_witness )
>>>>>>> 9990f9f3
target_include_directories( graphene_app
                            PUBLIC "${CMAKE_CURRENT_SOURCE_DIR}/include"
                            "${CMAKE_CURRENT_SOURCE_DIR}/../egenesis/include" )

if(MSVC)
  set_source_files_properties( application.cpp api.cpp database_api.cpp PROPERTIES COMPILE_FLAGS "/bigobj" )
endif(MSVC)

INSTALL( TARGETS
   graphene_app

   RUNTIME DESTINATION bin
   LIBRARY DESTINATION lib
   ARCHIVE DESTINATION lib
)
INSTALL( FILES ${HEADERS} DESTINATION "include/graphene/app" )<|MERGE_RESOLUTION|>--- conflicted
+++ resolved
@@ -13,14 +13,10 @@
            )
 
 # need to link graphene_debug_witness because plugins aren't sufficiently isolated #246
-<<<<<<< HEAD
-target_link_libraries( graphene_app graphene_market_history graphene_account_history graphene_elasticsearch graphene_grouped_orders graphene_chain fc graphene_db graphene_net graphene_utilities graphene_debug_witness )
-=======
 target_link_libraries( graphene_app
-                       graphene_market_history graphene_account_history graphene_grouped_orders
+                       graphene_market_history graphene_account_history graphene_elasticsearch graphene_grouped_orders
                        graphene_api_helper_indexes
                        graphene_chain fc graphene_db graphene_net graphene_utilities graphene_debug_witness )
->>>>>>> 9990f9f3
 target_include_directories( graphene_app
                             PUBLIC "${CMAKE_CURRENT_SOURCE_DIR}/include"
                             "${CMAKE_CURRENT_SOURCE_DIR}/../egenesis/include" )
