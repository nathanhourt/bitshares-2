--- conflicted
+++ resolved
@@ -2027,13 +2027,8 @@
       graphene::chain::verify_authority(ops, keys,
             [this]( account_id_type id ){ return &id(_db).active; },
             [this]( account_id_type id ){ return &id(_db).owner; },
-<<<<<<< HEAD
             true, MUST_IGNORE_CUSTOM_OP_REQD_AUTHS(_db.head_block_time()) );
    } 
-=======
-            true );
-   }
->>>>>>> ce6afb10
    catch (fc::exception& ex)
    {
       return false;
