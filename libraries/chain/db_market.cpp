/*
 * Copyright (c) 2015 Cryptonomex, Inc., and contributors.
 *
 * The MIT License
 *
 * Permission is hereby granted, free of charge, to any person obtaining a copy
 * of this software and associated documentation files (the "Software"), to deal
 * in the Software without restriction, including without limitation the rights
 * to use, copy, modify, merge, publish, distribute, sublicense, and/or sell
 * copies of the Software, and to permit persons to whom the Software is
 * furnished to do so, subject to the following conditions:
 *
 * The above copyright notice and this permission notice shall be included in
 * all copies or substantial portions of the Software.
 *
 * THE SOFTWARE IS PROVIDED "AS IS", WITHOUT WARRANTY OF ANY KIND, EXPRESS OR
 * IMPLIED, INCLUDING BUT NOT LIMITED TO THE WARRANTIES OF MERCHANTABILITY,
 * FITNESS FOR A PARTICULAR PURPOSE AND NONINFRINGEMENT. IN NO EVENT SHALL THE
 * AUTHORS OR COPYRIGHT HOLDERS BE LIABLE FOR ANY CLAIM, DAMAGES OR OTHER
 * LIABILITY, WHETHER IN AN ACTION OF CONTRACT, TORT OR OTHERWISE, ARISING FROM,
 * OUT OF OR IN CONNECTION WITH THE SOFTWARE OR THE USE OR OTHER DEALINGS IN
 * THE SOFTWARE.
 */

#include <graphene/chain/database.hpp>

#include <graphene/chain/account_object.hpp>
#include <graphene/chain/asset_object.hpp>
#include <graphene/chain/hardfork.hpp>
#include <graphene/chain/market_object.hpp>
#include <graphene/chain/is_authorized_asset.hpp>

#include <fc/uint128.hpp>

namespace graphene { namespace chain {

namespace detail {

   share_type calculate_percent(const share_type& value, uint16_t percent)
   {
      fc::uint128_t a(value.value);
      a *= percent;
      a /= GRAPHENE_100_PERCENT;
      FC_ASSERT( a <= GRAPHENE_MAX_SHARE_SUPPLY, "overflow when calculating percent" );
      return static_cast<int64_t>(a);
   }

} //detail

/**
 * All margin positions are force closed at the swan price
 * Collateral received goes into a force-settlement fund
 * No new margin positions can be created for this asset
 * Force settlement happens without delay at the swan price, deducting from force-settlement fund
 * No more asset updates may be issued.
*/
void database::globally_settle_asset( const asset_object& mia, const price& settlement_price )
{
   auto maint_time = get_dynamic_global_properties().next_maintenance_time;
   bool before_core_hardfork_1669 = ( maint_time <= HARDFORK_CORE_1669_TIME ); // whether to use call_price

   if( before_core_hardfork_1669 )
   {
      globally_settle_asset_impl( mia, settlement_price,
                                  get_index_type<call_order_index>().indices().get<by_price>() );
   }
   else
   {
      globally_settle_asset_impl( mia, settlement_price,
                                  get_index_type<call_order_index>().indices().get<by_collateral>() );
   }
}

template<typename IndexType>
void database::globally_settle_asset_impl( const asset_object& mia,
                                           const price& settlement_price,
                                           const IndexType& call_index )
{ try {
   const asset_bitasset_data_object& bitasset = mia.bitasset_data(*this);
   FC_ASSERT( !bitasset.has_settlement(), "black swan already occurred, it should not happen again" );

   const asset_object& backing_asset = bitasset.options.short_backing_asset(*this);
   asset collateral_gathered = backing_asset.amount(0);

   const asset_dynamic_data_object& mia_dyn = mia.dynamic_asset_data_id(*this);
   auto original_mia_supply = mia_dyn.current_supply;

   auto maint_time = get_dynamic_global_properties().next_maintenance_time;
   bool before_core_hardfork_342 = ( maint_time <= HARDFORK_CORE_342_TIME ); // better rounding

   // cancel all call orders and accumulate it into collateral_gathered
   auto call_itr = call_index.lower_bound( price::min( bitasset.options.short_backing_asset, mia.id ) );
   auto call_end = call_index.upper_bound( price::max( bitasset.options.short_backing_asset, mia.id ) );

   asset pays;
   while( call_itr != call_end )
   {
      const call_order_object& order = *call_itr;
      ++call_itr;

      if( before_core_hardfork_342 )
<<<<<<< HEAD
      {
         pays = order.get_debt() * settlement_price; // round down, in favor of call order

         // Be here, the call order can be paying nothing
         if( pays.amount == 0 && !bitasset.is_prediction_market ) // TODO remove this warning after hard fork core-342
            wlog( "Something for nothing issue (#184, variant E) occurred at block #${block}",
                  ("block",head_block_num()) );
      }
=======
         pays = call_itr->get_debt() * settlement_price; // round down, in favor of call order
>>>>>>> acef99b9
      else
         pays = order.get_debt().multiply_and_round_up( settlement_price ); // round up in favor of global-settle fund

      if( pays > order.get_collateral() )
         pays = order.get_collateral();

      collateral_gathered += pays;

      FC_ASSERT( fill_call_order( order, pays, order.get_debt(), settlement_price, true ) ); // call order is maker
   }

   modify( bitasset, [&mia,original_mia_supply,&collateral_gathered]( asset_bitasset_data_object& obj ){
           obj.settlement_price = mia.amount(original_mia_supply) / collateral_gathered;
           obj.settlement_fund  = collateral_gathered.amount;
           });

   /// After all margin positions are closed, the current supply will be reported as 0, but
   /// that is a lie, the supply didn't change.   We need to capture the current supply before
   /// filling all call orders and then restore it afterward.   Then in the force settlement
   /// evaluator reduce the supply
   modify( mia_dyn, [original_mia_supply]( asset_dynamic_data_object& obj ){
           obj.current_supply = original_mia_supply;
         });

} FC_CAPTURE_AND_RETHROW( (mia)(settlement_price) ) }

void database::revive_bitasset( const asset_object& bitasset )
{ try {
   FC_ASSERT( bitasset.is_market_issued() );
   const asset_bitasset_data_object& bad = bitasset.bitasset_data(*this);
   FC_ASSERT( bad.has_settlement() );
   const asset_dynamic_data_object& bdd = bitasset.dynamic_asset_data_id(*this);
   FC_ASSERT( !bad.is_prediction_market );
   FC_ASSERT( !bad.current_feed.settlement_price.is_null() );

   if( bdd.current_supply > 0 )
   {
      // Create + execute a "bid" with 0 additional collateral
      const collateral_bid_object& pseudo_bid = create<collateral_bid_object>([&](collateral_bid_object& bid) {
         bid.bidder = bitasset.issuer;
         bid.inv_swan_price = asset(0, bad.options.short_backing_asset)
                              / asset(bdd.current_supply, bitasset.id);
      });
      execute_bid( pseudo_bid, bdd.current_supply, bad.settlement_fund, bad.current_feed );
   } else
      FC_ASSERT( bad.settlement_fund == 0 );

   _cancel_bids_and_revive_mpa( bitasset, bad );
} FC_CAPTURE_AND_RETHROW( (bitasset) ) }

void database::_cancel_bids_and_revive_mpa( const asset_object& bitasset, const asset_bitasset_data_object& bad )
{ try {
   FC_ASSERT( bitasset.is_market_issued() );
   FC_ASSERT( bad.has_settlement() );
   FC_ASSERT( !bad.is_prediction_market );

   // cancel remaining bids
   const auto& bid_idx = get_index_type< collateral_bid_index >().indices().get<by_price>();
   auto itr = bid_idx.lower_bound( boost::make_tuple( bitasset.id,
                                                      price::max( bad.options.short_backing_asset, bitasset.id ),
                                                      collateral_bid_id_type() ) );
   while( itr != bid_idx.end() && itr->inv_swan_price.quote.asset_id == bitasset.id )
   {
      const collateral_bid_object& bid = *itr;
      ++itr;
      cancel_bid( bid );
   }

   // revive
   modify( bad, [&]( asset_bitasset_data_object& obj ){
              obj.settlement_price = price();
              obj.settlement_fund = 0;
           });
} FC_CAPTURE_AND_RETHROW( (bitasset) ) }

void database::cancel_bid(const collateral_bid_object& bid, bool create_virtual_op)
{
   adjust_balance(bid.bidder, bid.inv_swan_price.base);

   if( create_virtual_op )
   {
      bid_collateral_operation vop;
      vop.bidder = bid.bidder;
      vop.additional_collateral = bid.inv_swan_price.base;
      vop.debt_covered = asset( 0, bid.inv_swan_price.quote.asset_id );
      push_applied_operation( vop );
   }
   remove(bid);
}

void database::execute_bid( const collateral_bid_object& bid, share_type debt_covered, share_type collateral_from_fund,
                            const price_feed& current_feed )
{
   const call_order_object& call_obj = create<call_order_object>( [&](call_order_object& call ){
         call.borrower = bid.bidder;
         call.collateral = bid.inv_swan_price.base.amount + collateral_from_fund;
         call.debt = debt_covered;
         // don't calculate call_price after core-1270 hard fork
         if( get_dynamic_global_properties().next_maintenance_time > HARDFORK_CORE_1270_TIME )
            // bid.inv_swan_price is in collateral / debt
            call.call_price = price( asset( 1, bid.inv_swan_price.base.asset_id ),
                                     asset( 1, bid.inv_swan_price.quote.asset_id ) );
         else
            call.call_price = price::call_price( asset(debt_covered, bid.inv_swan_price.quote.asset_id),
                                                 asset(call.collateral, bid.inv_swan_price.base.asset_id),
                                                 current_feed.maintenance_collateral_ratio );
      });

   // Note: CORE asset in collateral_bid_object is not counted in account_stats.total_core_in_orders
   if( bid.inv_swan_price.base.asset_id == asset_id_type() )
      modify( get_account_stats_by_owner(bid.bidder), [&](account_statistics_object& stats) {
         stats.total_core_in_orders += call_obj.collateral;
      });

   push_applied_operation( execute_bid_operation( bid.bidder, asset( call_obj.collateral, bid.inv_swan_price.base.asset_id ),
                                                  asset( debt_covered, bid.inv_swan_price.quote.asset_id ) ) );

   remove(bid);
}

void database::cancel_settle_order(const force_settlement_object& order, bool create_virtual_op)
{
   adjust_balance(order.owner, order.balance);

   if( create_virtual_op )
   {
      asset_settle_cancel_operation vop;
      vop.settlement = order.id;
      vop.account = order.owner;
      vop.amount = order.balance;
      push_applied_operation( vop );
   }
   remove(order);
}

void database::cancel_limit_order( const limit_order_object& order, bool create_virtual_op, bool skip_cancel_fee )
{
   // if need to create a virtual op, try deduct a cancellation fee here.
   // there are two scenarios when order is cancelled and need to create a virtual op:
   // 1. due to expiration: always deduct a fee if there is any fee deferred
   // 2. due to cull_small: deduct a fee after hard fork 604, but not before (will set skip_cancel_fee)
   const account_statistics_object* seller_acc_stats = nullptr;
   const asset_dynamic_data_object* fee_asset_dyn_data = nullptr;
   limit_order_cancel_operation vop;
   share_type deferred_fee = order.deferred_fee;
   asset deferred_paid_fee = order.deferred_paid_fee;
   if( create_virtual_op )
   {
      vop.order = order.id;
      vop.fee_paying_account = order.seller;
      // only deduct fee if not skipping fee, and there is any fee deferred
      if( !skip_cancel_fee && deferred_fee > 0 )
      {
         asset core_cancel_fee = current_fee_schedule().calculate_fee( vop );
         // cap the fee
         if( core_cancel_fee.amount > deferred_fee )
            core_cancel_fee.amount = deferred_fee;
         // if there is any CORE fee to deduct, redirect it to referral program
         if( core_cancel_fee.amount > 0 )
         {
            seller_acc_stats = &order.seller( *this ).statistics( *this );
            modify( *seller_acc_stats, [&]( account_statistics_object& obj ) {
               obj.pay_fee( core_cancel_fee.amount, get_global_properties().parameters.cashback_vesting_threshold );
            } );
            deferred_fee -= core_cancel_fee.amount;
            // handle originally paid fee if any:
            //    to_deduct = round_up( paid_fee * core_cancel_fee / deferred_core_fee_before_deduct )
            if( deferred_paid_fee.amount == 0 )
            {
               vop.fee = core_cancel_fee;
            }
            else
            {
               fc::uint128_t fee128( deferred_paid_fee.amount.value );
               fee128 *= core_cancel_fee.amount.value;
               // to round up
               fee128 += order.deferred_fee.value;
               fee128 -= 1;
               fee128 /= order.deferred_fee.value;
               share_type cancel_fee_amount = static_cast<int64_t>(fee128);
               // cancel_fee should be positive, pay it to asset's accumulated_fees
               fee_asset_dyn_data = &deferred_paid_fee.asset_id(*this).dynamic_asset_data_id(*this);
               modify( *fee_asset_dyn_data, [&](asset_dynamic_data_object& addo) {
                  addo.accumulated_fees += cancel_fee_amount;
               });
               // cancel_fee should be no more than deferred_paid_fee
               deferred_paid_fee.amount -= cancel_fee_amount;
               vop.fee = asset( cancel_fee_amount, deferred_paid_fee.asset_id );
            }
         }
      }
   }

   // refund funds in order
   auto refunded = order.amount_for_sale();
   if( refunded.asset_id == asset_id_type() )
   {
      if( seller_acc_stats == nullptr )
         seller_acc_stats = &order.seller( *this ).statistics( *this );
      modify( *seller_acc_stats, [&]( account_statistics_object& obj ) {
         obj.total_core_in_orders -= refunded.amount;
      });
   }
   adjust_balance(order.seller, refunded);

   // refund fee
   // could be virtual op or real op here
   if( order.deferred_paid_fee.amount == 0 )
   {
      // be here, order.create_time <= HARDFORK_CORE_604_TIME, or fee paid in CORE, or no fee to refund.
      // if order was created before hard fork 604 then cancelled no matter before or after hard fork 604,
      //    see it as fee paid in CORE, deferred_fee should be refunded to order owner but not fee pool
      adjust_balance( order.seller, deferred_fee );
   }
   else // need to refund fee in originally paid asset
   {
      adjust_balance(order.seller, deferred_paid_fee);
      // be here, must have: fee_asset != CORE
      if( fee_asset_dyn_data == nullptr )
         fee_asset_dyn_data = &deferred_paid_fee.asset_id(*this).dynamic_asset_data_id(*this);
      modify( *fee_asset_dyn_data, [&](asset_dynamic_data_object& addo) {
         addo.fee_pool += deferred_fee;
      });
   }

   if( create_virtual_op )
      push_applied_operation( vop );

   remove(order);
}

bool maybe_cull_small_order( database& db, const limit_order_object& order )
{
   /**
    *  There are times when the AMOUNT_FOR_SALE * SALE_PRICE == 0 which means that we
    *  have hit the limit where the seller is asking for nothing in return.  When this
    *  happens we must refund any balance back to the seller, it is too small to be
    *  sold at the sale price.
    *
    *  If the order is a taker order (as opposed to a maker order), so the price is
    *  set by the counterparty, this check is deferred until the order becomes unmatched
    *  (see #555) -- however, detecting this condition is the responsibility of the caller.
    */
   if( order.amount_to_receive().amount == 0 )
   {
      if( order.deferred_fee > 0 && db.head_block_time() <= HARDFORK_CORE_604_TIME )
      {
         db.cancel_limit_order( order, true, true );
      }
      else
         db.cancel_limit_order( order );
      return true;
   }
   return false;
}

bool database::apply_order_before_hardfork_625(const limit_order_object& new_order_object, bool allow_black_swan)
{
   auto order_id = new_order_object.id;
   const asset_object& sell_asset = get(new_order_object.amount_for_sale().asset_id);
   const asset_object& receive_asset = get(new_order_object.amount_to_receive().asset_id);

   // Possible optimization: We only need to check calls if both are true:
   //  - The new order is at the front of the book
   //  - The new order is below the call limit price
   bool called_some = check_call_orders(sell_asset, allow_black_swan, true); // the first time when checking, call order is maker
   called_some |= check_call_orders(receive_asset, allow_black_swan, true); // the other side, same as above
   if( called_some && !find_object(order_id) ) // then we were filled by call order
      return true;

   const auto& limit_price_idx = get_index_type<limit_order_index>().indices().get<by_price>();

   // TODO: it should be possible to simply check the NEXT/PREV iterator after new_order_object to
   // determine whether or not this order has "changed the book" in a way that requires us to
   // check orders. For now I just lookup the lower bound and check for equality... this is log(n) vs
   // constant time check. Potential optimization.

   auto max_price = ~new_order_object.sell_price;
   auto limit_itr = limit_price_idx.lower_bound(max_price.max());
   auto limit_end = limit_price_idx.upper_bound(max_price);

   bool finished = false;
   while( !finished && limit_itr != limit_end )
   {
      auto old_limit_itr = limit_itr;
      ++limit_itr;
      // match returns 2 when only the old order was fully filled. In this case, we keep matching; otherwise, we stop.
      finished = (match(new_order_object, *old_limit_itr, old_limit_itr->sell_price) != 2);
   }

   //Possible optimization: only check calls if the new order completely filled some old order
   //Do I need to check both assets?
   check_call_orders(sell_asset, allow_black_swan); // after the new limit order filled some orders on the book,
                                                    // if a call order matches another order, the call order is taker
   check_call_orders(receive_asset, allow_black_swan); // the other side, same as above

   const limit_order_object* updated_order_object = find< limit_order_object >( order_id );
   if( updated_order_object == nullptr )
      return true;
   if( head_block_time() <= HARDFORK_555_TIME )
      return false;
   // before #555 we would have done maybe_cull_small_order() logic as a result of fill_order() being called by match() above
   // however after #555 we need to get rid of small orders -- #555 hardfork defers logic that was done too eagerly before, and
   // this is the point it's deferred to.
   return maybe_cull_small_order( *this, *updated_order_object );
}

bool database::apply_order(const limit_order_object& new_order_object, bool allow_black_swan)
{
   auto order_id = new_order_object.id;
   asset_id_type sell_asset_id = new_order_object.sell_asset_id();
   asset_id_type recv_asset_id = new_order_object.receive_asset_id();

   // We only need to check if the new order will match with others if it is at the front of the book
   const auto& limit_price_idx = get_index_type<limit_order_index>().indices().get<by_price>();
   auto limit_itr = limit_price_idx.lower_bound( boost::make_tuple( new_order_object.sell_price, order_id ) );
   if( limit_itr != limit_price_idx.begin() )
   {
      --limit_itr;
      if( limit_itr->sell_asset_id() == sell_asset_id && limit_itr->receive_asset_id() == recv_asset_id )
         return false;
   }

   // this is the opposite side (on the book)
   auto max_price = ~new_order_object.sell_price;
   limit_itr = limit_price_idx.lower_bound( max_price.max() );
   auto limit_end = limit_price_idx.upper_bound( max_price );

   // Order matching should be in favor of the taker.
   // When a new limit order is created, e.g. an ask, need to check if it will match the highest bid.
   // We were checking call orders first. However, due to MSSR (maximum_short_squeeze_ratio),
   // effective price of call orders may be worse than limit orders, so we should also check limit orders here.

   // Question: will a new limit order trigger a black swan event?
   //
   // 1. as of writing, it's possible due to the call-order-and-limit-order overlapping issue:
   //       https://github.com/bitshares/bitshares-core/issues/606 .
   //    when it happens, a call order can be very big but don't match with the opposite,
   //    even when price feed is too far away, further than swan price,
   //    if the new limit order is in the same direction with the call orders, it can eat up all the opposite,
   //    then the call order will lose support and trigger a black swan event.
   // 2. after issue 606 is fixed, there will be no limit order on the opposite side "supporting" the call order,
   //    so a new order in the same direction with the call order won't trigger a black swan event.
   // 3. calling is one direction. if the new limit order is on the opposite direction,
   //    no matter if matches with the call, it won't trigger a black swan event.
   //    (if a match at MSSP caused a black swan event, it means the call order is already undercollateralized,
   //      which should trigger a black swan event earlier.)
   //
   // Since it won't trigger a black swan, no need to check here.

   // currently we don't do cross-market (triangle) matching.
   // the limit order will only match with a call order if meet all of these:
   // 1. it's buying collateral, which means sell_asset is the MIA, receive_asset is the backing asset.
   // 2. sell_asset is not a prediction market
   // 3. sell_asset is not globally settled
   // 4. sell_asset has a valid price feed
   // 5. the call order's collateral ratio is below or equals to MCR
   // 6. the limit order provided a good price

   auto maint_time = get_dynamic_global_properties().next_maintenance_time;
   bool before_core_hardfork_1270 = ( maint_time <= HARDFORK_CORE_1270_TIME ); // call price caching issue

   bool to_check_call_orders = false;
   const asset_object& sell_asset = sell_asset_id( *this );
   const asset_bitasset_data_object* sell_abd = nullptr;
   price call_match_price;
   if( sell_asset.is_market_issued() )
   {
      sell_abd = &sell_asset.bitasset_data( *this );
      if( sell_abd->options.short_backing_asset == recv_asset_id
          && !sell_abd->is_prediction_market
          && !sell_abd->has_settlement()
          && !sell_abd->current_feed.settlement_price.is_null() )
      {
         if( before_core_hardfork_1270 )
            call_match_price = ~sell_abd->current_feed.max_short_squeeze_price_before_hf_1270();
         else
            call_match_price = ~sell_abd->current_feed.max_short_squeeze_price();
         if( ~new_order_object.sell_price <= call_match_price ) // new limit order price is good enough to match a call
            to_check_call_orders = true;
      }
   }

   bool finished = false; // whether the new order is gone
   if( to_check_call_orders )
   {
      // check limit orders first, match the ones with better price in comparison to call orders
      while( !finished && limit_itr != limit_end && limit_itr->sell_price > call_match_price )
      {
         auto old_limit_itr = limit_itr;
         ++limit_itr;
         // match returns 2 when only the old order was fully filled. In this case, we keep matching; otherwise, we stop.
         finished = ( match( new_order_object, *old_limit_itr, old_limit_itr->sell_price ) != 2 );
      }

      if( !finished && !before_core_hardfork_1270 ) // TODO refactor or cleanup duplicate code after core-1270 hard fork
      {
         // check if there are margin calls
         const auto& call_collateral_idx = get_index_type<call_order_index>().indices().get<by_collateral>();
         auto call_min = price::min( recv_asset_id, sell_asset_id );
         while( !finished )
         {
            // hard fork core-343 and core-625 took place at same time,
            // always check call order with least collateral ratio
            auto call_itr = call_collateral_idx.lower_bound( call_min );
            if( call_itr == call_collateral_idx.end()
                  || call_itr->debt_type() != sell_asset_id
                  // feed protected https://github.com/cryptonomex/graphene/issues/436
                  || call_itr->collateralization() > sell_abd->current_maintenance_collateralization )
               break;
            // hard fork core-338 and core-625 took place at same time, not checking HARDFORK_CORE_338_TIME here.
            int match_result = match( new_order_object, *call_itr, call_match_price,
                                      sell_abd->current_feed.settlement_price,
                                      sell_abd->current_feed.maintenance_collateral_ratio,
                                      sell_abd->current_maintenance_collateralization );
            // match returns 1 or 3 when the new order was fully filled. In this case, we stop matching; otherwise keep matching.
            // since match can return 0 due to BSIP38 (hard fork core-834), we no longer only check if the result is 2.
            if( match_result == 1 || match_result == 3 )
               finished = true;
         }
      }
      else if( !finished ) // and before core-1270 hard fork
      {
         // check if there are margin calls
         const auto& call_price_idx = get_index_type<call_order_index>().indices().get<by_price>();
         auto call_min = price::min( recv_asset_id, sell_asset_id );
         while( !finished )
         {
            // assume hard fork core-343 and core-625 will take place at same time, always check call order with least call_price
            auto call_itr = call_price_idx.lower_bound( call_min );
            if( call_itr == call_price_idx.end()
                  || call_itr->debt_type() != sell_asset_id
                  // feed protected https://github.com/cryptonomex/graphene/issues/436
                  || call_itr->call_price > ~sell_abd->current_feed.settlement_price )
               break;
            // assume hard fork core-338 and core-625 will take place at same time, not checking HARDFORK_CORE_338_TIME here.
            int match_result = match( new_order_object, *call_itr, call_match_price,
                                      sell_abd->current_feed.settlement_price,
                                      sell_abd->current_feed.maintenance_collateral_ratio,
                                      optional<price>() );
            // match returns 1 or 3 when the new order was fully filled. In this case, we stop matching; otherwise keep matching.
            // since match can return 0 due to BSIP38 (hard fork core-834), we no longer only check if the result is 2.
            if( match_result == 1 || match_result == 3 )
               finished = true;
         }
      }
   }

   // still need to check limit orders
   while( !finished && limit_itr != limit_end )
   {
      auto old_limit_itr = limit_itr;
      ++limit_itr;
      // match returns 2 when only the old order was fully filled. In this case, we keep matching; otherwise, we stop.
      finished = ( match( new_order_object, *old_limit_itr, old_limit_itr->sell_price ) != 2 );
   }

   const limit_order_object* updated_order_object = find< limit_order_object >( order_id );
   if( updated_order_object == nullptr )
      return true;

   // before #555 we would have done maybe_cull_small_order() logic as a result of fill_order() being called by match() above
   // however after #555 we need to get rid of small orders -- #555 hardfork defers logic that was done too eagerly before, and
   // this is the point it's deferred to.
   return maybe_cull_small_order( *this, *updated_order_object );
}

/**
 *  Matches the two orders, the first parameter is taker, the second is maker.
 *
 *  @return a bit field indicating which orders were filled (and thus removed)
 *
 *  0 - no orders were matched
 *  1 - taker was filled
 *  2 - maker was filled
 *  3 - both were filled
 */
int database::match( const limit_order_object& usd, const limit_order_object& core, const price& match_price )
{
   FC_ASSERT( usd.sell_price.quote.asset_id == core.sell_price.base.asset_id );
   FC_ASSERT( usd.sell_price.base.asset_id  == core.sell_price.quote.asset_id );
   FC_ASSERT( usd.for_sale > 0 && core.for_sale > 0 );

   auto usd_for_sale = usd.amount_for_sale();
   auto core_for_sale = core.amount_for_sale();

   asset usd_pays, usd_receives, core_pays, core_receives;

   auto maint_time = get_dynamic_global_properties().next_maintenance_time;
   bool before_core_hardfork_342 = ( maint_time <= HARDFORK_CORE_342_TIME ); // better rounding

   bool cull_taker = false;
   if( usd_for_sale <= core_for_sale * match_price ) // rounding down here should be fine
   {
      usd_receives  = usd_for_sale * match_price; // round down, in favor of bigger order

      // Be here, it's possible that taker is paying something for nothing due to partially filled in last loop.
      // In this case, we see it as filled and cancel it later
      if( usd_receives.amount == 0 && maint_time > HARDFORK_CORE_184_TIME )
         return 1;

      if( before_core_hardfork_342 )
         core_receives = usd_for_sale;
      else
      {
         // The remaining amount in order `usd` would be too small,
         //   so we should cull the order in fill_limit_order() below.
         // The order would receive 0 even at `match_price`, so it would receive 0 at its own price,
         //   so calling maybe_cull_small() will always cull it.
         core_receives = usd_receives.multiply_and_round_up( match_price );
         cull_taker = true;
      }
   }
   else
   {
      //This line once read: assert( core_for_sale < usd_for_sale * match_price );
      //This assert is not always true -- see trade_amount_equals_zero in operation_tests.cpp
      //Although usd_for_sale is greater than core_for_sale * match_price, core_for_sale == usd_for_sale * match_price
      //Removing the assert seems to be safe -- apparently no asset is created or destroyed.

      // The maker won't be paying something for nothing, since if it would, it would have been cancelled already.
      core_receives = core_for_sale * match_price; // round down, in favor of bigger order
      if( before_core_hardfork_342 )
         usd_receives = core_for_sale;
      else
         // The remaining amount in order `core` would be too small,
         //   so the order will be culled in fill_limit_order() below
         usd_receives = core_receives.multiply_and_round_up( match_price );
   }

   core_pays = usd_receives;
   usd_pays  = core_receives;

   if( before_core_hardfork_342 )
      FC_ASSERT( usd_pays == usd.amount_for_sale() ||
                 core_pays == core.amount_for_sale() );

   int result = 0;
   result |= fill_limit_order( usd, usd_pays, usd_receives, cull_taker, match_price, false ); // the first param is taker
   result |= fill_limit_order( core, core_pays, core_receives, true, match_price, true ) << 1; // the second param is maker
   FC_ASSERT( result != 0 );
   return result;
}

int database::match( const limit_order_object& bid, const call_order_object& ask, const price& match_price,
                     const price& feed_price, const uint16_t maintenance_collateral_ratio,
                     const optional<price>& maintenance_collateralization )
{
   FC_ASSERT( bid.sell_asset_id() == ask.debt_type() );
   FC_ASSERT( bid.receive_asset_id() == ask.collateral_type() );
   FC_ASSERT( bid.for_sale > 0 && ask.debt > 0 && ask.collateral > 0 );

   bool cull_taker = false;

   asset usd_for_sale = bid.amount_for_sale();
   asset usd_to_buy   = asset( ask.get_max_debt_to_cover( match_price, feed_price, 
         maintenance_collateral_ratio,  maintenance_collateralization ), ask.debt_type() );

   asset call_pays, call_receives, order_pays, order_receives;
   if( usd_to_buy > usd_for_sale )
   {  // fill limit order
      order_receives  = usd_for_sale * match_price; // round down here, in favor of call order

      // Be here, it's possible that taker is paying something for nothing due to partially filled in last loop.
      // In this case, we see it as filled and cancel it later
      if( order_receives.amount == 0 )
         return 1;

      // The remaining amount in the limit order would be too small,
      //   so we should cull the order in fill_limit_order() below.
      // The order would receive 0 even at `match_price`, so it would receive 0 at its own price,
      //   so calling maybe_cull_small() will always cull it.
      call_receives = order_receives.multiply_and_round_up( match_price );
      cull_taker = true;
   }
   else
   {  // fill call order
      call_receives  = usd_to_buy;
      order_receives = usd_to_buy.multiply_and_round_up( match_price ); // round up here, in favor of limit order
   }

   call_pays  = order_receives;
   order_pays = call_receives;

   int result = 0;
   result |= fill_limit_order( bid, order_pays, order_receives, cull_taker, match_price, false ); // the limit order is taker
   result |= fill_call_order( ask, call_pays, call_receives, match_price, true ) << 1;      // the call order is maker
   // result can be 0 when call order has target_collateral_ratio option set.

   return result;
}


asset database::match( const call_order_object& call, 
                       const force_settlement_object& settle, 
                       const price& match_price,
                       asset max_settlement,
                       const price& fill_price )
{ try {
   FC_ASSERT(call.get_debt().asset_id == settle.balance.asset_id );
   FC_ASSERT(call.debt > 0 && call.collateral > 0 && settle.balance.amount > 0);

   auto maint_time = get_dynamic_global_properties().next_maintenance_time;
   bool before_core_hardfork_342 = ( maint_time <= HARDFORK_CORE_342_TIME ); // better rounding

   auto settle_for_sale = std::min(settle.balance, max_settlement);
   auto call_debt = call.get_debt();

   asset call_receives   = std::min(settle_for_sale, call_debt);
   asset call_pays       = call_receives * match_price; // round down here, in favor of call order, for first check
                                                        // TODO possible optimization: check need to round up or down first

   // Be here, the call order may be paying nothing.
   bool cull_settle_order = false; // whether need to cancel dust settle order
   if( call_pays.amount == 0 )
   {
      if( maint_time > HARDFORK_CORE_184_TIME )
      {
         if( call_receives == call_debt ) // the call order is smaller than or equal to the settle order
         {
            call_pays.amount = 1;
         }
         else
         {
            if( call_receives == settle.balance ) // the settle order is smaller
            {
               cancel_settle_order( settle );
            }
            // else do nothing: neither order will be completely filled, perhaps due to max_settlement too small

            return asset( 0, settle.balance.asset_id );
         }
      }

   }
   else // the call order is not paying nothing, but still possible it's paying more than minimum required due to rounding
   {
      if( !before_core_hardfork_342 )
      {
         if( call_receives == call_debt ) // the call order is smaller than or equal to the settle order
         {
            call_pays = call_receives.multiply_and_round_up( match_price ); // round up here, in favor of settle order
            // be here, we should have: call_pays <= call_collateral
         }
         else
         {
            // be here, call_pays has been rounded down

            // be here, we should have: call_pays <= call_collateral

            if( call_receives == settle.balance ) // the settle order will be completely filled, assuming we need to cull it
               cull_settle_order = true;
            // else do nothing, since we can't cull the settle order

            call_receives = call_pays.multiply_and_round_up( match_price ); // round up here to mitigate rounding issue (core-342).
                                                                            // It is important to understand here that the newly
                                                                            // rounded up call_receives won't be greater than the
                                                                            // old call_receives.

            if( call_receives == settle.balance ) // the settle order will be completely filled, no need to cull
               cull_settle_order = false;
            // else do nothing, since we still need to cull the settle order or still can't cull the settle order
         }
      }
   }

   asset settle_pays     = call_receives;
   asset settle_receives = call_pays;

   /**
    *  If the least collateralized call position lacks sufficient
    *  collateral to cover at the match price then this indicates a black 
    *  swan event according to the price feed, but only the market 
    *  can trigger a black swan.  So now we must cancel the forced settlement
    *  object.
    */
   if( before_core_hardfork_342 )
   {
      auto call_collateral = call.get_collateral();
      GRAPHENE_ASSERT( call_pays < call_collateral, black_swan_exception, "" );

      assert( settle_pays == settle_for_sale || call_receives == call.get_debt() );
   }
   // else do nothing, since black swan event won't happen, and the assertion is no longer true

   fill_call_order( call, call_pays, call_receives, fill_price, true ); // call order is maker
   fill_settle_order( settle, settle_pays, settle_receives, fill_price, false ); // force settlement order is taker

   if( cull_settle_order )
      cancel_settle_order( settle );

   return call_receives;
} FC_CAPTURE_AND_RETHROW( (call)(settle)(match_price)(max_settlement) ) }

bool database::fill_limit_order( const limit_order_object& order, const asset& pays, const asset& receives, bool cull_if_small,
                           const price& fill_price, const bool is_maker )
{ try {
   cull_if_small |= (head_block_time() < HARDFORK_555_TIME);

   FC_ASSERT( order.amount_for_sale().asset_id == pays.asset_id );
   FC_ASSERT( pays.asset_id != receives.asset_id );

   const account_object& seller = order.seller(*this);
   const asset_object& recv_asset = receives.asset_id(*this);

   auto issuer_fees = pay_market_fees(&seller, recv_asset, receives);

   pay_order( seller, receives - issuer_fees, pays );

   assert( pays.asset_id != receives.asset_id );
   push_applied_operation( fill_order_operation( order.id, order.seller, pays, receives, issuer_fees, fill_price, is_maker ) );

   // conditional because cheap integer comparison may allow us to avoid two expensive modify() and object lookups
   if( order.deferred_fee > 0 )
   {
      modify( seller.statistics(*this), [&]( account_statistics_object& statistics )
      {
         statistics.pay_fee( order.deferred_fee, get_global_properties().parameters.cashback_vesting_threshold );
      } );
   }

   if( order.deferred_paid_fee.amount > 0 ) // implies head_block_time() > HARDFORK_CORE_604_TIME
   {
      const auto& fee_asset_dyn_data = order.deferred_paid_fee.asset_id(*this).dynamic_asset_data_id(*this);
      modify( fee_asset_dyn_data, [&](asset_dynamic_data_object& addo) {
         addo.accumulated_fees += order.deferred_paid_fee.amount;
      });
   }

   if( pays == order.amount_for_sale() )
   {
      remove( order );
      return true;
   }
   else
   {
      modify( order, [&]( limit_order_object& b ) {
                             b.for_sale -= pays.amount;
                             b.deferred_fee = 0;
                             b.deferred_paid_fee.amount = 0;
                          });
      if( cull_if_small )
         return maybe_cull_small_order( *this, order );
      return false;
   }
} FC_CAPTURE_AND_RETHROW( (order)(pays)(receives) ) }


bool database::fill_call_order( const call_order_object& order, const asset& pays, const asset& receives,
                                const price& fill_price, const bool is_maker )
{ try {
   FC_ASSERT( order.debt_type() == receives.asset_id );
   FC_ASSERT( order.collateral_type() == pays.asset_id );
   FC_ASSERT( order.collateral >= pays.amount );

   // TODO pass in mia and bitasset_data for better performance
   const asset_object& mia = receives.asset_id(*this);
   FC_ASSERT( mia.is_market_issued() );

   optional<asset> collateral_freed;
   modify( order, [&]( call_order_object& o ){
            o.debt       -= receives.amount;
            o.collateral -= pays.amount;
            if( o.debt == 0 )
            {
              collateral_freed = o.get_collateral();
              o.collateral = 0;
            }
            else
            {
               auto maint_time = get_dynamic_global_properties().next_maintenance_time;
               // update call_price after core-343 hard fork,
               // but don't update call_price after core-1270 hard fork
               if( maint_time <= HARDFORK_CORE_1270_TIME && maint_time > HARDFORK_CORE_343_TIME )
               {
                  o.call_price = price::call_price( o.get_debt(), o.get_collateral(),
                                                    mia.bitasset_data(*this).current_feed.maintenance_collateral_ratio );
               }
            }
      });

   // update current supply
   const asset_dynamic_data_object& mia_ddo = mia.dynamic_asset_data_id(*this);

   modify( mia_ddo, [&receives]( asset_dynamic_data_object& ao ){
         ao.current_supply -= receives.amount;
      });

   // Adjust balance
   if( collateral_freed.valid() )
      adjust_balance( order.borrower, *collateral_freed );

   // Update account statistics. We know that order.collateral_type() == pays.asset_id
   if( pays.asset_id == asset_id_type() )
   {
      modify( get_account_stats_by_owner(order.borrower), [&collateral_freed,&pays]( account_statistics_object& b ){
         b.total_core_in_orders -= pays.amount;
         if( collateral_freed.valid() )
            b.total_core_in_orders -= collateral_freed->amount;
      });
   }

   push_applied_operation( fill_order_operation( order.id, order.borrower, pays, receives,
                                                 asset(0, pays.asset_id), fill_price, is_maker ) );

   if( collateral_freed.valid() )
      remove( order );

   return collateral_freed.valid();
} FC_CAPTURE_AND_RETHROW( (order)(pays)(receives) ) }

bool database::fill_settle_order( const force_settlement_object& settle, const asset& pays, const asset& receives,
                                  const price& fill_price, const bool is_maker )
{ try {
   bool filled = false;

   auto issuer_fees = pay_market_fees( nullptr, get(receives.asset_id), receives);

   if( pays < settle.balance )
   {
      modify(settle, [&pays](force_settlement_object& s) {
         s.balance -= pays;
      });
      filled = false;
   } else {
      filled = true;
   }
   adjust_balance(settle.owner, receives - issuer_fees);

   assert( pays.asset_id != receives.asset_id );
   push_applied_operation( fill_order_operation( settle.id, settle.owner, pays, receives, issuer_fees, fill_price, is_maker ) );

   if (filled)
      remove(settle);

   return filled;
} FC_CAPTURE_AND_RETHROW( (settle)(pays)(receives) ) }

/**
 *  Starting with the least collateralized orders, fill them if their
 *  call price is above the max(lowest bid,call_limit).
 *
 *  This method will return true if it filled a short or limit
 *
 *  @param mia - the market issued asset that should be called.
 *  @param enable_black_swan - when adjusting collateral, triggering a black swan is invalid and will throw
 *                             if enable_black_swan is not set to true.
 *  @param for_new_limit_order - true if this function is called when matching call orders with a new limit order
 *  @param bitasset_ptr - an optional pointer to the bitasset_data object of the asset
 *
 *  @return true if a margin call was executed.
 */
bool database::check_call_orders( const asset_object& mia, bool enable_black_swan, bool for_new_limit_order,
                                  const asset_bitasset_data_object* bitasset_ptr )
{ try {
    const auto& dyn_prop = get_dynamic_global_properties();
    auto maint_time = dyn_prop.next_maintenance_time;
    if( for_new_limit_order )
       FC_ASSERT( maint_time <= HARDFORK_CORE_625_TIME ); // `for_new_limit_order` is only true before HF 338 / 625

    if( !mia.is_market_issued() ) return false;

    const asset_bitasset_data_object& bitasset = ( bitasset_ptr ? *bitasset_ptr : mia.bitasset_data(*this) );
    
    // price feeds can cause black swans in prediction markets
    // The hardfork check may be able to be removed after the hardfork date
    // if check_for_blackswan never triggered a black swan on a prediction market.
    // NOTE: check_for_blackswan returning true does not always mean a black
    // swan was triggered.
    if ( maint_time >= HARDFORK_CORE_460_TIME && bitasset.is_prediction_market )
       return false;

    if( check_for_blackswan( mia, enable_black_swan, &bitasset ) )
       return false;

    if( bitasset.is_prediction_market ) return false;
    if( bitasset.current_feed.settlement_price.is_null() ) return false;

    const limit_order_index& limit_index = get_index_type<limit_order_index>();
    const auto& limit_price_index = limit_index.indices().get<by_price>();

    bool before_core_hardfork_1270 = ( maint_time <= HARDFORK_CORE_1270_TIME ); // call price caching issue

    // looking for limit orders selling the most USD for the least CORE
    auto max_price = price::max( mia.id, bitasset.options.short_backing_asset );
    // stop when limit orders are selling too little USD for too much CORE
    auto min_price = ( before_core_hardfork_1270 ? bitasset.current_feed.max_short_squeeze_price_before_hf_1270()
                                                 : bitasset.current_feed.max_short_squeeze_price() );

    // NOTE limit_price_index is sorted from greatest to least
    auto limit_itr = limit_price_index.lower_bound( max_price );
    auto limit_end = limit_price_index.upper_bound( min_price );

    if( limit_itr == limit_end )
       return false;

    const call_order_index& call_index = get_index_type<call_order_index>();
    const auto& call_price_index = call_index.indices().get<by_price>();
    const auto& call_collateral_index = call_index.indices().get<by_collateral>();

    auto call_min = price::min( bitasset.options.short_backing_asset, mia.id );
    auto call_max = price::max( bitasset.options.short_backing_asset, mia.id );

    auto call_price_itr = call_price_index.begin();
    auto call_price_end = call_price_itr;
    auto call_collateral_itr = call_collateral_index.begin();
    auto call_collateral_end = call_collateral_itr;

    if( before_core_hardfork_1270 )
    {
       call_price_itr = call_price_index.lower_bound( call_min );
       call_price_end = call_price_index.upper_bound( call_max );
    }
    else
    {
       call_collateral_itr = call_collateral_index.lower_bound( call_min );
       call_collateral_end = call_collateral_index.upper_bound( call_max );
    }

    bool filled_limit = false;
    bool margin_called = false;

    auto head_time = head_block_time();
    auto head_num = head_block_num();

    bool before_hardfork_615 = ( head_time < HARDFORK_615_TIME );
    bool after_hardfork_436 = ( head_time > HARDFORK_436_TIME );

    bool before_core_hardfork_342 = ( maint_time <= HARDFORK_CORE_342_TIME ); // better rounding
    bool before_core_hardfork_343 = ( maint_time <= HARDFORK_CORE_343_TIME ); // update call_price after partially filled
    bool before_core_hardfork_453 = ( maint_time <= HARDFORK_CORE_453_TIME ); // multiple matching issue
    bool before_core_hardfork_606 = ( maint_time <= HARDFORK_CORE_606_TIME ); // feed always trigger call
    bool before_core_hardfork_834 = ( maint_time <= HARDFORK_CORE_834_TIME ); // target collateral ratio option

    while( !check_for_blackswan( mia, enable_black_swan, &bitasset ) // TODO perhaps improve performance by passing in iterators
           && limit_itr != limit_end
           && ( ( !before_core_hardfork_1270 && call_collateral_itr != call_collateral_end )
              || ( before_core_hardfork_1270 && call_price_itr != call_price_end ) ) )
    {
       bool  filled_call      = false;

       const call_order_object& call_order = ( before_core_hardfork_1270 ? *call_price_itr : *call_collateral_itr );

       // Feed protected (don't call if CR>MCR) https://github.com/cryptonomex/graphene/issues/436
       if( ( !before_core_hardfork_1270 && bitasset.current_maintenance_collateralization < call_order.collateralization() )
             || ( before_core_hardfork_1270
                   && after_hardfork_436 && bitasset.current_feed.settlement_price > ~call_order.call_price ) )
          return margin_called;

       const limit_order_object& limit_order = *limit_itr;
       price match_price  = limit_order.sell_price;
       // There was a check `match_price.validate();` here, which is removed now because it always passes

       // Old rule: margin calls can only buy high https://github.com/bitshares/bitshares-core/issues/606
       if( before_core_hardfork_606 && match_price > ~call_order.call_price )
          return margin_called;

       margin_called = true;

       auto usd_to_buy = call_order.get_debt();
       if( usd_to_buy * match_price > call_order.get_collateral() )
       {
          elog( "black swan detected on asset ${symbol} (${id}) at block ${b}",
                ("id",mia.id)("symbol",mia.symbol)("b",head_num) );
          edump((enable_black_swan));
          FC_ASSERT( enable_black_swan );
          globally_settle_asset(mia, bitasset.current_feed.settlement_price );
          return true;
       }

       if( !before_core_hardfork_1270 )
       {
          usd_to_buy.amount = call_order.get_max_debt_to_cover( match_price,
                                                                bitasset.current_feed.settlement_price,
                                                                bitasset.current_feed.maintenance_collateral_ratio,
                                                                bitasset.current_maintenance_collateralization );
       }
       else if( !before_core_hardfork_834 )
       {
          usd_to_buy.amount = call_order.get_max_debt_to_cover( match_price,
                                                                bitasset.current_feed.settlement_price,
                                                                bitasset.current_feed.maintenance_collateral_ratio );
       }

       asset usd_for_sale = limit_order.amount_for_sale();
       asset call_pays, call_receives, order_pays, order_receives;
       if( usd_to_buy > usd_for_sale )
       {  // fill order
          order_receives  = usd_for_sale * match_price; // round down, in favor of call order

          // Be here, the limit order won't be paying something for nothing, since if it would, it would have
          //   been cancelled elsewhere already (a maker limit order won't be paying something for nothing):
          // * after hard fork core-625, the limit order will be always a maker if entered this function;
          // * before hard fork core-625,
          //   * when the limit order is a taker, it could be paying something for nothing only when
          //     the call order is smaller and is too small
          //   * when the limit order is a maker, it won't be paying something for nothing

          if( before_core_hardfork_342 )
             call_receives = usd_for_sale;
          else
             // The remaining amount in the limit order would be too small,
             //   so we should cull the order in fill_limit_order() below.
             // The order would receive 0 even at `match_price`, so it would receive 0 at its own price,
             //   so calling maybe_cull_small() will always cull it.
             call_receives = order_receives.multiply_and_round_up( match_price );

          filled_limit = true;

       } else { // fill call
          call_receives  = usd_to_buy;

          if( before_core_hardfork_342 )
          {
             order_receives = usd_to_buy * match_price; // round down, in favor of call order
          }
          else
             order_receives = usd_to_buy.multiply_and_round_up( match_price ); // round up, in favor of limit order

          filled_call    = true; // this is safe, since BSIP38 (hard fork core-834) depends on BSIP31 (hard fork core-343)

          if( usd_to_buy == usd_for_sale )
             filled_limit = true;
          else if( filled_limit && maint_time <= HARDFORK_CORE_453_TIME )
          {
             //NOTE: Multiple limit match problem (see issue 453, yes this happened)
             if( before_hardfork_615 )
                _issue_453_affected_assets.insert( bitasset.asset_id );
          }
       }

       call_pays  = order_receives;
       order_pays = call_receives;

       if( filled_call && before_core_hardfork_343 )
          ++call_price_itr;
       // when for_new_limit_order is true, the call order is maker, otherwise the call order is taker
       fill_call_order( call_order, call_pays, call_receives, match_price, for_new_limit_order );
       if( !before_core_hardfork_1270 )
          call_collateral_itr = call_collateral_index.lower_bound( call_min );
       else if( !before_core_hardfork_343 )
          call_price_itr = call_price_index.lower_bound( call_min );

       auto next_limit_itr = std::next( limit_itr );
       // when for_new_limit_order is true, the limit order is taker, otherwise the limit order is maker
       bool really_filled = fill_limit_order( limit_order, order_pays, order_receives, true, match_price, !for_new_limit_order );
       if( really_filled || ( filled_limit && before_core_hardfork_453 ) )
          limit_itr = next_limit_itr;

    } // while call_itr != call_end

    return margin_called;
} FC_CAPTURE_AND_RETHROW() }

void database::pay_order( const account_object& receiver, const asset& receives, const asset& pays )
{
   const auto& balances = receiver.statistics(*this);
   modify( balances, [&]( account_statistics_object& b ){
         if( pays.asset_id == asset_id_type() )
         {
            b.total_core_in_orders -= pays.amount;
         }
   });
   adjust_balance(receiver.get_id(), receives);
}

asset database::calculate_market_fee( const asset_object& trade_asset, const asset& trade_amount )
{
   assert( trade_asset.id == trade_amount.asset_id );

   if( !trade_asset.charges_market_fees() )
      return trade_asset.amount(0);
   if( trade_asset.options.market_fee_percent == 0 )
      return trade_asset.amount(0);

   auto value = detail::calculate_percent(trade_amount.amount, trade_asset.options.market_fee_percent);
   asset percent_fee = trade_asset.amount(value);

   if( percent_fee.amount > trade_asset.options.max_market_fee )
      percent_fee.amount = trade_asset.options.max_market_fee;

   return percent_fee;
}

asset database::pay_market_fees(const account_object* seller, const asset_object& recv_asset, const asset& receives )
{
   const auto issuer_fees = calculate_market_fee( recv_asset, receives );
   FC_ASSERT( issuer_fees <= receives, "Market fee shouldn't be greater than receives");
   //Don't dirty undo state if not actually collecting any fees
   if ( issuer_fees.amount > 0 )
   {
      // calculate and pay rewards
      asset reward = recv_asset.amount(0);

      auto is_rewards_allowed = [&recv_asset, seller]() {
         if (seller == nullptr)
            return false;
         const auto &white_list = recv_asset.options.extensions.value.whitelist_market_fee_sharing;
         return ( !white_list || (*white_list).empty() 
               || ( (*white_list).find(seller->registrar) != (*white_list).end() ) );
      };

      if ( is_rewards_allowed() )
      {
         const auto reward_percent = recv_asset.options.extensions.value.reward_percent;
         if ( reward_percent && *reward_percent )
         {
            const auto reward_value = detail::calculate_percent(issuer_fees.amount, *reward_percent);
            if ( reward_value > 0 && is_authorized_asset(*this, seller->registrar(*this), recv_asset) )
            {
               reward = recv_asset.amount(reward_value);
               FC_ASSERT( reward < issuer_fees, "Market reward should be less than issuer fees");
               // cut referrer percent from reward
               auto registrar_reward = reward;
               if( seller->referrer != seller->registrar )
               {
                  const auto referrer_rewards_value = detail::calculate_percent( reward.amount,
                                                                                 seller->referrer_rewards_percentage );

                  if ( referrer_rewards_value > 0 && is_authorized_asset(*this, seller->referrer(*this), recv_asset) )
                  {
                     FC_ASSERT ( referrer_rewards_value <= reward.amount.value,
                                 "Referrer reward shouldn't be greater than total reward" );
                     const asset referrer_reward = recv_asset.amount(referrer_rewards_value);
                     registrar_reward -= referrer_reward;
                     deposit_market_fee_vesting_balance(seller->referrer, referrer_reward);
                  }
               }
               deposit_market_fee_vesting_balance(seller->registrar, registrar_reward);
            }
         }
      }

      const auto& recv_dyn_data = recv_asset.dynamic_asset_data_id(*this);
      modify( recv_dyn_data, [&issuer_fees, &reward]( asset_dynamic_data_object& obj ){
         obj.accumulated_fees += issuer_fees.amount - reward.amount;
      });
   }

   return issuer_fees;
}

} }<|MERGE_RESOLUTION|>--- conflicted
+++ resolved
@@ -99,18 +99,7 @@
       ++call_itr;
 
       if( before_core_hardfork_342 )
-<<<<<<< HEAD
-      {
          pays = order.get_debt() * settlement_price; // round down, in favor of call order
-
-         // Be here, the call order can be paying nothing
-         if( pays.amount == 0 && !bitasset.is_prediction_market ) // TODO remove this warning after hard fork core-342
-            wlog( "Something for nothing issue (#184, variant E) occurred at block #${block}",
-                  ("block",head_block_num()) );
-      }
-=======
-         pays = call_itr->get_debt() * settlement_price; // round down, in favor of call order
->>>>>>> acef99b9
       else
          pays = order.get_debt().multiply_and_round_up( settlement_price ); // round up in favor of global-settle fund
 
