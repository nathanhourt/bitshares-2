/*
 * Copyright (c) 2015 Cryptonomex, Inc., and contributors.
 * All rights reserved.
 *
 * Redistribution and use in source and binary forms, with or without modification, are permitted provided that the following conditions are met:
 *
 * 1. Any modified source or binaries are used only with the BitShares network.
 *
 * 2. Redistributions of source code must retain the above copyright notice, this list of conditions and the following disclaimer.
 *
 * 3. Redistributions in binary form must reproduce the above copyright notice, this list of conditions and the following disclaimer in the documentation and/or other materials provided with the distribution.
 *
 * THIS SOFTWARE IS PROVIDED BY THE COPYRIGHT HOLDERS AND CONTRIBUTORS "AS IS" AND ANY EXPRESS OR IMPLIED WARRANTIES, INCLUDING, BUT NOT LIMITED TO,
 * THE IMPLIED WARRANTIES OF MERCHANTABILITY AND FITNESS FOR A PARTICULAR PURPOSE ARE DISCLAIMED. IN NO EVENT SHALL THE COPYRIGHT HOLDER OR
 * CONTRIBUTORS BE LIABLE FOR ANY DIRECT, INDIRECT, INCIDENTAL, SPECIAL, EXEMPLARY, OR CONSEQUENTIAL DAMAGES (INCLUDING, BUT NOT LIMITED TO,
 * PROCUREMENT OF SUBSTITUTE GOODS OR SERVICES; LOSS OF USE, DATA, OR PROFITS; OR BUSINESS INTERRUPTION) HOWEVER CAUSED AND ON ANY THEORY OF LIABILITY,
 * WHETHER IN CONTRACT, STRICT LIABILITY, OR TORT (INCLUDING NEGLIGENCE OR OTHERWISE) ARISING IN ANY WAY OUT OF THE USE OF THIS SOFTWARE, EVEN IF
 * ADVISED OF THE POSSIBILITY OF SUCH DAMAGE.
 *
 */
#include <graphene/chain/market_evaluator.hpp>
#include <graphene/chain/account_object.hpp>
#include <graphene/chain/exceptions.hpp>
#include <graphene/chain/hardfork.hpp>
#include <fc/smart_ref_impl.hpp>
#include <graphene/chain/protocol/fee_schedule.hpp>
#include <fc/uint128.hpp>

namespace graphene { namespace chain {
void_result limit_order_create_evaluator::do_evaluate(const limit_order_create_operation& op)
{ try {
   const database& d = db();

   FC_ASSERT( op.expiration >= d.head_block_time() );

   _seller        = this->fee_paying_account;
   _sell_asset    = &op.amount_to_sell.asset_id(d);
   _receive_asset = &op.min_to_receive.asset_id(d);

   if( _sell_asset->options.whitelist_markets.size() )
      FC_ASSERT( _sell_asset->options.whitelist_markets.find(_receive_asset->id) != _sell_asset->options.whitelist_markets.end() );
   if( _sell_asset->options.blacklist_markets.size() )
      FC_ASSERT( _sell_asset->options.blacklist_markets.find(_receive_asset->id) == _sell_asset->options.blacklist_markets.end() );

   if( d.head_block_time() <= HARDFORK_416_TIME )
   {
      if( _sell_asset->options.flags & white_list ) FC_ASSERT( _seller->is_authorized_asset( *_sell_asset, d ) );
      if( _receive_asset->options.flags & white_list ) FC_ASSERT( _seller->is_authorized_asset( *_receive_asset, d ) );
   }
   else
   {
      FC_ASSERT( _seller->is_authorized_asset( *_sell_asset, d ) );
      FC_ASSERT( _seller->is_authorized_asset( *_receive_asset, d ) );
   }

   FC_ASSERT( d.get_balance( *_seller, *_sell_asset ) >= op.amount_to_sell, "insufficient balance",
              ("balance",d.get_balance(*_seller,*_sell_asset))("amount_to_sell",op.amount_to_sell) );

   return void_result();
} FC_CAPTURE_AND_RETHROW( (op) ) }

object_id_type limit_order_create_evaluator::do_apply(const limit_order_create_operation& op)
{ try {
   const auto& seller_stats = _seller->statistics(db());
   db().modify(seller_stats, [&](account_statistics_object& bal) {
         if( op.amount_to_sell.asset_id == asset_id_type() )
         {
            bal.total_core_in_orders += op.amount_to_sell.amount;
         }
   });

   db().adjust_balance(op.seller, -op.amount_to_sell);

   const auto& new_order_object = db().create<limit_order_object>([&](limit_order_object& obj){
       obj.seller   = _seller->id;
       obj.for_sale = op.amount_to_sell.amount;
       obj.sell_price = op.get_price();
       obj.expiration = op.expiration;
   });
   limit_order_id_type order_id = new_order_object.id; // save this because we may remove the object by filling it
   bool filled = db().apply_order(new_order_object);

   FC_ASSERT( !op.fill_or_kill || filled );

   return order_id;
} FC_CAPTURE_AND_RETHROW( (op) ) }

void_result limit_order_cancel_evaluator::do_evaluate(const limit_order_cancel_operation& o)
{ try {
   database& d = db();

   _order = &o.order(d);
   FC_ASSERT( _order->seller == o.fee_paying_account );

   return void_result();
} FC_CAPTURE_AND_RETHROW( (o) ) }

asset limit_order_cancel_evaluator::do_apply(const limit_order_cancel_operation& o)
{ try {
   database& d = db();

   auto base_asset = _order->sell_price.base.asset_id;
   auto quote_asset = _order->sell_price.quote.asset_id;
   auto refunded = _order->amount_for_sale();

<<<<<<< HEAD
   if( d.head_block_time() > HARDFORK_393_TIME )
=======
   /// TODO... implement this refund in a better way
   if( true ) // HARD FORK d.head_block_time() > 
>>>>>>> e845def9
   {
      const auto& fees = d.current_fee_schedule();
      asset create_fee = fees.calculate_fee( limit_order_create_operation() );

      // then the create fee was only the network fee and not the
      // full create_fee
      const auto& gprops = d.get_global_properties();
      auto cashback_percent = GRAPHENE_100_PERCENT - gprops.parameters.network_percent_of_fee;
      auto cashback_amount = (create_fee.amount * cashback_percent) / GRAPHENE_100_PERCENT;
      create_fee.amount -= cashback_amount;

      const auto& core_asset_data = asset_id_type(0)(d).dynamic_asset_data_id(d);
      d.modify( core_asset_data, [&]( asset_dynamic_data_object& addo ) {
          addo.accumulated_fees -= create_fee.amount;
      });

      /** NOTE: this will adjust the users account balance in a way that cannot be derived entirely
       * from the operation history.  Consider paying this into cashback rewards, except not all
       * accounts have a cashback vesting balance object.
       */
      d.adjust_balance( o.fee_paying_account, create_fee );
   }


   d.cancel_order(*_order, false /* don't create a virtual op*/);

   // Possible optimization: order can be called by canceling a limit order iff the canceled order was at the top of the book.
   // Do I need to check calls in both assets?
   d.check_call_orders(base_asset(d));
   d.check_call_orders(quote_asset(d));

   return refunded;
} FC_CAPTURE_AND_RETHROW( (o) ) }

void_result call_order_update_evaluator::do_evaluate(const call_order_update_operation& o)
{ try {
   database& d = db();

   _paying_account = &o.funding_account(d);
   _debt_asset     = &o.delta_debt.asset_id(d);
   FC_ASSERT( _debt_asset->is_market_issued(), "Unable to cover ${sym} as it is not a collateralized asset.",
              ("sym", _debt_asset->symbol) );

   _bitasset_data  = &_debt_asset->bitasset_data(d);

   /// if there is a settlement for this asset, then no further margin positions may be taken and
   /// all existing margin positions should have been closed va database::globally_settle_asset
   FC_ASSERT( !_bitasset_data->has_settlement() );

   FC_ASSERT( o.delta_collateral.asset_id == _bitasset_data->options.short_backing_asset );

   if( _bitasset_data->is_prediction_market )
      FC_ASSERT( o.delta_collateral.amount == o.delta_debt.amount );
   else if( _bitasset_data->current_feed.settlement_price.is_null() )
      FC_THROW_EXCEPTION(insufficient_feeds, "Cannot borrow asset with no price feed.");

   if( o.delta_debt.amount < 0 )
   {
      FC_ASSERT( d.get_balance(*_paying_account, *_debt_asset) >= o.delta_debt,
                 "Cannot cover by ${c} when payer only has ${b}",
                 ("c", o.delta_debt.amount)("b", d.get_balance(*_paying_account, *_debt_asset).amount) );
   }

   if( o.delta_collateral.amount > 0 )
   {
      FC_ASSERT( d.get_balance(*_paying_account, _bitasset_data->options.short_backing_asset(d)) >= o.delta_collateral,
                 "Cannot increase collateral by ${c} when payer only has ${b}", ("c", o.delta_collateral.amount)
                 ("b", d.get_balance(*_paying_account, o.delta_collateral.asset_id(d)).amount) );
   }

   return void_result();
} FC_CAPTURE_AND_RETHROW( (o) ) }


void_result call_order_update_evaluator::do_apply(const call_order_update_operation& o)
{ try {
   database& d = db();

   if( o.delta_debt.amount != 0 )
   {
      d.adjust_balance( o.funding_account,  o.delta_debt        );

      // Deduct the debt paid from the total supply of the debt asset.
      d.modify(_debt_asset->dynamic_asset_data_id(d), [&](asset_dynamic_data_object& dynamic_asset) {
         dynamic_asset.current_supply += o.delta_debt.amount;
         assert(dynamic_asset.current_supply >= 0);
      });
   }

   if( o.delta_collateral.amount != 0 )
   {
      d.adjust_balance( o.funding_account, -o.delta_collateral  );

      // Adjust the total core in orders accodingly
      if( o.delta_collateral.asset_id == asset_id_type() )
      {
         d.modify(_paying_account->statistics(d), [&](account_statistics_object& stats) {
               stats.total_core_in_orders += o.delta_collateral.amount;
         });
      }
   }


   auto& call_idx = d.get_index_type<call_order_index>().indices().get<by_account>();
   auto itr = call_idx.find( boost::make_tuple(o.funding_account, o.delta_debt.asset_id) );
   const call_order_object* call_obj = nullptr;

   if( itr == call_idx.end() )
   {
      FC_ASSERT( o.delta_collateral.amount > 0 );
      FC_ASSERT( o.delta_debt.amount > 0 );

      call_obj = &d.create<call_order_object>( [&](call_order_object& call ){
         call.borrower = o.funding_account;
         call.collateral = o.delta_collateral.amount;
         call.debt = o.delta_debt.amount;
         call.call_price = price::call_price(o.delta_debt, o.delta_collateral,
                                             _bitasset_data->current_feed.maintenance_collateral_ratio);

      });
   }
   else
   {
      call_obj = &*itr;

      d.modify( *call_obj, [&]( call_order_object& call ){
          call.collateral += o.delta_collateral.amount;
          call.debt       += o.delta_debt.amount;
          if( call.debt > 0 )
          {
             call.call_price  =  price::call_price(call.get_debt(), call.get_collateral(),
                                                   _bitasset_data->current_feed.maintenance_collateral_ratio);
          }
      });
   }

   auto debt = call_obj->get_debt();
   if( debt.amount == 0 )
   {
      FC_ASSERT( call_obj->collateral == 0 );
      d.remove( *call_obj );
      return void_result();
   }

   FC_ASSERT(call_obj->collateral > 0 && call_obj->debt > 0);

   // then we must check for margin calls and other issues
   if( !_bitasset_data->is_prediction_market )
   {
      call_order_id_type call_order_id = call_obj->id;

      // check to see if the order needs to be margin called now, but don't allow black swans and require there to be
      // limit orders available that could be used to fill the order.
      if( d.check_call_orders( *_debt_asset, false ) )
      {
         const auto call_obj  = d.find(call_order_id);
         // if we filled at least one call order, we are OK if we totally filled.
         GRAPHENE_ASSERT(
            !call_obj,
            call_order_update_unfilled_margin_call,
            "Updating call order would trigger a margin call that cannot be fully filled",
            ("a", ~call_obj->call_price )("b", _bitasset_data->current_feed.settlement_price)
            );
      }
      else
      {
         const auto call_obj  = d.find(call_order_id);
         FC_ASSERT( call_obj, "no margin call was executed and yet the call object was deleted" );
         //edump( (~call_obj->call_price) ("<")( _bitasset_data->current_feed.settlement_price) );
         // We didn't fill any call orders.  This may be because we
         // aren't in margin call territory, or it may be because there
         // were no matching orders.  In the latter case, we throw.
         GRAPHENE_ASSERT(
            ~call_obj->call_price < _bitasset_data->current_feed.settlement_price,
            call_order_update_unfilled_margin_call,
            "Updating call order would trigger a margin call that cannot be fully filled",
            ("a", ~call_obj->call_price )("b", _bitasset_data->current_feed.settlement_price)
            );
      }
   }

   return void_result();
} FC_CAPTURE_AND_RETHROW( (o) ) }

} } // graphene::chain<|MERGE_RESOLUTION|>--- conflicted
+++ resolved
@@ -103,12 +103,7 @@
    auto quote_asset = _order->sell_price.quote.asset_id;
    auto refunded = _order->amount_for_sale();
 
-<<<<<<< HEAD
    if( d.head_block_time() > HARDFORK_393_TIME )
-=======
-   /// TODO... implement this refund in a better way
-   if( true ) // HARD FORK d.head_block_time() > 
->>>>>>> e845def9
    {
       const auto& fees = d.current_fee_schedule();
       asset create_fee = fees.calculate_fee( limit_order_create_operation() );
