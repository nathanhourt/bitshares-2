/*
 * Copyright (c) 2015, Cryptonomex, Inc.
 * All rights reserved.
 *
 * This source code is provided for evaluation in private test networks only, until September 8, 2015. After this date, this license expires and
 * the code may not be used, modified or distributed for any purpose. Redistribution and use in source and binary forms, with or without modification,
 * are permitted until September 8, 2015, provided that the following conditions are met:
 *
 * 1. The code and/or derivative works are used only for private test networks consisting of no more than 10 P2P nodes.
 *
 * THIS SOFTWARE IS PROVIDED BY THE COPYRIGHT HOLDERS AND CONTRIBUTORS "AS IS" AND ANY EXPRESS OR IMPLIED WARRANTIES, INCLUDING, BUT NOT LIMITED TO,
 * THE IMPLIED WARRANTIES OF MERCHANTABILITY AND FITNESS FOR A PARTICULAR PURPOSE ARE DISCLAIMED. IN NO EVENT SHALL THE COPYRIGHT HOLDER OR
 * CONTRIBUTORS BE LIABLE FOR ANY DIRECT, INDIRECT, INCIDENTAL, SPECIAL, EXEMPLARY, OR CONSEQUENTIAL DAMAGES (INCLUDING, BUT NOT LIMITED TO,
 * PROCUREMENT OF SUBSTITUTE GOODS OR SERVICES; LOSS OF USE, DATA, OR PROFITS; OR BUSINESS INTERRUPTION) HOWEVER CAUSED AND ON ANY THEORY OF LIABILITY,
 * WHETHER IN CONTRACT, STRICT LIABILITY, OR TORT (INCLUDING NEGLIGENCE OR OTHERWISE) ARISING IN ANY WAY OUT OF THE USE OF THIS SOFTWARE, EVEN IF
 * ADVISED OF THE POSSIBILITY OF SUCH DAMAGE.
 */
#include <graphene/chain/block.hpp>
#include <fc/io/raw.hpp>


namespace graphene { namespace chain {
   digest_type block_header::digest()const
   {
      return digest_type::hash(*this);
   }

   block_id_type signed_block_header::id()const
   {
      auto tmp = fc::sha224::hash( *this );
      tmp._hash[0] = htonl(block_num()); // store the block num in the ID, 160 bits is plenty for the hash
      static_assert( sizeof(tmp._hash[0]) == 4, "should be 4 bytes" );
      block_id_type result;
      memcpy(result._hash, tmp._hash, std::min(sizeof(result), sizeof(tmp)));
      return result;
   }

   fc::ecc::public_key signed_block_header::signee()const
   {
      return fc::ecc::public_key( delegate_signature, digest(), true/*enforce canonical*/ );
   }

   void signed_block_header::sign( const fc::ecc::private_key& signer )
   {
      delegate_signature = signer.sign_compact( digest() );
   }

   bool signed_block_header::validate_signee( const fc::ecc::public_key& expected_signee )const
   {
      return signee() == expected_signee;
   }

   checksum_type signed_block::calculate_merkle_root()const
   {
      if( transactions.size() == 0 ) return checksum_type();
<<<<<<< HEAD
=======

>>>>>>> f27f912b
      vector<digest_type>  ids;
      ids.resize( ((transactions.size() + 1)/2)*2 );
      for( uint32_t i = 0; i < transactions.size(); ++i )
         ids[i] = transactions[i].merkle_digest();

      while( ids.size() > 1 )
      {
         for( uint32_t i = 0; i < transactions.size(); i += 2 )
            ids[i/2] = digest_type::hash( std::make_pair( ids[i], ids[i+1] ) );
         ids.resize( ids.size() / 2 );
      }
      return checksum_type::hash( ids[0] );
   }

} }<|MERGE_RESOLUTION|>--- conflicted
+++ resolved
@@ -53,10 +53,7 @@
    checksum_type signed_block::calculate_merkle_root()const
    {
       if( transactions.size() == 0 ) return checksum_type();
-<<<<<<< HEAD
-=======
 
->>>>>>> f27f912b
       vector<digest_type>  ids;
       ids.resize( ((transactions.size() + 1)/2)*2 );
       for( uint32_t i = 0; i < transactions.size(); ++i )
