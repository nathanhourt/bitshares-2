/*
 * Copyright (c) 2018 jmjatlanta and contributors.
 *
 * The MIT License
 *
 * Permission is hereby granted, free of charge, to any person obtaining a copy
 * of this software and associated documentation files (the "Software"), to deal
 * in the Software without restriction, including without limitation the rights
 * to use, copy, modify, merge, publish, distribute, sublicense, and/or sell
 * copies of the Software, and to permit persons to whom the Software is
 * furnished to do so, subject to the following conditions:
 *
 * The above copyright notice and this permission notice shall be included in
 * all copies or substantial portions of the Software.
 *
 * THE SOFTWARE IS PROVIDED "AS IS", WITHOUT WARRANTY OF ANY KIND, EXPRESS OR
 * IMPLIED, INCLUDING BUT NOT LIMITED TO THE WARRANTIES OF MERCHANTABILITY,
 * FITNESS FOR A PARTICULAR PURPOSE AND NONINFRINGEMENT. IN NO EVENT SHALL THE
 * AUTHORS OR COPYRIGHT HOLDERS BE LIABLE FOR ANY CLAIM, DAMAGES OR OTHER
 * LIABILITY, WHETHER IN AN ACTION OF CONTRACT, TORT OR OTHERWISE, ARISING FROM,
 * OUT OF OR IN CONNECTION WITH THE SOFTWARE OR THE USE OR OTHER DEALINGS IN
 * THE SOFTWARE.
 */
#include <graphene/chain/database.hpp>
#include <graphene/chain/htlc_evaluator.hpp>
#include <graphene/chain/htlc_object.hpp>
#include <graphene/chain/hardfork.hpp>
#include <graphene/chain/is_authorized_asset.hpp>

namespace graphene { 
   namespace chain {

      optional<htlc_options> get_committee_htlc_options(graphene::chain::database& db)
      {
         return db.get_global_properties().parameters.extensions.value.updatable_htlc_options;
      }

      void_result htlc_create_evaluator::do_evaluate(const htlc_create_operation& o)
      {
         graphene::chain::database& d = db();
         optional<htlc_options> htlc_options = get_committee_htlc_options(db());

         FC_ASSERT(htlc_options, "HTLC Committee options are not set.");

         // make sure the expiration is reasonable
         FC_ASSERT( o.claim_period_seconds <= htlc_options->max_timeout_secs, "HTLC Timeout exceeds allowed length" );
         // make sure the preimage length is reasonable
         FC_ASSERT( o.preimage_size <= htlc_options->max_preimage_size, "HTLC preimage length exceeds allowed length" );
         // make sure the sender has the funds for the HTLC
         FC_ASSERT( d.get_balance( o.from, o.amount.asset_id) >= (o.amount), "Insufficient funds") ;
         // memo field added at harfork BSIP64
         // NOTE: this check can be removed after hardfork time
         FC_ASSERT( d.head_block_time() > HARDFORK_CORE_BSIP64_TIME || !o.extensions.value.memo.valid(), 
               "Memo unavailable until after HARDFORK BSIP64");
         // HASH160 added at hardfork BSIP64
         FC_ASSERT( d.head_block_time() > HARDFORK_CORE_BSIP64_TIME || o.preimage_hash.which() != 
               htlc_hash(fc::hash160()).which(), "HASH160 unavailable until after HARDFORK BSIP64" );
         const auto& asset_to_transfer = o.amount.asset_id( d );
         const auto& from_account = o.from( d );
         const auto& to_account = o.to( d );
         FC_ASSERT( is_authorized_asset( d, from_account, asset_to_transfer ), 
               "Asset ${asset} is not authorized for account ${acct}.", 
               ( "asset", asset_to_transfer.id )( "acct", from_account.id ) );
         FC_ASSERT( is_authorized_asset( d, to_account, asset_to_transfer ), 
               "Asset ${asset} is not authorized for account ${acct}.", 
               ( "asset", asset_to_transfer.id )( "acct", to_account.id ) );
         return void_result();
      }

      object_id_type htlc_create_evaluator::do_apply(const htlc_create_operation& o)
      {
         try {
            graphene::chain::database& dbase = db();
            dbase.adjust_balance( o.from, -o.amount );

            const htlc_object& esc = db().create<htlc_object>([&dbase,&o]( htlc_object& esc ) {
               esc.transfer.from                  = o.from;
               esc.transfer.to                    = o.to;
               esc.transfer.amount                = o.amount.amount;
               esc.transfer.asset_id              = o.amount.asset_id;
               esc.conditions.hash_lock.preimage_hash = o.preimage_hash;
               esc.conditions.hash_lock.preimage_size = o.preimage_size;
               esc.conditions.time_lock.expiration    = dbase.head_block_time() + o.claim_period_seconds;
               if ( o.extensions.value.memo.valid() )
                  esc.memo = o.extensions.value.memo;
            });
            return  esc.id;

         } FC_CAPTURE_AND_RETHROW( (o) )
      }

      class htlc_redeem_visitor
      {
      //private:
         const std::vector<char>& data;
      public:
         typedef bool result_type;

         htlc_redeem_visitor( const std::vector<char>& preimage )
            : data( preimage ) {}

         template<typename T>
         bool operator()( const T& preimage_hash )const
         {
            return T::hash( (const char*)data.data(), (uint32_t) data.size() ) == preimage_hash;
         }
      };

      void_result htlc_redeem_evaluator::do_evaluate(const htlc_redeem_operation& o)
      {
         htlc_obj = &db().get<htlc_object>(o.htlc_id);
         // TODO: The hardfork portion of this check can be removed if no HTLC redemptions are 
         // attempted on an HTLC with a 0 preimage size before the hardfork date.
         if ( htlc_obj->conditions.hash_lock.preimage_size > 0U || 
               db().head_block_time() <= HARDFORK_CORE_BSIP64_TIME )
            FC_ASSERT(o.preimage.size() == htlc_obj->conditions.hash_lock.preimage_size, "Preimage size mismatch.");
         const htlc_redeem_visitor vtor( o.preimage );
         FC_ASSERT( htlc_obj->conditions.hash_lock.preimage_hash.visit( vtor ), 
               "Provided preimage does not generate correct hash.");

         return void_result();
      }

      void_result htlc_redeem_evaluator::do_apply(const htlc_redeem_operation& o)
      {
         const auto amount = asset(htlc_obj->transfer.amount, htlc_obj->transfer.asset_id);
         db().adjust_balance(htlc_obj->transfer.to, amount);
         // notify related parties
<<<<<<< HEAD
         htlc_redeemed_operation virt_op( htlc_obj->id, htlc_obj->transfer.from, htlc_obj->transfer.to,
               o.redeemer, asset(htlc_obj->transfer.amount, htlc_obj->transfer.asset_id ), o.preimage );
=======
         htlc_redeemed_operation virt_op( htlc_obj->id, htlc_obj->transfer.from, htlc_obj->transfer.to, o.redeemer,
               amount, htlc_obj->conditions.hash_lock.preimage_hash, htlc_obj->conditions.hash_lock.preimage_size );
>>>>>>> f55a5c83
         db().push_applied_operation( virt_op );
         db().remove(*htlc_obj);
         return void_result();
      }

      void_result htlc_extend_evaluator::do_evaluate(const htlc_extend_operation& o)
      {
         htlc_obj = &db().get<htlc_object>(o.htlc_id);
         FC_ASSERT(o.update_issuer == htlc_obj->transfer.from, "HTLC may only be extended by its creator.");
         optional<htlc_options> htlc_options = get_committee_htlc_options(db());
         FC_ASSERT( htlc_obj->conditions.time_lock.expiration.sec_since_epoch() 
               + static_cast<uint64_t>(o.seconds_to_add) < fc::time_point_sec::maximum().sec_since_epoch(), 
               "Extension would cause an invalid date");
         FC_ASSERT( htlc_obj->conditions.time_lock.expiration + o.seconds_to_add
                <=  db().head_block_time() + htlc_options->max_timeout_secs, 
                "Extension pushes contract too far into the future" );
         return void_result();
      }

      void_result htlc_extend_evaluator::do_apply(const htlc_extend_operation& o)
      {
         db().modify(*htlc_obj, [&o](htlc_object& db_obj) {
            db_obj.conditions.time_lock.expiration += o.seconds_to_add;
         });

         return void_result();
      }

   } // namespace chain
} // namespace graphene<|MERGE_RESOLUTION|>--- conflicted
+++ resolved
@@ -126,13 +126,8 @@
          const auto amount = asset(htlc_obj->transfer.amount, htlc_obj->transfer.asset_id);
          db().adjust_balance(htlc_obj->transfer.to, amount);
          // notify related parties
-<<<<<<< HEAD
-         htlc_redeemed_operation virt_op( htlc_obj->id, htlc_obj->transfer.from, htlc_obj->transfer.to,
-               o.redeemer, asset(htlc_obj->transfer.amount, htlc_obj->transfer.asset_id ), o.preimage );
-=======
          htlc_redeemed_operation virt_op( htlc_obj->id, htlc_obj->transfer.from, htlc_obj->transfer.to, o.redeemer,
                amount, htlc_obj->conditions.hash_lock.preimage_hash, htlc_obj->conditions.hash_lock.preimage_size );
->>>>>>> f55a5c83
          db().push_applied_operation( virt_op );
          db().remove(*htlc_obj);
          return void_result();
