/*
 * Copyright (c) 2015 Cryptonomex, Inc., and contributors.
 *
 * The MIT License
 *
 * Permission is hereby granted, free of charge, to any person obtaining a copy
 * of this software and associated documentation files (the "Software"), to deal
 * in the Software without restriction, including without limitation the rights
 * to use, copy, modify, merge, publish, distribute, sublicense, and/or sell
 * copies of the Software, and to permit persons to whom the Software is
 * furnished to do so, subject to the following conditions:
 *
 * The above copyright notice and this permission notice shall be included in
 * all copies or substantial portions of the Software.
 *
 * THE SOFTWARE IS PROVIDED "AS IS", WITHOUT WARRANTY OF ANY KIND, EXPRESS OR
 * IMPLIED, INCLUDING BUT NOT LIMITED TO THE WARRANTIES OF MERCHANTABILITY,
 * FITNESS FOR A PARTICULAR PURPOSE AND NONINFRINGEMENT. IN NO EVENT SHALL THE
 * AUTHORS OR COPYRIGHT HOLDERS BE LIABLE FOR ANY CLAIM, DAMAGES OR OTHER
 * LIABILITY, WHETHER IN AN ACTION OF CONTRACT, TORT OR OTHERWISE, ARISING FROM,
 * OUT OF OR IN CONNECTION WITH THE SOFTWARE OR THE USE OR OTHER DEALINGS IN
 * THE SOFTWARE.
 */
#pragma once

#define GRAPHENE_SYMBOL "BTS"
#define GRAPHENE_ADDRESS_PREFIX "BTS"

#define GRAPHENE_MIN_ACCOUNT_NAME_LENGTH 1
#define GRAPHENE_MAX_ACCOUNT_NAME_LENGTH 63

#define GRAPHENE_MIN_ASSET_SYMBOL_LENGTH 3
#define GRAPHENE_MAX_ASSET_SYMBOL_LENGTH 16

#define GRAPHENE_MAX_SHARE_SUPPLY int64_t(1000000000000000ll)
#define GRAPHENE_MAX_SIG_CHECK_DEPTH 2
/**
 * Don't allow the committee_members to publish a limit that would
 * make the network unable to operate.
 */
#define GRAPHENE_MIN_TRANSACTION_SIZE_LIMIT 1024
#define GRAPHENE_MIN_BLOCK_INTERVAL   1 /* seconds */
#define GRAPHENE_MAX_BLOCK_INTERVAL  30 /* seconds */

#define GRAPHENE_DEFAULT_BLOCK_INTERVAL  5 /* seconds */
#define GRAPHENE_DEFAULT_MAX_TRANSACTION_SIZE 2048
#define GRAPHENE_DEFAULT_MAX_BLOCK_SIZE  (2*1000*1000) /* < 2 MiB (less than MAX_MESSAGE_SIZE in graphene/net/config.hpp) */
#define GRAPHENE_DEFAULT_MAX_TIME_UNTIL_EXPIRATION (60*60*24) // seconds,  aka: 1 day
#define GRAPHENE_DEFAULT_MAINTENANCE_INTERVAL  (60*60*24) // seconds, aka: 1 day
#define GRAPHENE_DEFAULT_MAINTENANCE_SKIP_SLOTS 3  // number of slots to skip for maintenance interval

#define GRAPHENE_MIN_UNDO_HISTORY 10
#define GRAPHENE_MAX_UNDO_HISTORY 10000

#define GRAPHENE_MIN_BLOCK_SIZE_LIMIT (GRAPHENE_MIN_TRANSACTION_SIZE_LIMIT*5) // 5 transactions per block
#define GRAPHENE_BLOCKCHAIN_PRECISION                           uint64_t( 100000 )

#define GRAPHENE_BLOCKCHAIN_PRECISION_DIGITS                    5
/** percentage fields are fixed point with a denominator of 10,000 */
#define GRAPHENE_100_PERCENT                                    10000
#define GRAPHENE_1_PERCENT                                      (GRAPHENE_100_PERCENT/100)
/** NOTE: making this a power of 2 (say 2^15) would greatly accelerate fee calcs */
#define GRAPHENE_MAX_MARKET_FEE_PERCENT                         GRAPHENE_100_PERCENT
#define GRAPHENE_DEFAULT_FORCE_SETTLEMENT_DELAY                 (60*60*24) ///< 1 day
#define GRAPHENE_DEFAULT_FORCE_SETTLEMENT_OFFSET                0 ///< 1%
#define GRAPHENE_DEFAULT_FORCE_SETTLEMENT_MAX_VOLUME            (20* GRAPHENE_1_PERCENT) ///< 20%
#define GRAPHENE_DEFAULT_PRICE_FEED_LIFETIME                    (60*60*24) ///< 1 day
#define GRAPHENE_DEFAULT_MAX_AUTHORITY_MEMBERSHIP               10
#define GRAPHENE_DEFAULT_MAX_ASSET_WHITELIST_AUTHORITIES        10
#define GRAPHENE_DEFAULT_MAX_ASSET_FEED_PUBLISHERS              10

/**
 *  These ratios are fixed point numbers with a denominator of GRAPHENE_COLLATERAL_RATIO_DENOM, the
 *  minimum maitenance collateral is therefore 1.001x and the default
 *  maintenance ratio is 1.75x
 */
///@{
#define GRAPHENE_COLLATERAL_RATIO_DENOM                 1000
#define GRAPHENE_MIN_COLLATERAL_RATIO                   1001  ///< lower than this could result in divide by 0
#define GRAPHENE_MAX_COLLATERAL_RATIO                   32000 ///< higher than this is unnecessary and may exceed int16 storage
#define GRAPHENE_DEFAULT_MAINTENANCE_COLLATERAL_RATIO   1750 ///< Call when collateral only pays off 175% the debt
#define GRAPHENE_DEFAULT_MAX_SHORT_SQUEEZE_RATIO        1500 ///< Stop calling when collateral only pays off 150% of the debt
///@}
#define GRAPHENE_DEFAULT_MARGIN_PERIOD_SEC              (30*60*60*24)

#define GRAPHENE_DEFAULT_MIN_WITNESS_COUNT                    (11)
#define GRAPHENE_DEFAULT_MIN_COMMITTEE_MEMBER_COUNT           (11)
#define GRAPHENE_DEFAULT_MAX_WITNESSES                        (1001) // SHOULD BE ODD
#define GRAPHENE_DEFAULT_MAX_COMMITTEE                        (1001) // SHOULD BE ODD
#define GRAPHENE_DEFAULT_MAX_PROPOSAL_LIFETIME_SEC            (60*60*24*7*4) // Four weeks
#define GRAPHENE_DEFAULT_COMMITTEE_PROPOSAL_REVIEW_PERIOD_SEC (60*60*24*7*2) // Two weeks
#define GRAPHENE_DEFAULT_NETWORK_PERCENT_OF_FEE               (20*GRAPHENE_1_PERCENT)
#define GRAPHENE_DEFAULT_LIFETIME_REFERRER_PERCENT_OF_FEE     (30*GRAPHENE_1_PERCENT)
#define GRAPHENE_DEFAULT_CASHBACK_VESTING_PERIOD_SEC          (60*60*24*365) ///< 1 year
#define GRAPHENE_DEFAULT_CASHBACK_VESTING_THRESHOLD           (GRAPHENE_BLOCKCHAIN_PRECISION*int64_t(100))
#define GRAPHENE_DEFAULT_BURN_PERCENT_OF_FEE                  (20*GRAPHENE_1_PERCENT)
#define GRAPHENE_DEFAULT_MAX_ASSERT_OPCODE                    1
#define GRAPHENE_DEFAULT_FEE_LIQUIDATION_THRESHOLD            GRAPHENE_BLOCKCHAIN_PRECISION * 100;
#define GRAPHENE_DEFAULT_ACCOUNTS_PER_FEE_SCALE               1000
#define GRAPHENE_DEFAULT_ACCOUNT_FEE_SCALE_BITSHIFTS          4
#define GRAPHENE_DEFAULT_MAX_BUYBACK_MARKETS                  4

#define GRAPHENE_MAX_WORKER_NAME_LENGTH                       63

#define GRAPHENE_MAX_URL_LENGTH                               127


/**
 * every second, the fraction of burned core asset which cycles is
 * GRAPHENE_CORE_ASSET_CYCLE_RATE / (1 << GRAPHENE_CORE_ASSET_CYCLE_RATE_BITS)
 */
#define GRAPHENE_CORE_ASSET_CYCLE_RATE                        17
#define GRAPHENE_CORE_ASSET_CYCLE_RATE_BITS                   32

#define GRAPHENE_DEFAULT_WITNESS_PAY_PER_BLOCK            (GRAPHENE_BLOCKCHAIN_PRECISION * int64_t( 10) )
#define GRAPHENE_DEFAULT_WITNESS_PAY_VESTING_SECONDS      (60*60*24)
#define GRAPHENE_DEFAULT_WORKER_BUDGET_PER_DAY            (GRAPHENE_BLOCKCHAIN_PRECISION * int64_t(500) * 1000 )

#define GRAPHENE_DEFAULT_MINIMUM_FEEDS                       7

#define GRAPHENE_RECENTLY_MISSED_COUNT_INCREMENT             4
#define GRAPHENE_RECENTLY_MISSED_COUNT_DECREMENT             3

<<<<<<< HEAD
#define GRAPHENE_CURRENT_DB_VERSION                          "BTS2.181215"
=======
#define GRAPHENE_CURRENT_DB_VERSION                          "BTS2.181221"
>>>>>>> 3eb2cfaa

#define GRAPHENE_IRREVERSIBLE_THRESHOLD                      (70 * GRAPHENE_1_PERCENT)

/**
 *  Reserved Account IDs with special meaning
 */
///@{
/// Represents the current committee members, two-week review period
#define GRAPHENE_COMMITTEE_ACCOUNT (graphene::chain::account_id_type(0))
/// Represents the current witnesses
#define GRAPHENE_WITNESS_ACCOUNT (graphene::chain::account_id_type(1))
/// Represents the current committee members
#define GRAPHENE_RELAXED_COMMITTEE_ACCOUNT (graphene::chain::account_id_type(2))
/// Represents the canonical account with NO authority (nobody can access funds in null account)
#define GRAPHENE_NULL_ACCOUNT (graphene::chain::account_id_type(3))
/// Represents the canonical account with WILDCARD authority (anybody can access funds in temp account)
#define GRAPHENE_TEMP_ACCOUNT (graphene::chain::account_id_type(4))
/// Represents the canonical account for specifying you will vote directly (as opposed to a proxy)
#define GRAPHENE_PROXY_TO_SELF_ACCOUNT (graphene::chain::account_id_type(5))
/// Sentinel value used in the scheduler.
#define GRAPHENE_NULL_WITNESS (graphene::chain::witness_id_type(0))
///@}

#define GRAPHENE_FBA_STEALTH_DESIGNATED_ASSET (asset_id_type(743))

#define GRAPHENE_MAX_NESTED_OBJECTS (200)<|MERGE_RESOLUTION|>--- conflicted
+++ resolved
@@ -121,11 +121,7 @@
 #define GRAPHENE_RECENTLY_MISSED_COUNT_INCREMENT             4
 #define GRAPHENE_RECENTLY_MISSED_COUNT_DECREMENT             3
 
-<<<<<<< HEAD
-#define GRAPHENE_CURRENT_DB_VERSION                          "BTS2.181215"
-=======
 #define GRAPHENE_CURRENT_DB_VERSION                          "BTS2.181221"
->>>>>>> 3eb2cfaa
 
 #define GRAPHENE_IRREVERSIBLE_THRESHOLD                      (70 * GRAPHENE_1_PERCENT)
 
