--- conflicted
+++ resolved
@@ -443,7 +443,7 @@
    };
 
    /**
-<<<<<<< HEAD
+   /**
     * @brief Update issuer of an asset
     * @ingroup operations
     *
@@ -457,7 +457,26 @@
    {
       struct fee_parameters_type {
          uint64_t fee            = 20 * GRAPHENE_BLOCKCHAIN_PRECISION;
-=======
+      };
+
+      asset           fee;
+      account_id_type issuer;
+      asset_id_type   asset_to_update;
+      account_id_type new_issuer;
+      extensions_type extensions;
+
+      account_id_type fee_payer()const { return issuer; }
+      void            validate()const;
+
+      void get_required_owner_authorities( flat_set<account_id_type>& a )const
+      { a.insert( issuer ); }
+
+      void get_required_active_authorities( flat_set<account_id_type>& a )const
+      {  }
+
+   };
+
+   /**
     * @brief Transfers BTS from the fee pool of a specified asset back to the issuer's balance
 
     * @param fee Payment for the operation execution
@@ -474,34 +493,17 @@
    {
       struct fee_parameters_type {
          uint64_t fee = 20 * GRAPHENE_BLOCKCHAIN_PRECISION;
->>>>>>> 6cbf0d19
       };
 
       asset           fee;
       account_id_type issuer;
-<<<<<<< HEAD
-      asset_id_type   asset_to_update;
-      account_id_type new_issuer;
-=======
       asset_id_type   asset_id;        /// fee.asset_id must != asset_id
       asset           amount_to_claim; /// core asset
->>>>>>> 6cbf0d19
-      extensions_type extensions;
-
-      account_id_type fee_payer()const { return issuer; }
-      void            validate()const;
-<<<<<<< HEAD
-
-      void get_required_owner_authorities( flat_set<account_id_type>& a )const
-      { a.insert( issuer ); }
-
-      void get_required_active_authorities( flat_set<account_id_type>& a )const
-      {  }
-
-=======
->>>>>>> 6cbf0d19
-   };
-
+      extensions_type extensions;
+
+      account_id_type fee_payer()const { return issuer; }
+      void            validate()const;
+   };
 
 } } // graphene::chain
 
