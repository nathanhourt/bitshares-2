/*
 * Copyright (c) 2015 Cryptonomex, Inc., and contributors.
 *
 * The MIT License
 *
 * Permission is hereby granted, free of charge, to any person obtaining a copy
 * of this software and associated documentation files (the "Software"), to deal
 * in the Software without restriction, including without limitation the rights
 * to use, copy, modify, merge, publish, distribute, sublicense, and/or sell
 * copies of the Software, and to permit persons to whom the Software is
 * furnished to do so, subject to the following conditions:
 *
 * The above copyright notice and this permission notice shall be included in
 * all copies or substantial portions of the Software.
 *
 * THE SOFTWARE IS PROVIDED "AS IS", WITHOUT WARRANTY OF ANY KIND, EXPRESS OR
 * IMPLIED, INCLUDING BUT NOT LIMITED TO THE WARRANTIES OF MERCHANTABILITY,
 * FITNESS FOR A PARTICULAR PURPOSE AND NONINFRINGEMENT. IN NO EVENT SHALL THE
 * AUTHORS OR COPYRIGHT HOLDERS BE LIABLE FOR ANY CLAIM, DAMAGES OR OTHER
 * LIABILITY, WHETHER IN AN ACTION OF CONTRACT, TORT OR OTHERWISE, ARISING FROM,
 * OUT OF OR IN CONNECTION WITH THE SOFTWARE OR THE USE OR OTHER DEALINGS IN
 * THE SOFTWARE.
 */
#pragma once
#include <memory>
#include <graphene/chain/protocol/base.hpp>
#include <graphene/chain/protocol/types.hpp>

namespace graphene { namespace chain {

<<<<<<< HEAD
   typedef static_variant<>  parameter_extension; 

   struct fee_schedule;
=======
   struct htlc_options
   {
      uint32_t max_timeout_secs;
      uint32_t max_preimage_size;
   };
>>>>>>> 768e3185

   struct chain_parameters
   {
      /** using a shared_ptr breaks the circular dependency created between operations and the fee schedule */
      std::shared_ptr<fee_schedule> current_fees;                  ///< current schedule of fees
      uint8_t                 block_interval                      = GRAPHENE_DEFAULT_BLOCK_INTERVAL; ///< interval in seconds between blocks
      uint32_t                maintenance_interval                = GRAPHENE_DEFAULT_MAINTENANCE_INTERVAL; ///< interval in sections between blockchain maintenance events
      uint8_t                 maintenance_skip_slots              = GRAPHENE_DEFAULT_MAINTENANCE_SKIP_SLOTS; ///< number of block_intervals to skip at maintenance time
      uint32_t                committee_proposal_review_period    = GRAPHENE_DEFAULT_COMMITTEE_PROPOSAL_REVIEW_PERIOD_SEC; ///< minimum time in seconds that a proposed transaction requiring committee authority may not be signed, prior to expiration
      uint32_t                maximum_transaction_size            = GRAPHENE_DEFAULT_MAX_TRANSACTION_SIZE; ///< maximum allowable size in bytes for a transaction
      uint32_t                maximum_block_size                  = GRAPHENE_DEFAULT_MAX_BLOCK_SIZE; ///< maximum allowable size in bytes for a block
      uint32_t                maximum_time_until_expiration       = GRAPHENE_DEFAULT_MAX_TIME_UNTIL_EXPIRATION; ///< maximum lifetime in seconds for transactions to be valid, before expiring
      uint32_t                maximum_proposal_lifetime           = GRAPHENE_DEFAULT_MAX_PROPOSAL_LIFETIME_SEC; ///< maximum lifetime in seconds for proposed transactions to be kept, before expiring
      uint8_t                 maximum_asset_whitelist_authorities = GRAPHENE_DEFAULT_MAX_ASSET_WHITELIST_AUTHORITIES; ///< maximum number of accounts which an asset may list as authorities for its whitelist OR blacklist
      uint8_t                 maximum_asset_feed_publishers       = GRAPHENE_DEFAULT_MAX_ASSET_FEED_PUBLISHERS; ///< the maximum number of feed publishers for a given asset
      uint16_t                maximum_witness_count               = GRAPHENE_DEFAULT_MAX_WITNESSES; ///< maximum number of active witnesses
      uint16_t                maximum_committee_count             = GRAPHENE_DEFAULT_MAX_COMMITTEE; ///< maximum number of active committee_members
      uint16_t                maximum_authority_membership        = GRAPHENE_DEFAULT_MAX_AUTHORITY_MEMBERSHIP; ///< largest number of keys/accounts an authority can have
      uint16_t                reserve_percent_of_fee              = GRAPHENE_DEFAULT_BURN_PERCENT_OF_FEE; ///< the percentage of the network's allocation of a fee that is taken out of circulation
      uint16_t                network_percent_of_fee              = GRAPHENE_DEFAULT_NETWORK_PERCENT_OF_FEE; ///< percent of transaction fees paid to network
      uint16_t                lifetime_referrer_percent_of_fee    = GRAPHENE_DEFAULT_LIFETIME_REFERRER_PERCENT_OF_FEE; ///< percent of transaction fees paid to network
      uint32_t                cashback_vesting_period_seconds     = GRAPHENE_DEFAULT_CASHBACK_VESTING_PERIOD_SEC; ///< time after cashback rewards are accrued before they become liquid
      share_type              cashback_vesting_threshold          = GRAPHENE_DEFAULT_CASHBACK_VESTING_THRESHOLD; ///< the maximum cashback that can be received without vesting
      bool                    count_non_member_votes              = true; ///< set to false to restrict voting privlegages to member accounts
      bool                    allow_non_member_whitelists         = false; ///< true if non-member accounts may set whitelists and blacklists; false otherwise
      share_type              witness_pay_per_block               = GRAPHENE_DEFAULT_WITNESS_PAY_PER_BLOCK; ///< CORE to be allocated to witnesses (per block)
      uint32_t                witness_pay_vesting_seconds         = GRAPHENE_DEFAULT_WITNESS_PAY_VESTING_SECONDS; ///< vesting_seconds parameter for witness VBO's
      share_type              worker_budget_per_day               = GRAPHENE_DEFAULT_WORKER_BUDGET_PER_DAY; ///< CORE to be allocated to workers (per day)
      uint16_t                max_predicate_opcode                = GRAPHENE_DEFAULT_MAX_ASSERT_OPCODE; ///< predicate_opcode must be less than this number
      share_type              fee_liquidation_threshold           = GRAPHENE_DEFAULT_FEE_LIQUIDATION_THRESHOLD; ///< value in CORE at which accumulated fees in blockchain-issued market assets should be liquidated
      uint16_t                accounts_per_fee_scale              = GRAPHENE_DEFAULT_ACCOUNTS_PER_FEE_SCALE; ///< number of accounts between fee scalings
      uint8_t                 account_fee_scale_bitshifts         = GRAPHENE_DEFAULT_ACCOUNT_FEE_SCALE_BITSHIFTS; ///< number of times to left bitshift account registration fee at each scaling
      uint8_t                 max_authority_depth                 = GRAPHENE_MAX_SIG_CHECK_DEPTH;

      struct ext
      {
         optional< htlc_options > updatable_htlc_options;
      };

      extension<ext> extensions;

      /** defined in fee_schedule.cpp */
      void validate()const;
<<<<<<< HEAD
      
      chain_parameters();
      chain_parameters(const chain_parameters& other);
      chain_parameters(chain_parameters&& other);
      chain_parameters& operator=(const chain_parameters& other);
      chain_parameters& operator=(chain_parameters&& other);

      private:
      static void safe_copy(chain_parameters& to, const chain_parameters& from);
=======

>>>>>>> 768e3185
   };

} }  // graphene::chain

FC_REFLECT( graphene::chain::htlc_options, 
      (max_timeout_secs) 
      (max_preimage_size) 
)

FC_REFLECT( graphene::chain::chain_parameters::ext, 
      (updatable_htlc_options)
)

FC_REFLECT( graphene::chain::chain_parameters,
            (current_fees)
            (block_interval)
            (maintenance_interval)
            (maintenance_skip_slots)
            (committee_proposal_review_period)
            (maximum_transaction_size)
            (maximum_block_size)
            (maximum_time_until_expiration)
            (maximum_proposal_lifetime)
            (maximum_asset_whitelist_authorities)
            (maximum_asset_feed_publishers)
            (maximum_witness_count)
            (maximum_committee_count)
            (maximum_authority_membership)
            (reserve_percent_of_fee)
            (network_percent_of_fee)
            (lifetime_referrer_percent_of_fee)
            (cashback_vesting_period_seconds)
            (cashback_vesting_threshold)
            (count_non_member_votes)
            (allow_non_member_whitelists)
            (witness_pay_per_block)
            (worker_budget_per_day)
            (max_predicate_opcode)
            (fee_liquidation_threshold)
            (accounts_per_fee_scale)
            (account_fee_scale_bitshifts)
            (max_authority_depth)
            (extensions)
          )<|MERGE_RESOLUTION|>--- conflicted
+++ resolved
@@ -28,17 +28,13 @@
 
 namespace graphene { namespace chain {
 
-<<<<<<< HEAD
-   typedef static_variant<>  parameter_extension; 
-
-   struct fee_schedule;
-=======
    struct htlc_options
    {
       uint32_t max_timeout_secs;
       uint32_t max_preimage_size;
    };
->>>>>>> 768e3185
+
+   struct fee_schedule;
 
    struct chain_parameters
    {
@@ -82,7 +78,6 @@
 
       /** defined in fee_schedule.cpp */
       void validate()const;
-<<<<<<< HEAD
       
       chain_parameters();
       chain_parameters(const chain_parameters& other);
@@ -92,9 +87,6 @@
 
       private:
       static void safe_copy(chain_parameters& to, const chain_parameters& from);
-=======
-
->>>>>>> 768e3185
    };
 
 } }  // graphene::chain
