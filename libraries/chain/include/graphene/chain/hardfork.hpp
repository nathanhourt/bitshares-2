--- conflicted
+++ resolved
@@ -27,15 +27,12 @@
 #define HARDFORK_415_TIME (fc::time_point_sec( 1446652800 ))
 #define HARDFORK_416_TIME (fc::time_point_sec( 1446652800 ))
 #define HARDFORK_419_TIME (fc::time_point_sec( 1446652800 ))
-<<<<<<< HEAD
 #define HARDFORK_436_TIME (fc::time_point_sec( 2000000000 ))
 
 // #445 Refund create order fees on cancel
 // 2015-12-02 17:00:00 UTC / 12:00:00 EST
 #define HARDFORK_445_TIME (fc::time_point_sec( 1449075600 ))
-=======
 
 // #453 Hardfork to retroactively correct referral percentages
 // 2015-12-02 17:00:00 UTC / 12:00:00 EST
-#define HARDFORK_453_TIME (fc::time_point_sec( 1449075600 ))
->>>>>>> 084e3875
+#define HARDFORK_453_TIME (fc::time_point_sec( 1449075600 ))