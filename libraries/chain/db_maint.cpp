--- conflicted
+++ resolved
@@ -800,7 +800,6 @@
    wlog( "Done updating all call orders for hardfork core-343 at block ${n}", ("n",db.head_block_num()) );
 }
 
-<<<<<<< HEAD
 void database::process_bitassets()
 {
    time_point_sec head_time = head_block_time();
@@ -837,7 +836,8 @@
       if( d.has_settlement() )
          process_bids(d);
    }
-=======
+}
+
 /******
  * @brief cleanup feeds with wrong assets
  *
@@ -914,7 +914,6 @@
          } // checl_call_orders should be called
       } // feeds changed
    } // for every asset
->>>>>>> 008c2d32
 }
 
 void database::perform_chain_maintenance(const signed_block& next_block, const global_property_object& global_props)
