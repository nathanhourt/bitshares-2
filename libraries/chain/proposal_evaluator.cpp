--- conflicted
+++ resolved
@@ -30,23 +30,19 @@
 
 namespace detail {
    void check_asset_options_hf_1774(const fc::time_point_sec& block_time, const asset_options& options);
-<<<<<<< HEAD
+
    void check_asset_options_hf_bsip_48_75(const fc::time_point_sec& block_time, const asset_options& options);
    void check_bitasset_options_hf_bsip_48_75(const fc::time_point_sec& block_time, const bitasset_options& options);
    void check_asset_update_extensions_hf_bsip_48_75( const fc::time_point_sec& block_time,
                                                      const asset_update_operation::ext& extensions );
+
    void check_asset_publish_feed_extensions_hf_bsip77( const fc::time_point_sec& block_time,
                                                        const asset_publish_feed_operation::ext& extensions );
    void check_bitasset_options_hf_bsip77(const fc::time_point_sec& block_time, const bitasset_options& options);
-=======
 
    void check_bitasset_options_hf_bsip74(const fc::time_point_sec& block_time,
                                          const bitasset_options& options); // HF_REMOVABLE
 
-   void check_bitasset_options_hf_bsip77(const fc::time_point_sec& block_time,
-                                         const bitasset_options& options); // HF_REMOVABLE
-
->>>>>>> 5323174a
    void check_asset_options_hf_bsip81(const fc::time_point_sec& block_time, const asset_options& options);
 
    void check_bitasset_options_hf_bsip87(const fc::time_point_sec& block_time,
@@ -74,9 +70,9 @@
       detail::check_asset_options_hf_bsip_48_75(block_time, v.common_options);
       detail::check_asset_options_hf_bsip81(block_time, v.common_options);
       if( v.bitasset_opts.valid() ) {
-<<<<<<< HEAD
          detail::check_bitasset_options_hf_bsip_48_75( block_time, *v.bitasset_opts );
-         detail::check_bitasset_options_hf_bsip77( block_time, *v.bitasset_opts );
+         detail::check_bitasset_options_hf_bsip74( block_time, *v.bitasset_opts ); // HF_REMOVABLE
+         detail::check_bitasset_options_hf_bsip77( block_time, *v.bitasset_opts ); // HF_REMOVABLE
          detail::check_bitasset_options_hf_bsip87( block_time, *v.bitasset_opts ); // HF_REMOVABLE
       }
 
@@ -85,19 +81,13 @@
       {
          v.common_options.validate_flags( v.bitasset_opts.valid() );
       }
-=======
-         detail::check_bitasset_options_hf_bsip74( block_time, *v.bitasset_opts ); // HF_REMOVABLE
-         detail::check_bitasset_options_hf_bsip77( block_time, *v.bitasset_opts ); // HF_REMOVABLE
-         detail::check_bitasset_options_hf_bsip87( block_time, *v.bitasset_opts ); // HF_REMOVABLE
-      }
->>>>>>> 5323174a
    }
 
    void operator()(const graphene::chain::asset_update_operation &v) const {
       detail::check_asset_options_hf_1774(block_time, v.new_options);
       detail::check_asset_options_hf_bsip_48_75(block_time, v.new_options);
       detail::check_asset_options_hf_bsip81(block_time, v.new_options);
-<<<<<<< HEAD
+
       detail::check_asset_update_extensions_hf_bsip_48_75( block_time, v.extensions.value );
 
       // TODO move as many validations as possible to validate() if not triggered before hardfork
@@ -109,16 +99,9 @@
    }
 
    void operator()(const graphene::chain::asset_update_bitasset_operation &v) const {
-
       detail::check_bitasset_options_hf_bsip_48_75( block_time, v.new_options );
-      detail::check_bitasset_options_hf_bsip77( block_time, v.new_options );
-=======
-   }
-
-   void operator()(const graphene::chain::asset_update_bitasset_operation &v) const {
       detail::check_bitasset_options_hf_bsip74( block_time, v.new_options ); // HF_REMOVABLE
       detail::check_bitasset_options_hf_bsip77( block_time, v.new_options ); // HF_REMOVABLE
->>>>>>> 5323174a
       detail::check_bitasset_options_hf_bsip87( block_time, v.new_options ); // HF_REMOVABLE
    }
 
