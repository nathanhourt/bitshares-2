--- conflicted
+++ resolved
@@ -79,10 +79,8 @@
 
    _proposed_trx.validate();
 
-<<<<<<< HEAD
    graphene::chain::impl::hf_visitor hf_visitor;
    hf_visitor(d.head_block_time(), o );
-=======
 
    // issue #588
    //
@@ -108,19 +106,6 @@
       graphene::chain::impl::hf_588_visitor hf_588;
       hf_588( o );
    }
-
-   if( d.head_block_time() < HARDFORK_CORE_199_TIME )
-   { // TODO: remove after HARDFORK_CORE_199_TIME has passed
-      graphene::chain::impl::hf_199_visitor hf_199;
-      hf_199( o );
-   }
-
-   if( d.head_block_time() < HARDFORK_CORE_188_TIME )
-   { // TODO: remove after HARDFORK_CORE_188_TIME has passed
-      graphene::chain::impl::hf_188_visitor hf_188;
-      hf_188( o );
-   }
->>>>>>> f37f4284
 
    return void_result();
 } FC_CAPTURE_AND_RETHROW( (o) ) }
