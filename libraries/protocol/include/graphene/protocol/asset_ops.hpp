--- conflicted
+++ resolved
@@ -110,7 +110,6 @@
 
       struct ext
       {
-         fc::optional<uint16_t> margin_call_fee_ratio; // BSIP 74
          /// After BSIP77, when creating a new debt position or updating an existing position,
          /// the position will be checked against this parameter.
          /// Unused for prediction markets, although we allow it to be set for simpler implementation
@@ -119,6 +118,7 @@
          fc::optional<uint16_t> maintenance_collateral_ratio; // BSIP-75
          /// After BSIP75, the asset owner can update MSSR directly
          fc::optional<uint16_t> maximum_short_squeeze_ratio;  // BSIP-75
+         fc::optional<uint16_t> margin_call_fee_ratio; // BSIP 74
          fc::optional<uint16_t> force_settle_fee_percent;  // BSIP-87
       };
 
@@ -592,15 +592,12 @@
           )
 
 FC_REFLECT( graphene::protocol::bitasset_options::ext,
-<<<<<<< HEAD
             (initial_collateral_ratio)
             (maintenance_collateral_ratio)
             (maximum_short_squeeze_ratio)
+            (margin_call_fee_ratio)
             (force_settle_fee_percent)
           )
-=======
-      (margin_call_fee_ratio)(initial_collateral_ratio)(force_settle_fee_percent) )
->>>>>>> 5323174a
 
 FC_REFLECT( graphene::protocol::bitasset_options,
             (feed_lifetime_sec)
