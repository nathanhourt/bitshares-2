/*
 * Copyright (c) 2015 Cryptonomex, Inc., and contributors.
 *
 * The MIT License
 *
 * Permission is hereby granted, free of charge, to any person obtaining a copy
 * of this software and associated documentation files (the "Software"), to deal
 * in the Software without restriction, including without limitation the rights
 * to use, copy, modify, merge, publish, distribute, sublicense, and/or sell
 * copies of the Software, and to permit persons to whom the Software is
 * furnished to do so, subject to the following conditions:
 *
 * The above copyright notice and this permission notice shall be included in
 * all copies or substantial portions of the Software.
 *
 * THE SOFTWARE IS PROVIDED "AS IS", WITHOUT WARRANTY OF ANY KIND, EXPRESS OR
 * IMPLIED, INCLUDING BUT NOT LIMITED TO THE WARRANTIES OF MERCHANTABILITY,
 * FITNESS FOR A PARTICULAR PURPOSE AND NONINFRINGEMENT. IN NO EVENT SHALL THE
 * AUTHORS OR COPYRIGHT HOLDERS BE LIABLE FOR ANY CLAIM, DAMAGES OR OTHER
 * LIABILITY, WHETHER IN AN ACTION OF CONTRACT, TORT OR OTHERWISE, ARISING FROM,
 * OUT OF OR IN CONNECTION WITH THE SOFTWARE OR THE USE OR OTHER DEALINGS IN
 * THE SOFTWARE.
 */

#include <boost/test/unit_test.hpp>

#include <graphene/chain/database.hpp>
#include <graphene/chain/exceptions.hpp>
#include <graphene/chain/hardfork.hpp>

#include <graphene/chain/asset_object.hpp>
#include <graphene/chain/account_object.hpp>
#include <graphene/chain/balance_object.hpp>
#include <graphene/chain/budget_record_object.hpp>
#include <graphene/chain/committee_member_object.hpp>
#include <graphene/chain/market_object.hpp>
#include <graphene/chain/vesting_balance_object.hpp>
#include <graphene/chain/withdraw_permission_object.hpp>
#include <graphene/chain/witness_object.hpp>
#include <graphene/chain/worker_object.hpp>

#include <graphene/utilities/tempdir.hpp>

#include <fc/crypto/digest.hpp>

#include "../common/database_fixture.hpp"

using namespace graphene::chain;
using namespace graphene::chain::test;

BOOST_FIXTURE_TEST_SUITE( operation_tests, database_fixture )

BOOST_AUTO_TEST_CASE( withdraw_permission_create )
{ try {
   auto nathan_private_key = generate_private_key("nathan");
   auto dan_private_key = generate_private_key("dan");
   account_id_type nathan_id = create_account("nathan", nathan_private_key.get_public_key()).id;
   account_id_type dan_id = create_account("dan", dan_private_key.get_public_key()).id;

   transfer(account_id_type(), nathan_id, asset(1000));
   generate_block();
   set_expiration( db, trx );

   {
      withdraw_permission_create_operation op;
      op.authorized_account = dan_id;
      op.withdraw_from_account = nathan_id;
      op.withdrawal_limit = asset(5);
      op.withdrawal_period_sec = fc::hours(1).to_seconds();
      op.periods_until_expiration = 5;
      op.period_start_time = db.head_block_time() + db.get_global_properties().parameters.block_interval*5;
      trx.operations.push_back(op);
      REQUIRE_OP_VALIDATION_FAILURE(op, withdrawal_limit, asset());
      REQUIRE_OP_VALIDATION_FAILURE(op, periods_until_expiration, 0);
      REQUIRE_OP_VALIDATION_FAILURE(op, withdraw_from_account, dan_id);
      REQUIRE_OP_VALIDATION_FAILURE(op, withdrawal_period_sec, 0);
      REQUIRE_THROW_WITH_VALUE(op, withdrawal_limit, asset(10, asset_id_type(10)));
      REQUIRE_THROW_WITH_VALUE(op, authorized_account, account_id_type(1000));
      REQUIRE_THROW_WITH_VALUE(op, period_start_time, fc::time_point_sec(10000));
      REQUIRE_THROW_WITH_VALUE(op, withdrawal_period_sec, 1);
      trx.operations.back() = op;
   }
   sign( trx, nathan_private_key );
   db.push_transaction( trx );
   trx.clear();
} FC_LOG_AND_RETHROW() }

BOOST_AUTO_TEST_CASE( withdraw_permission_test )
{ try {
   INVOKE(withdraw_permission_create);

   auto nathan_private_key = generate_private_key("nathan");
   auto dan_private_key = generate_private_key("dan");
   account_id_type nathan_id = get_account("nathan").id;
   account_id_type dan_id = get_account("dan").id;
   withdraw_permission_id_type permit;
   set_expiration( db, trx );

   fc::time_point_sec first_start_time;
   {
      const withdraw_permission_object& permit_object = permit(db);
      BOOST_CHECK(permit_object.authorized_account == dan_id);
      BOOST_CHECK(permit_object.withdraw_from_account == nathan_id);
      BOOST_CHECK(permit_object.period_start_time > db.head_block_time());
      first_start_time = permit_object.period_start_time;
      BOOST_CHECK(permit_object.withdrawal_limit == asset(5));
      BOOST_CHECK(permit_object.withdrawal_period_sec == fc::hours(1).to_seconds());
      BOOST_CHECK(permit_object.expiration == first_start_time + permit_object.withdrawal_period_sec*5 );
   }

   generate_blocks(2);

   {
      withdraw_permission_claim_operation op;
      op.withdraw_permission = permit;
      op.withdraw_from_account = nathan_id;
      op.withdraw_to_account = dan_id;
      op.amount_to_withdraw = asset(1);
      set_expiration( db, trx );

      trx.operations.push_back(op);
      //Throws because we haven't entered the first withdrawal period yet.
      GRAPHENE_REQUIRE_THROW(PUSH_TX( db, trx ), fc::exception);
      //Get to the actual withdrawal period
      generate_blocks(permit(db).period_start_time);

      REQUIRE_THROW_WITH_VALUE(op, withdraw_permission, withdraw_permission_id_type(5));
      REQUIRE_THROW_WITH_VALUE(op, withdraw_from_account, dan_id);
      REQUIRE_THROW_WITH_VALUE(op, withdraw_from_account, account_id_type());
      REQUIRE_THROW_WITH_VALUE(op, withdraw_to_account, nathan_id);
      REQUIRE_THROW_WITH_VALUE(op, withdraw_to_account, account_id_type());
      REQUIRE_THROW_WITH_VALUE(op, amount_to_withdraw, asset(10));
      REQUIRE_THROW_WITH_VALUE(op, amount_to_withdraw, asset(6));
      set_expiration( db, trx );
      trx.clear();
      trx.operations.push_back(op);
      sign( trx, dan_private_key );
      PUSH_TX( db, trx );

      // would be legal on its own, but doesn't work because trx already withdrew
      REQUIRE_THROW_WITH_VALUE(op, amount_to_withdraw, asset(5));

      // Make sure we can withdraw again this period, as long as we're not exceeding the periodic limit
      trx.clear();
      // withdraw 1
      trx.operations = {op};
      // make it different from previous trx so it's non-duplicate
      trx.expiration += fc::seconds(1);
      sign( trx, dan_private_key );
      PUSH_TX( db, trx );
      trx.clear();
   }

   BOOST_CHECK_EQUAL(get_balance(nathan_id, asset_id_type()), 998);
   BOOST_CHECK_EQUAL(get_balance(dan_id, asset_id_type()), 2);

   {
      const withdraw_permission_object& permit_object = permit(db);
      BOOST_CHECK(permit_object.authorized_account == dan_id);
      BOOST_CHECK(permit_object.withdraw_from_account == nathan_id);
      BOOST_CHECK(permit_object.period_start_time == first_start_time);
      BOOST_CHECK(permit_object.withdrawal_limit == asset(5));
      BOOST_CHECK(permit_object.withdrawal_period_sec == fc::hours(1).to_seconds());
      BOOST_CHECK_EQUAL(permit_object.claimed_this_period.value, 2 );
      BOOST_CHECK(permit_object.expiration == first_start_time + 5*permit_object.withdrawal_period_sec);
      generate_blocks(first_start_time + permit_object.withdrawal_period_sec);
      // lazy update:  verify period_start_time isn't updated until new trx occurs
      BOOST_CHECK(permit_object.period_start_time == first_start_time);
   }

   {
      transfer(nathan_id, dan_id, asset(997));
      withdraw_permission_claim_operation op;
      op.withdraw_permission = permit;
      op.withdraw_from_account = nathan_id;
      op.withdraw_to_account = dan_id;
      op.amount_to_withdraw = asset(5);
      trx.operations.push_back(op);
      set_expiration( db, trx );
      sign( trx, dan_private_key );
      //Throws because nathan doesn't have the money
      GRAPHENE_CHECK_THROW(PUSH_TX( db, trx ), fc::exception);
      op.amount_to_withdraw = asset(1);
      trx.clear();
      trx.operations = {op};
      set_expiration( db, trx );
      sign( trx, dan_private_key );
      PUSH_TX( db, trx );
   }

   BOOST_CHECK_EQUAL(get_balance(nathan_id, asset_id_type()), 0);
   BOOST_CHECK_EQUAL(get_balance(dan_id, asset_id_type()), 1000);
   trx.clear();
   transfer(dan_id, nathan_id, asset(1000));

   {
      const withdraw_permission_object& permit_object = permit(db);
      BOOST_CHECK(permit_object.authorized_account == dan_id);
      BOOST_CHECK(permit_object.withdraw_from_account == nathan_id);
      BOOST_CHECK(permit_object.period_start_time == first_start_time + permit_object.withdrawal_period_sec);
      BOOST_CHECK(permit_object.expiration == first_start_time + 5*permit_object.withdrawal_period_sec);
      BOOST_CHECK(permit_object.withdrawal_limit == asset(5));
      BOOST_CHECK(permit_object.withdrawal_period_sec == fc::hours(1).to_seconds());
      generate_blocks(permit_object.expiration);
   }
   // Ensure the permit object has been garbage collected
   BOOST_CHECK(db.find_object(permit) == nullptr);

   {
      withdraw_permission_claim_operation op;
      op.withdraw_permission = permit;
      op.withdraw_from_account = nathan_id;
      op.withdraw_to_account = dan_id;
      op.amount_to_withdraw = asset(5);
      trx.operations.push_back(op);
      set_expiration( db, trx );
      sign( trx, dan_private_key );
      //Throws because the permission has expired
      GRAPHENE_CHECK_THROW(PUSH_TX( db, trx ), fc::exception);
   }
} FC_LOG_AND_RETHROW() }

BOOST_AUTO_TEST_CASE( withdraw_permission_nominal_case )
{ try {
   INVOKE(withdraw_permission_create);

   auto nathan_private_key = generate_private_key("nathan");
   auto dan_private_key = generate_private_key("dan");
   account_id_type nathan_id = get_account("nathan").id;
   account_id_type dan_id = get_account("dan").id;
   withdraw_permission_id_type permit;

   while(true)
   {
      const withdraw_permission_object& permit_object = permit(db);
      //wdump( (permit_object) );
      withdraw_permission_claim_operation op;
      op.withdraw_permission = permit;
      op.withdraw_from_account = nathan_id;
      op.withdraw_to_account = dan_id;
      op.amount_to_withdraw = asset(5);
      trx.operations.push_back(op);
      set_expiration( db, trx );
      sign( trx, dan_private_key );
      PUSH_TX( db, trx );
      // tx's involving withdraw_permissions can't delete it even
      // if no further withdrawals are possible
      BOOST_CHECK(db.find_object(permit) != nullptr);
      BOOST_CHECK( permit_object.claimed_this_period == 5 );
      trx.clear();
      generate_blocks(
           permit_object.period_start_time
         + permit_object.withdrawal_period_sec );
      if( db.find_object(permit) == nullptr )
         break;
   }

   BOOST_CHECK_EQUAL(get_balance(nathan_id, asset_id_type()), 975);
   BOOST_CHECK_EQUAL(get_balance(dan_id, asset_id_type()), 25);
} FC_LOG_AND_RETHROW() }

BOOST_AUTO_TEST_CASE( withdraw_permission_update )
{ try {
   INVOKE(withdraw_permission_create);

   auto nathan_private_key = generate_private_key("nathan");
   account_id_type nathan_id = get_account("nathan").id;
   account_id_type dan_id = get_account("dan").id;
   withdraw_permission_id_type permit;
   set_expiration( db, trx );

   {
      withdraw_permission_update_operation op;
      op.permission_to_update = permit;
      op.authorized_account = dan_id;
      op.withdraw_from_account = nathan_id;
      op.periods_until_expiration = 2;
      op.period_start_time = db.head_block_time() + 10;
      op.withdrawal_period_sec = 10;
      op.withdrawal_limit = asset(12);
      trx.operations.push_back(op);
      REQUIRE_THROW_WITH_VALUE(op, periods_until_expiration, 0);
      REQUIRE_THROW_WITH_VALUE(op, withdrawal_period_sec, 0);
      REQUIRE_THROW_WITH_VALUE(op, withdrawal_limit, asset(1, asset_id_type(12)));
      REQUIRE_THROW_WITH_VALUE(op, withdrawal_limit, asset(0));
      REQUIRE_THROW_WITH_VALUE(op, withdraw_from_account, account_id_type(0));
      REQUIRE_THROW_WITH_VALUE(op, authorized_account, account_id_type(0));
      REQUIRE_THROW_WITH_VALUE(op, period_start_time, db.head_block_time() - 50);
      trx.operations.back() = op;
      sign( trx, nathan_private_key );
      PUSH_TX( db, trx );
   }

   {
      const withdraw_permission_object& permit_object = db.get(permit);
      BOOST_CHECK(permit_object.authorized_account == dan_id);
      BOOST_CHECK(permit_object.withdraw_from_account == nathan_id);
      BOOST_CHECK(permit_object.period_start_time == db.head_block_time() + 10);
      BOOST_CHECK(permit_object.withdrawal_limit == asset(12));
      BOOST_CHECK(permit_object.withdrawal_period_sec == 10);
      // BOOST_CHECK(permit_object.remaining_periods == 2);
   }
} FC_LOG_AND_RETHROW() }

BOOST_AUTO_TEST_CASE( withdraw_permission_delete )
{ try {
   INVOKE(withdraw_permission_update);

   withdraw_permission_delete_operation op;
   op.authorized_account = get_account("dan").id;
   op.withdraw_from_account = get_account("nathan").id;
   set_expiration( db, trx );
   trx.operations.push_back(op);
   sign( trx, generate_private_key("nathan" ));
   PUSH_TX( db, trx );
} FC_LOG_AND_RETHROW() }

BOOST_AUTO_TEST_CASE( mia_feeds )
{ try {
   ACTORS((nathan)(dan)(ben)(vikram));
   asset_id_type bit_usd_id = create_bitasset("USDBIT").id;

   {
      asset_update_operation op;
      const asset_object& obj = bit_usd_id(db);
      op.asset_to_update = bit_usd_id;
      op.issuer = obj.issuer;
      op.new_issuer = nathan_id;
      op.new_options = obj.options;
      op.new_options.flags &= ~witness_fed_asset;
      trx.operations.push_back(op);
      PUSH_TX( db, trx, ~0 );
      generate_block();
      trx.clear();
   }
   {
      asset_update_feed_producers_operation op;
      op.asset_to_update = bit_usd_id;
      op.issuer = nathan_id;
      op.new_feed_producers = {dan_id, ben_id, vikram_id};
      trx.operations.push_back(op);
      sign( trx, nathan_private_key );
      PUSH_TX( db, trx );
      generate_block(database::skip_nothing);
   }
   {
      const asset_bitasset_data_object& obj = bit_usd_id(db).bitasset_data(db);
      BOOST_CHECK_EQUAL(obj.feeds.size(), 3);
      BOOST_CHECK(obj.current_feed == price_feed());
   }
   {
      const asset_object& bit_usd = bit_usd_id(db);
      asset_publish_feed_operation op;
      op.publisher = vikram_id;
      op.asset_id = bit_usd_id;
      op.feed.settlement_price = op.feed.core_exchange_rate = ~price(asset(GRAPHENE_BLOCKCHAIN_PRECISION),bit_usd.amount(30));

      // We'll expire margins after a month
      // Accept defaults for required collateral
      trx.operations.emplace_back(op);
      PUSH_TX( db, trx, ~0 );

      const asset_bitasset_data_object& bitasset = bit_usd.bitasset_data(db);
      BOOST_CHECK(bitasset.current_feed.settlement_price.to_real() == 30.0 / GRAPHENE_BLOCKCHAIN_PRECISION);
      BOOST_CHECK(bitasset.current_feed.maintenance_collateral_ratio == GRAPHENE_DEFAULT_MAINTENANCE_COLLATERAL_RATIO);

      op.publisher = ben_id;
      op.feed.settlement_price = op.feed.core_exchange_rate = ~price(asset(GRAPHENE_BLOCKCHAIN_PRECISION),bit_usd.amount(25));
      trx.operations.back() = op;
      PUSH_TX( db, trx, ~0 );

      BOOST_CHECK_EQUAL(bitasset.current_feed.settlement_price.to_real(), 30.0 / GRAPHENE_BLOCKCHAIN_PRECISION);
      BOOST_CHECK(bitasset.current_feed.maintenance_collateral_ratio == GRAPHENE_DEFAULT_MAINTENANCE_COLLATERAL_RATIO);

      op.publisher = dan_id;
      op.feed.settlement_price = op.feed.core_exchange_rate = ~price(asset(GRAPHENE_BLOCKCHAIN_PRECISION),bit_usd.amount(40));
      op.feed.maximum_short_squeeze_ratio = 1001;
      op.feed.maintenance_collateral_ratio = 1001;
      trx.operations.back() = op;
      PUSH_TX( db, trx, ~0 );

      BOOST_CHECK_EQUAL(bitasset.current_feed.settlement_price.to_real(), 30.0 / GRAPHENE_BLOCKCHAIN_PRECISION);
      BOOST_CHECK(bitasset.current_feed.maintenance_collateral_ratio == GRAPHENE_DEFAULT_MAINTENANCE_COLLATERAL_RATIO);

      op.publisher = nathan_id;
      trx.operations.back() = op;
      GRAPHENE_CHECK_THROW(PUSH_TX( db, trx, ~0 ), fc::exception);
   }
} FC_LOG_AND_RETHROW() }

BOOST_AUTO_TEST_CASE( feed_limit_test )
{ try {
   INVOKE( mia_feeds );
   const asset_object& bit_usd = get_asset("USDBIT");
   const asset_bitasset_data_object& bitasset = bit_usd.bitasset_data(db);
   GET_ACTOR(nathan);

   BOOST_CHECK(!bitasset.current_feed.settlement_price.is_null());

   BOOST_TEST_MESSAGE("Setting minimum feeds to 4");
   asset_update_bitasset_operation op;
   op.new_options.minimum_feeds = 4;
   op.asset_to_update = bit_usd.get_id();
   op.issuer = bit_usd.issuer;
   trx.operations = {op};
   sign( trx, nathan_private_key );
   db.push_transaction(trx);

   BOOST_TEST_MESSAGE("Checking current_feed is null");
   BOOST_CHECK(bitasset.current_feed.settlement_price.is_null());

   BOOST_TEST_MESSAGE("Setting minimum feeds to 3");
   op.new_options.minimum_feeds = 3;
   trx.clear();
   trx.operations = {op};
   sign( trx, nathan_private_key );
   db.push_transaction(trx);

   BOOST_TEST_MESSAGE("Checking current_feed is not null");
   BOOST_CHECK(!bitasset.current_feed.settlement_price.is_null());
} FC_LOG_AND_RETHROW() }

BOOST_AUTO_TEST_CASE( witness_create )
{ try {
   ACTOR(nathan);
   upgrade_to_lifetime_member(nathan_id);
   trx.clear();
   witness_id_type nathan_witness_id = create_witness(nathan_id, nathan_private_key).id;
   // Give nathan some voting stake
   transfer(committee_account, nathan_id, asset(10000000));
   generate_block();
   set_expiration( db, trx );

   {
      account_update_operation op;
      op.account = nathan_id;
      op.new_options = nathan_id(db).options;
      op.new_options->votes.insert(nathan_witness_id(db).vote_id);
      op.new_options->num_witness = std::count_if(op.new_options->votes.begin(), op.new_options->votes.end(),
                                                  [](vote_id_type id) { return id.type() == vote_id_type::witness; });
      op.new_options->num_committee = std::count_if(op.new_options->votes.begin(), op.new_options->votes.end(),
                                                    [](vote_id_type id) { return id.type() == vote_id_type::committee; });
      trx.operations.push_back(op);
      sign( trx, nathan_private_key );
      PUSH_TX( db, trx );
      trx.clear();
   }

   generate_blocks(db.get_dynamic_global_properties().next_maintenance_time);
   const auto& witnesses = db.get_global_properties().active_witnesses;

   // make sure we're in active_witnesses
   auto itr = std::find(witnesses.begin(), witnesses.end(), nathan_witness_id);
   BOOST_CHECK(itr != witnesses.end());

   // generate blocks until we are at the beginning of a round
   while( ((db.get_dynamic_global_properties().current_aslot + 1) % witnesses.size()) != 0 )
      generate_block();

   int produced = 0;
   // Make sure we get scheduled at least once in witnesses.size()*2 blocks
   // may take this many unless we measure where in the scheduling round we are
   // TODO:  intense_test that repeats this loop many times
   for( size_t i=0, n=witnesses.size()*2; i<n; i++ )
   {
      signed_block block = generate_block();
      if( block.witness == nathan_witness_id )
         produced++;
   }
   BOOST_CHECK_GE( produced, 1 );
} FC_LOG_AND_RETHROW() }

/**
 *  This test should verify that the asset_global_settle operation works as expected,
 *  make sure that global settling cannot be performed by anyone other than the
 *  issuer and only if the global settle bit is set.
 */
BOOST_AUTO_TEST_CASE( global_settle_test )
{
   try {
   ACTORS((nathan)(ben)(valentine)(dan));
   asset_id_type bit_usd_id = create_bitasset("USDBIT", nathan_id, 100, global_settle | charge_market_fee).get_id();

   update_feed_producers( bit_usd_id(db), { nathan_id } );

   price_feed feed;
   feed.settlement_price = price( asset( 1000, bit_usd_id ), asset( 500 ) );
   feed.maintenance_collateral_ratio = 175 * GRAPHENE_COLLATERAL_RATIO_DENOM / 100;
   feed.maximum_short_squeeze_ratio = 150 * GRAPHENE_COLLATERAL_RATIO_DENOM / 100;
   publish_feed( bit_usd_id(db), nathan, feed );

   transfer(committee_account, ben_id, asset(10000));
   transfer(committee_account, valentine_id, asset(10000));
   transfer(committee_account, dan_id, asset(10000));
   borrow(ben, asset(1000, bit_usd_id), asset(1000));
   BOOST_CHECK_EQUAL(get_balance(ben_id, bit_usd_id), 1000);
   BOOST_CHECK_EQUAL(get_balance(ben_id, asset_id_type()), 9000);

   create_sell_order(ben_id, asset(1000, bit_usd_id), asset(1000));
   BOOST_CHECK_EQUAL(get_balance(ben_id, bit_usd_id), 0);
   BOOST_CHECK_EQUAL(get_balance(ben_id, asset_id_type()), 9000);

   create_sell_order(valentine_id, asset(1000), asset(1000, bit_usd_id));
   BOOST_CHECK_EQUAL(get_balance(ben_id, bit_usd_id), 0);
   BOOST_CHECK_EQUAL(get_balance(ben_id, asset_id_type()), 10000);
   BOOST_CHECK_EQUAL(get_balance(valentine_id, bit_usd_id), 990);
   BOOST_CHECK_EQUAL(get_balance(valentine_id, asset_id_type()), 9000);

   borrow(valentine, asset(500, bit_usd_id), asset(600));
   BOOST_CHECK_EQUAL(get_balance(valentine_id, bit_usd_id), 1490);
   BOOST_CHECK_EQUAL(get_balance(valentine_id, asset_id_type()), 8400);

   create_sell_order(valentine_id, asset(500, bit_usd_id), asset(600));
   BOOST_CHECK_EQUAL(get_balance(valentine_id, bit_usd_id), 990);
   BOOST_CHECK_EQUAL(get_balance(valentine_id, asset_id_type()), 8400);

   create_sell_order(dan_id, asset(600), asset(500, bit_usd_id));
   BOOST_CHECK_EQUAL(get_balance(valentine_id, bit_usd_id), 990);
   BOOST_CHECK_EQUAL(get_balance(valentine_id, asset_id_type()), 9000);
   BOOST_CHECK_EQUAL(get_balance(ben_id, bit_usd_id), 0);
   BOOST_CHECK_EQUAL(get_balance(ben_id, asset_id_type()), 10000);
   BOOST_CHECK_EQUAL(get_balance(dan_id, bit_usd_id), 495);
   BOOST_CHECK_EQUAL(get_balance(dan_id, asset_id_type()), 9400);

   // add some collateral
   borrow(ben, asset(0, bit_usd_id), asset(1000));
   BOOST_CHECK_EQUAL(get_balance(ben_id, asset_id_type()), 9000);

   {
      asset_global_settle_operation op;
      op.asset_to_settle = bit_usd_id;
      op.issuer = nathan_id;
      op.settle_price = ~price(asset(10), asset(11, bit_usd_id));
      trx.clear();
      trx.operations.push_back(op);
      REQUIRE_THROW_WITH_VALUE(op, settle_price, ~price(asset(2001), asset(1000, bit_usd_id)));
      REQUIRE_THROW_WITH_VALUE(op, asset_to_settle, asset_id_type());
      REQUIRE_THROW_WITH_VALUE(op, asset_to_settle, asset_id_type(100));
      REQUIRE_THROW_WITH_VALUE(op, issuer, account_id_type(2));
      trx.operations.back() = op;
      sign( trx, nathan_private_key );
      PUSH_TX( db, trx );
   }

   force_settle(valentine_id(db), asset(990, bit_usd_id));
   force_settle(dan_id(db), asset(495, bit_usd_id));

   BOOST_CHECK_EQUAL(get_balance(valentine_id, bit_usd_id), 0);
   BOOST_CHECK_EQUAL(get_balance(valentine_id, asset_id_type()), 10045);
   BOOST_CHECK_EQUAL(get_balance(ben_id, bit_usd_id), 0);
   BOOST_CHECK_EQUAL(get_balance(ben_id, asset_id_type()), 10091);
   BOOST_CHECK_EQUAL(get_balance(dan_id, bit_usd_id), 0);
   BOOST_CHECK_EQUAL(get_balance(dan_id, asset_id_type()), 9849);
} FC_LOG_AND_RETHROW()
}

BOOST_AUTO_TEST_CASE( worker_create_test )
{ try {
   ACTOR(nathan);
   upgrade_to_lifetime_member(nathan_id);
   generate_block();

   {
      worker_create_operation op;
      op.owner = nathan_id;
      op.daily_pay = 1000;
      op.initializer = vesting_balance_worker_initializer(1);
      op.work_begin_date = db.head_block_time() + 10;
      op.work_end_date = op.work_begin_date + fc::days(2);
      trx.clear();
      trx.operations.push_back(op);
      REQUIRE_THROW_WITH_VALUE(op, daily_pay, -1);
      REQUIRE_THROW_WITH_VALUE(op, daily_pay, 0);
      REQUIRE_THROW_WITH_VALUE(op, owner, account_id_type(1000));
      REQUIRE_THROW_WITH_VALUE(op, work_begin_date, db.head_block_time() - 10);
      REQUIRE_THROW_WITH_VALUE(op, work_end_date, op.work_begin_date);
      trx.operations.back() = op;
      sign( trx, nathan_private_key );
      PUSH_TX( db, trx );
   }

   const worker_object& worker = worker_id_type()(db);
   BOOST_CHECK(worker.worker_account == nathan_id);
   BOOST_CHECK(worker.daily_pay == 1000);
   BOOST_CHECK(worker.work_begin_date == db.head_block_time() + 10);
   BOOST_CHECK(worker.work_end_date == db.head_block_time() + 10 + fc::days(2));
   BOOST_CHECK(worker.vote_for.type() == vote_id_type::worker);
   BOOST_CHECK(worker.vote_against.type() == vote_id_type::worker);

   const vesting_balance_object& balance = worker.worker.get<vesting_balance_worker_type>().balance(db);
   BOOST_CHECK(balance.owner == nathan_id);
   BOOST_CHECK(balance.balance == asset(0));
   BOOST_CHECK(balance.policy.get<cdd_vesting_policy>().vesting_seconds == fc::days(1).to_seconds());
} FC_LOG_AND_RETHROW() }

BOOST_AUTO_TEST_CASE( worker_pay_test )
{ try {
   INVOKE(worker_create_test);
   GET_ACTOR(nathan);
   generate_blocks(db.get_dynamic_global_properties().next_maintenance_time);
   transfer(committee_account, nathan_id, asset(100000));

   {
      account_update_operation op;
      op.account = nathan_id;
      op.new_options = nathan_id(db).options;
      op.new_options->votes.insert(worker_id_type()(db).vote_for);
      trx.operations.push_back(op);
      PUSH_TX( db, trx, ~0 );
      trx.clear();
   }
   {
      asset_reserve_operation op;
      op.payer = account_id_type();
      op.amount_to_reserve = asset(GRAPHENE_MAX_SHARE_SUPPLY/2);
      trx.operations.push_back(op);
      PUSH_TX( db, trx, ~0 );
      trx.clear();
   }

   BOOST_CHECK_EQUAL(worker_id_type()(db).worker.get<vesting_balance_worker_type>().balance(db).balance.amount.value, 0);
   generate_blocks(db.get_dynamic_global_properties().next_maintenance_time);
   BOOST_CHECK_EQUAL(worker_id_type()(db).worker.get<vesting_balance_worker_type>().balance(db).balance.amount.value, 1000);
   generate_blocks(db.head_block_time() + fc::hours(12));

   {
      vesting_balance_withdraw_operation op;
      op.vesting_balance = worker_id_type()(db).worker.get<vesting_balance_worker_type>().balance;
      op.amount = asset(500);
      op.owner = nathan_id;
      set_expiration( db, trx );
      trx.operations.push_back(op);
      sign( trx,  nathan_private_key );
      PUSH_TX( db, trx );
      trx.signatures.clear();
      REQUIRE_THROW_WITH_VALUE(op, amount, asset(1));
      trx.clear();
   }

   BOOST_CHECK_EQUAL(get_balance(nathan_id, asset_id_type()), 100500);
   BOOST_CHECK_EQUAL(worker_id_type()(db).worker.get<vesting_balance_worker_type>().balance(db).balance.amount.value, 500);

   {
      account_update_operation op;
      op.account = nathan_id;
      op.new_options = nathan_id(db).options;
      op.new_options->votes.erase(worker_id_type()(db).vote_for);
      trx.operations.push_back(op);
      PUSH_TX( db, trx, ~0 );
      trx.clear();
   }

   generate_blocks(db.head_block_time() + fc::hours(12));
   BOOST_CHECK_EQUAL(worker_id_type()(db).worker.get<vesting_balance_worker_type>().balance(db).balance.amount.value, 500);

   {
      vesting_balance_withdraw_operation op;
      op.vesting_balance = worker_id_type()(db).worker.get<vesting_balance_worker_type>().balance;
      op.amount = asset(500);
      op.owner = nathan_id;
      set_expiration( db, trx );
      trx.operations.push_back(op);
      REQUIRE_THROW_WITH_VALUE(op, amount, asset(500));
      generate_blocks(db.head_block_time() + fc::hours(12));
      set_expiration( db, trx );
      REQUIRE_THROW_WITH_VALUE(op, amount, asset(501));
      trx.operations.back() = op;
      sign( trx,  nathan_private_key );
      PUSH_TX( db, trx );
      trx.signatures.clear();
      trx.clear();
   }

   BOOST_CHECK_EQUAL(get_balance(nathan_id, asset_id_type()), 101000);
   BOOST_CHECK_EQUAL(worker_id_type()(db).worker.get<vesting_balance_worker_type>().balance(db).balance.amount.value, 0);
} FC_LOG_AND_RETHROW() }

BOOST_AUTO_TEST_CASE( refund_worker_test )
{try{
   ACTOR(nathan);
   upgrade_to_lifetime_member(nathan_id);
   generate_block();
   generate_blocks(db.get_dynamic_global_properties().next_maintenance_time);
   set_expiration( db, trx );

   {
      worker_create_operation op;
      op.owner = nathan_id;
      op.daily_pay = 1000;
      op.initializer = refund_worker_initializer();
      op.work_begin_date = db.head_block_time() + 10;
      op.work_end_date = op.work_begin_date + fc::days(2);
      trx.clear();
      trx.operations.push_back(op);
      REQUIRE_THROW_WITH_VALUE(op, daily_pay, -1);
      REQUIRE_THROW_WITH_VALUE(op, daily_pay, 0);
      REQUIRE_THROW_WITH_VALUE(op, owner, account_id_type(1000));
      REQUIRE_THROW_WITH_VALUE(op, work_begin_date, db.head_block_time() - 10);
      REQUIRE_THROW_WITH_VALUE(op, work_end_date, op.work_begin_date);
      trx.operations.back() = op;
      sign( trx,  nathan_private_key );
      PUSH_TX( db, trx );
      trx.clear();
   }

   const worker_object& worker = worker_id_type()(db);
   BOOST_CHECK(worker.worker_account == nathan_id);
   BOOST_CHECK(worker.daily_pay == 1000);
   BOOST_CHECK(worker.work_begin_date == db.head_block_time() + 10);
   BOOST_CHECK(worker.work_end_date == db.head_block_time() + 10 + fc::days(2));
   BOOST_CHECK(worker.vote_for.type() == vote_id_type::worker);
   BOOST_CHECK(worker.vote_against.type() == vote_id_type::worker);

   transfer(committee_account, nathan_id, asset(100000));

   {
      account_update_operation op;
      op.account = nathan_id;
      op.new_options = nathan_id(db).options;
      op.new_options->votes.insert(worker_id_type()(db).vote_for);
      trx.operations.push_back(op);
      PUSH_TX( db, trx, ~0 );
      trx.clear();
   }
   {
      asset_reserve_operation op;
      op.payer = account_id_type();
      op.amount_to_reserve = asset(GRAPHENE_MAX_SHARE_SUPPLY/2);
      trx.operations.push_back(op);
      PUSH_TX( db, trx, ~0 );
      trx.clear();
   }

   // auto supply = asset_id_type()(db).dynamic_data(db).current_supply;
   verify_asset_supplies(db);
   generate_blocks(db.get_dynamic_global_properties().next_maintenance_time);
   verify_asset_supplies(db);
   BOOST_CHECK_EQUAL(worker_id_type()(db).worker.get<refund_worker_type>().total_burned.value, 1000);
   generate_blocks(db.get_dynamic_global_properties().next_maintenance_time);
   verify_asset_supplies(db);
   BOOST_CHECK_EQUAL(worker_id_type()(db).worker.get<refund_worker_type>().total_burned.value, 2000);
   generate_blocks(db.get_dynamic_global_properties().next_maintenance_time);
   BOOST_CHECK(!db.get(worker_id_type()).is_active(db.head_block_time()));
   BOOST_CHECK_EQUAL(worker_id_type()(db).worker.get<refund_worker_type>().total_burned.value, 2000);
}FC_LOG_AND_RETHROW()}

/**
 * Create a burn worker, vote it in, make sure funds are destroyed.
 */

BOOST_AUTO_TEST_CASE( burn_worker_test )
{try{
   ACTOR(nathan);
   upgrade_to_lifetime_member(nathan_id);
   generate_block();
   generate_blocks(db.get_dynamic_global_properties().next_maintenance_time);
   set_expiration( db, trx );

   {
      worker_create_operation op;
      op.owner = nathan_id;
      op.daily_pay = 1000;
      op.initializer = burn_worker_initializer();
      op.work_begin_date = db.head_block_time() + 10;
      op.work_end_date = op.work_begin_date + fc::days(2);
      trx.clear();
      trx.operations.push_back(op);
      REQUIRE_THROW_WITH_VALUE(op, daily_pay, -1);
      REQUIRE_THROW_WITH_VALUE(op, daily_pay, 0);
      REQUIRE_THROW_WITH_VALUE(op, owner, account_id_type(1000));
      REQUIRE_THROW_WITH_VALUE(op, work_begin_date, db.head_block_time() - 10);
      REQUIRE_THROW_WITH_VALUE(op, work_end_date, op.work_begin_date);
      trx.operations.back() = op;
      sign( trx,  nathan_private_key );
      PUSH_TX( db, trx );
      trx.clear();
   }

   const worker_object& worker = worker_id_type()(db);
   BOOST_CHECK(worker.worker_account == nathan_id);
   BOOST_CHECK(worker.daily_pay == 1000);
   BOOST_CHECK(worker.work_begin_date == db.head_block_time() + 10);
   BOOST_CHECK(worker.work_end_date == db.head_block_time() + 10 + fc::days(2));
   BOOST_CHECK(worker.vote_for.type() == vote_id_type::worker);
   BOOST_CHECK(worker.vote_against.type() == vote_id_type::worker);

   transfer(committee_account, nathan_id, asset(100000));

   {
      account_update_operation op;
      op.account = nathan_id;
      op.new_options = nathan_id(db).options;
      op.new_options->votes.insert(worker_id_type()(db).vote_for);
      trx.operations.push_back(op);
      PUSH_TX( db, trx, ~0 );
      trx.clear();
   }
   {
      // refund some asset to fill up the pool
      asset_reserve_operation op;
      op.payer = account_id_type();
      op.amount_to_reserve = asset(GRAPHENE_MAX_SHARE_SUPPLY/2);
      trx.operations.push_back(op);
      PUSH_TX( db, trx, ~0 );
      trx.clear();
   }

   BOOST_CHECK_EQUAL( get_balance(GRAPHENE_NULL_ACCOUNT, asset_id_type()), 0 );
   verify_asset_supplies(db);
   generate_blocks(db.get_dynamic_global_properties().next_maintenance_time);
   verify_asset_supplies(db);
   BOOST_CHECK_EQUAL(worker_id_type()(db).worker.get<burn_worker_type>().total_burned.value, 1000);
   BOOST_CHECK_EQUAL( get_balance(GRAPHENE_NULL_ACCOUNT, asset_id_type()), 1000 );
   generate_blocks(db.get_dynamic_global_properties().next_maintenance_time);
   verify_asset_supplies(db);
   BOOST_CHECK_EQUAL(worker_id_type()(db).worker.get<burn_worker_type>().total_burned.value, 2000);
   BOOST_CHECK_EQUAL( get_balance(GRAPHENE_NULL_ACCOUNT, asset_id_type()), 2000 );
   generate_blocks(db.get_dynamic_global_properties().next_maintenance_time);
   BOOST_CHECK(!db.get(worker_id_type()).is_active(db.head_block_time()));
   BOOST_CHECK_EQUAL(worker_id_type()(db).worker.get<burn_worker_type>().total_burned.value, 2000);
   BOOST_CHECK_EQUAL( get_balance(GRAPHENE_NULL_ACCOUNT, asset_id_type()), 2000 );
}FC_LOG_AND_RETHROW()}

BOOST_AUTO_TEST_CASE( force_settle_test )
{
   try
   {
      ACTORS( (nathan)(shorter1)(shorter2)(shorter3)(shorter4)(shorter5) );

      int64_t initial_balance = 100000000;

      transfer(account_id_type()(db), shorter1_id(db), asset(initial_balance));
      transfer(account_id_type()(db), shorter2_id(db), asset(initial_balance));
      transfer(account_id_type()(db), shorter3_id(db), asset(initial_balance));
      transfer(account_id_type()(db), shorter4_id(db), asset(initial_balance));
      transfer(account_id_type()(db), shorter5_id(db), asset(initial_balance));

      asset_id_type bitusd_id = create_bitasset(
         "USDBIT",
         nathan_id,
         100,
         disable_force_settle
         ).id;

      asset_id_type core_id = asset_id_type();

      auto update_bitasset_options = [&]( asset_id_type asset_id,
         std::function< void(bitasset_options&) > update_function )
      {
         const asset_object& _asset = asset_id(db);
         asset_update_bitasset_operation op;
         op.asset_to_update = asset_id;
         op.issuer = _asset.issuer;
         op.new_options = (*_asset.bitasset_data_id)(db).options;
         update_function( op.new_options );
         signed_transaction tx;
         tx.operations.push_back( op );
         set_expiration( db, tx );
         PUSH_TX( db, tx, ~0 );
      } ;

      auto update_asset_options = [&]( asset_id_type asset_id,
         std::function< void(asset_options&) > update_function )
      {
         const asset_object& _asset = asset_id(db);
         asset_update_operation op;
         op.asset_to_update = asset_id;
         op.issuer = _asset.issuer;
         op.new_options = _asset.options;
         update_function( op.new_options );
         signed_transaction tx;
         tx.operations.push_back( op );
         set_expiration( db, tx );
         PUSH_TX( db, tx, ~0 );
      } ;

      BOOST_TEST_MESSAGE( "Update maximum_force_settlement_volume = 9000" );

      BOOST_CHECK( bitusd_id(db).is_market_issued() );
      update_bitasset_options( bitusd_id, [&]( bitasset_options& new_options )
      { new_options.maximum_force_settlement_volume = 9000; } );

      BOOST_TEST_MESSAGE( "Publish price feed" );

      update_feed_producers( bitusd_id, { nathan_id } );
      {
         price_feed feed;
         feed.settlement_price = price( asset( 1, bitusd_id ), asset( 1, core_id ) );
         publish_feed( bitusd_id, nathan_id, feed );
      }

      BOOST_TEST_MESSAGE( "First short batch" );

      call_order_id_type call1_id = borrow( shorter1_id, asset(1000, bitusd_id), asset(2*1000, core_id) )->id;   // 2.0000
      call_order_id_type call2_id = borrow( shorter2_id, asset(2000, bitusd_id), asset(2*1999, core_id) )->id;   // 1.9990
      call_order_id_type call3_id = borrow( shorter3_id, asset(3000, bitusd_id), asset(2*2890, core_id) )->id;   // 1.9267
      call_order_id_type call4_id = borrow( shorter4_id, asset(4000, bitusd_id), asset(2*3950, core_id) )->id;   // 1.9750
      call_order_id_type call5_id = borrow( shorter5_id, asset(5000, bitusd_id), asset(2*4900, core_id) )->id;   // 1.9600

      transfer( shorter1_id, nathan_id, asset(1000, bitusd_id) );
      transfer( shorter2_id, nathan_id, asset(2000, bitusd_id) );
      transfer( shorter3_id, nathan_id, asset(3000, bitusd_id) );
      transfer( shorter4_id, nathan_id, asset(4000, bitusd_id) );
      transfer( shorter5_id, nathan_id, asset(5000, bitusd_id) );

      BOOST_CHECK_EQUAL( get_balance(nathan_id, bitusd_id), 15000);
      BOOST_CHECK_EQUAL( get_balance(nathan_id, core_id), 0);
      BOOST_CHECK_EQUAL( get_balance(shorter1_id, core_id), initial_balance-2000 );
      BOOST_CHECK_EQUAL( get_balance(shorter2_id, core_id), initial_balance-3998 );
      BOOST_CHECK_EQUAL( get_balance(shorter3_id, core_id), initial_balance-5780 );
      BOOST_CHECK_EQUAL( get_balance(shorter4_id, core_id), initial_balance-7900 );
      BOOST_CHECK_EQUAL( get_balance(shorter5_id, core_id), initial_balance-9800 );

      BOOST_TEST_MESSAGE( "Update force_settlement_delay_sec = 100, force_settlement_offset_percent = 1%" );

      update_bitasset_options( bitusd_id, [&]( bitasset_options& new_options )
      { new_options.force_settlement_delay_sec = 100;
        new_options.force_settlement_offset_percent = GRAPHENE_1_PERCENT; } );

      // Force settlement is disabled; check that it fails
      GRAPHENE_REQUIRE_THROW( force_settle( nathan_id, asset( 50, bitusd_id ) ), fc::exception );

      update_asset_options( bitusd_id, [&]( asset_options& new_options )
      { new_options.flags &= ~disable_force_settle; } );

      // Can't settle more BitUSD than you own
      GRAPHENE_REQUIRE_THROW( force_settle( nathan_id, asset( 999999, bitusd_id ) ), fc::exception );

      // settle3 should be least collateralized order according to index
      BOOST_CHECK( db.get_index_type<call_order_index>().indices().get<by_collateral>().begin()->id == call3_id );
      BOOST_CHECK_EQUAL( call3_id(db).debt.value, 3000 );

      BOOST_TEST_MESSAGE( "Verify partial settlement of call" );
      // Partially settle a call
      force_settlement_id_type settle_id = force_settle( nathan_id, asset( 50, bitusd_id ) ).get< object_id_type >();

      // Call does not take effect immediately
      BOOST_CHECK_EQUAL( get_balance(nathan_id, bitusd_id), 14950);
      BOOST_CHECK_EQUAL( settle_id(db).balance.amount.value, 50);
      BOOST_CHECK_EQUAL( call3_id(db).debt.value, 3000 );
      BOOST_CHECK_EQUAL( call3_id(db).collateral.value, 5780 );
      BOOST_CHECK( settle_id(db).owner == nathan_id );

      // Wait for settlement to take effect
      generate_blocks(settle_id(db).settlement_date);
      BOOST_CHECK(db.find(settle_id) == nullptr);
      BOOST_CHECK_EQUAL( bitusd_id(db).bitasset_data(db).force_settled_volume.value, 50 );
      BOOST_CHECK_EQUAL( get_balance(nathan_id, bitusd_id), 14950);
      BOOST_CHECK_EQUAL( get_balance(nathan_id, core_id), 49 );   // 1% force_settlement_offset_percent (rounded unfavorably)
      BOOST_CHECK_EQUAL( call3_id(db).debt.value, 2950 );
      BOOST_CHECK_EQUAL( call3_id(db).collateral.value, 5731 );  // 5731 == 5780-49

      BOOST_CHECK( db.get_index_type<call_order_index>().indices().get<by_collateral>().begin()->id == call3_id );

      BOOST_TEST_MESSAGE( "Verify pending settlement is cancelled when asset's force_settle is disabled" );
      // Ensure pending settlement is cancelled when force settle is disabled
      settle_id = force_settle( nathan_id, asset( 50, bitusd_id ) ).get< object_id_type >();

      BOOST_CHECK( !db.get_index_type<force_settlement_index>().indices().empty() );
      update_asset_options( bitusd_id, [&]( asset_options& new_options )
      { new_options.flags |= disable_force_settle; } );
      BOOST_CHECK(  db.get_index_type<force_settlement_index>().indices().empty() );
      update_asset_options( bitusd_id, [&]( asset_options& new_options )
      { new_options.flags &= ~disable_force_settle; } );

      BOOST_TEST_MESSAGE( "Perform iterative settlement" );
      settle_id = force_settle( nathan_id, asset( 12500, bitusd_id ) ).get< object_id_type >();

      // c3 2950 : 5731   1.9427   fully settled
      // c5 5000 : 9800   1.9600   fully settled
      // c4 4000 : 7900   1.9750   fully settled
      // c2 2000 : 3998   1.9990   550 settled
      // c1 1000 : 2000   2.0000

      generate_blocks( settle_id(db).settlement_date );

      int64_t call1_payout =                0;
      int64_t call2_payout =       550*99/100;
      int64_t call3_payout = 49 + 2950*99/100;
      int64_t call4_payout =      4000*99/100;
      int64_t call5_payout =      5000*99/100;

      BOOST_CHECK_EQUAL( get_balance(shorter1_id, core_id), initial_balance-2*1000 );  // full collat still tied up
      BOOST_CHECK_EQUAL( get_balance(shorter2_id, core_id), initial_balance-2*1999 );  // full collat still tied up
      BOOST_CHECK_EQUAL( get_balance(shorter3_id, core_id), initial_balance-call3_payout );  // initial balance minus transfer to Nathan (as BitUSD)
      BOOST_CHECK_EQUAL( get_balance(shorter4_id, core_id), initial_balance-call4_payout );  // initial balance minus transfer to Nathan (as BitUSD)
      BOOST_CHECK_EQUAL( get_balance(shorter5_id, core_id), initial_balance-call5_payout );  // initial balance minus transfer to Nathan (as BitUSD)

      BOOST_CHECK_EQUAL( get_balance(nathan_id, core_id),
           call1_payout + call2_payout + call3_payout + call4_payout + call5_payout );

      BOOST_CHECK( db.find(call3_id) == nullptr );
      BOOST_CHECK( db.find(call4_id) == nullptr );
      BOOST_CHECK( db.find(call5_id) == nullptr );

      BOOST_REQUIRE( db.find(call1_id) != nullptr );
      BOOST_REQUIRE( db.find(call2_id) != nullptr );

      BOOST_CHECK_EQUAL( call1_id(db).debt.value, 1000 );
      BOOST_CHECK_EQUAL( call1_id(db).collateral.value, 2000 );

      BOOST_CHECK_EQUAL( call2_id(db).debt.value, 2000-550 );
      BOOST_CHECK_EQUAL( call2_id(db).collateral.value, 3998-call2_payout );
   }
   catch(fc::exception& e)
   {
      edump((e.to_detail_string()));
      throw;
   }
}

BOOST_AUTO_TEST_CASE( assert_op_test )
{
   try {
   // create some objects
   auto nathan_private_key = generate_private_key("nathan");
   public_key_type nathan_public_key = nathan_private_key.get_public_key();
   account_id_type nathan_id = create_account("nathan", nathan_public_key).id;

   assert_operation op;

   // nathan checks that his public key is equal to the given value.
   op.fee_paying_account = nathan_id;
   op.predicates.emplace_back(account_name_eq_lit_predicate{ nathan_id, "nathan" });
   trx.operations.push_back(op);
   sign( trx, nathan_private_key );
   PUSH_TX( db, trx );

   // nathan checks that his public key is not equal to the given value (fail)
   trx.clear();
   op.predicates.emplace_back(account_name_eq_lit_predicate{ nathan_id, "dan" });
   trx.operations.push_back(op);
   sign( trx, nathan_private_key );
   GRAPHENE_CHECK_THROW( PUSH_TX( db, trx ), fc::exception );
   } FC_LOG_AND_RETHROW()
}

BOOST_AUTO_TEST_CASE( balance_object_test )
{ try {
   // Intentionally overriding the fixture's db; I need to control genesis on this one.
   database db;
   const uint32_t skip_flags = database::skip_undo_history_check;
   fc::temp_directory td( graphene::utilities::temp_directory_path() );
   genesis_state.initial_balances.push_back({generate_private_key("n").get_public_key(), GRAPHENE_SYMBOL, 1});
   genesis_state.initial_balances.push_back({generate_private_key("x").get_public_key(), GRAPHENE_SYMBOL, 1});
   fc::time_point_sec starting_time = genesis_state.initial_timestamp + 3000;

   auto n_key = generate_private_key("n");
   auto x_key = generate_private_key("x");
   auto v1_key = generate_private_key("v1");
   auto v2_key = generate_private_key("v2");

   genesis_state_type::initial_vesting_balance_type vest;
   vest.owner = v1_key.get_public_key();
   vest.asset_symbol = GRAPHENE_SYMBOL;
   vest.amount = 500;
   vest.begin_balance = vest.amount;
   vest.begin_timestamp = starting_time;
   vest.vesting_duration_seconds = 60;
   genesis_state.initial_vesting_balances.push_back(vest);
   vest.owner = v2_key.get_public_key();
   vest.begin_timestamp -= fc::seconds(30);
   vest.amount = 400;
   genesis_state.initial_vesting_balances.push_back(vest);

   genesis_state.initial_accounts.emplace_back("n", n_key.get_public_key());

   auto _sign = [&]( signed_transaction& tx, const private_key_type& key )
   {  tx.sign( key, db.get_chain_id() );   };

   db.open(td.path(), [this]{return genesis_state;});
   const balance_object& balance = balance_id_type()(db);
   BOOST_CHECK_EQUAL(balance.balance.amount.value, 1);
   BOOST_CHECK_EQUAL(balance_id_type(1)(db).balance.amount.value, 1);

   balance_claim_operation op;
   op.deposit_to_account = db.get_index_type<account_index>().indices().get<by_name>().find("n")->get_id();
   op.total_claimed = asset(1);
   op.balance_to_claim = balance_id_type(1);
   op.balance_owner_key = x_key.get_public_key();
   trx.operations = {op};
   _sign( trx, n_key );
   // Fail because I'm claiming from an address which hasn't signed
   GRAPHENE_CHECK_THROW(db.push_transaction(trx), tx_missing_other_auth);
   trx.clear();
   op.balance_to_claim = balance_id_type();
   op.balance_owner_key = n_key.get_public_key();
   trx.operations = {op};
   _sign( trx, n_key );
   db.push_transaction(trx);

   // Not using fixture's get_balance() here because it uses fixture's db, not my override
   BOOST_CHECK_EQUAL(db.get_balance(op.deposit_to_account, asset_id_type()).amount.value, 1);
   BOOST_CHECK(db.find_object(balance_id_type()) == nullptr);
   BOOST_CHECK(db.find_object(balance_id_type(1)) != nullptr);

   auto slot = db.get_slot_at_time(starting_time);
   db.generate_block(starting_time, db.get_scheduled_witness(slot), init_account_priv_key, skip_flags);
   set_expiration( db, trx );

   const balance_object& vesting_balance_1 = balance_id_type(2)(db);
   const balance_object& vesting_balance_2 = balance_id_type(3)(db);
   BOOST_CHECK(vesting_balance_1.is_vesting_balance());
   BOOST_CHECK_EQUAL(vesting_balance_1.balance.amount.value, 500);
   BOOST_CHECK_EQUAL(vesting_balance_1.available(db.head_block_time()).amount.value, 0);
   BOOST_CHECK(vesting_balance_2.is_vesting_balance());
   BOOST_CHECK_EQUAL(vesting_balance_2.balance.amount.value, 400);
   BOOST_CHECK_EQUAL(vesting_balance_2.available(db.head_block_time()).amount.value, 150);

   op.balance_to_claim = vesting_balance_1.id;
   op.total_claimed = asset(1);
   op.balance_owner_key = v1_key.get_public_key();
   trx.clear();
   trx.operations = {op};
   _sign( trx, n_key );
   _sign( trx, v1_key );
   // Attempting to claim 1 from a balance with 0 available
   GRAPHENE_CHECK_THROW(db.push_transaction(trx), balance_claim_invalid_claim_amount);

   op.balance_to_claim = vesting_balance_2.id;
   op.total_claimed.amount = 151;
   op.balance_owner_key = v2_key.get_public_key();
   trx.operations = {op};
   trx.signatures.clear();
   _sign( trx, n_key );
   _sign( trx, v2_key );
   // Attempting to claim 151 from a balance with 150 available
   GRAPHENE_CHECK_THROW(db.push_transaction(trx), balance_claim_invalid_claim_amount);

   op.balance_to_claim = vesting_balance_2.id;
   op.total_claimed.amount = 100;
   op.balance_owner_key = v2_key.get_public_key();
   trx.operations = {op};
   trx.signatures.clear();
   _sign( trx, n_key );
   _sign( trx, v2_key );
   db.push_transaction(trx);
   BOOST_CHECK_EQUAL(db.get_balance(op.deposit_to_account, asset_id_type()).amount.value, 101);
   BOOST_CHECK_EQUAL(vesting_balance_2.balance.amount.value, 300);

   op.total_claimed.amount = 10;
   trx.operations = {op};
   trx.signatures.clear();
   _sign( trx, n_key );
   _sign( trx, v2_key );
   // Attempting to claim twice within a day
   GRAPHENE_CHECK_THROW(db.push_transaction(trx), balance_claim_claimed_too_often);

   db.generate_block(db.get_slot_time(1), db.get_scheduled_witness(1), init_account_priv_key, skip_flags);
   slot = db.get_slot_at_time(vesting_balance_1.vesting_policy->begin_timestamp + 60);
   db.generate_block(db.get_slot_time(slot), db.get_scheduled_witness(slot), init_account_priv_key, skip_flags);
   set_expiration( db, trx );

   op.balance_to_claim = vesting_balance_1.id;
   op.total_claimed.amount = 500;
   op.balance_owner_key = v1_key.get_public_key();
   trx.operations = {op};
   trx.signatures.clear();
   _sign( trx, n_key );
   _sign( trx, v1_key );
   db.push_transaction(trx);
   BOOST_CHECK(db.find_object(op.balance_to_claim) == nullptr);
   BOOST_CHECK_EQUAL(db.get_balance(op.deposit_to_account, asset_id_type()).amount.value, 601);

   op.balance_to_claim = vesting_balance_2.id;
   op.balance_owner_key = v2_key.get_public_key();
   op.total_claimed.amount = 10;
   trx.operations = {op};
   trx.signatures.clear();
   _sign( trx, n_key );
   _sign( trx, v2_key );
   // Attempting to claim twice within a day
   GRAPHENE_CHECK_THROW(db.push_transaction(trx), balance_claim_claimed_too_often);

   db.generate_block(db.get_slot_time(1), db.get_scheduled_witness(1), init_account_priv_key, skip_flags);
   slot = db.get_slot_at_time(db.head_block_time() + fc::days(1));
   db.generate_block(db.get_slot_time(slot), db.get_scheduled_witness(slot), init_account_priv_key, skip_flags);
   set_expiration( db, trx );

   op.total_claimed = vesting_balance_2.balance;
   trx.operations = {op};
   trx.signatures.clear();
   _sign( trx, n_key );
   _sign( trx, v2_key );
   db.push_transaction(trx);
   BOOST_CHECK(db.find_object(op.balance_to_claim) == nullptr);
   BOOST_CHECK_EQUAL(db.get_balance(op.deposit_to_account, asset_id_type()).amount.value, 901);
} FC_LOG_AND_RETHROW() }

BOOST_AUTO_TEST_CASE(transfer_with_memo) {
   try {
      ACTOR(alice);
      ACTOR(bob);
      transfer(account_id_type(), alice_id, asset(1000));
      BOOST_CHECK_EQUAL(get_balance(alice_id, asset_id_type()), 1000);

      transfer_operation op;
      op.from = alice_id;
      op.to = bob_id;
      op.amount = asset(500);
      op.memo = memo_data();
      op.memo->set_message(alice_private_key, bob_public_key, "Dear Bob,\n\nMoney!\n\nLove, Alice");
      trx.operations = {op};
      trx.sign(alice_private_key, db.get_chain_id());
      db.push_transaction(trx);

      BOOST_CHECK_EQUAL(get_balance(alice_id, asset_id_type()), 500);
      BOOST_CHECK_EQUAL(get_balance(bob_id, asset_id_type()), 500);

      auto memo = db.get_recent_transaction(trx.id()).operations.front().get<transfer_operation>().memo;
      BOOST_CHECK(memo);
      BOOST_CHECK_EQUAL(memo->get_message(bob_private_key, alice_public_key), "Dear Bob,\n\nMoney!\n\nLove, Alice");
   } FC_LOG_AND_RETHROW()
}

BOOST_AUTO_TEST_CASE(zero_second_vbo)
{
   try
   {
      ACTOR(alice);
      // don't pay witnesses so we have some worker budget to work with

      transfer(account_id_type(), alice_id, asset(int64_t(100000) * 1100 * 1000 * 1000));
      {
         asset_reserve_operation op;
         op.payer = alice_id;
         op.amount_to_reserve = asset(int64_t(100000) * 1000 * 1000 * 1000);
         transaction tx;
         tx.operations.push_back( op );
         set_expiration( db, tx );
         db.push_transaction( tx, database::skip_authority_check | database::skip_tapos_check | database::skip_transaction_signatures );
      }
      enable_fees();
      upgrade_to_lifetime_member(alice_id);
      generate_block();

      // Wait for a maintenance interval to ensure we have a full day's budget to work with.
      // Otherwise we may not have enough to feed the witnesses and the worker will end up starved if we start late in the day.
      generate_blocks(db.get_dynamic_global_properties().next_maintenance_time);
      generate_block();

      auto check_vesting_1b = [&](vesting_balance_id_type vbid)
      {
         // this function checks that Alice can't draw any right now,
         // but one block later, she can withdraw it all.

         vesting_balance_withdraw_operation withdraw_op;
         withdraw_op.vesting_balance = vbid;
         withdraw_op.owner = alice_id;
         withdraw_op.amount = asset(1);

         signed_transaction withdraw_tx;
         withdraw_tx.operations.push_back( withdraw_op );
         sign(withdraw_tx, alice_private_key);
         GRAPHENE_REQUIRE_THROW( PUSH_TX( db, withdraw_tx ), fc::exception );

         generate_block();
         withdraw_tx = signed_transaction();
         withdraw_op.amount = asset(500);
         withdraw_tx.operations.push_back( withdraw_op );
         set_expiration( db, withdraw_tx );
         sign(withdraw_tx, alice_private_key);
         PUSH_TX( db, withdraw_tx );
      };

      // This block creates a zero-second VBO with a vesting_balance_create_operation.
      {
         cdd_vesting_policy_initializer pinit;
         pinit.vesting_seconds = 0;

         vesting_balance_create_operation create_op;
         create_op.creator = alice_id;
         create_op.owner = alice_id;
         create_op.amount = asset(500);
         create_op.policy = pinit;

         signed_transaction create_tx;
         create_tx.operations.push_back( create_op );
         set_expiration( db, create_tx );
         sign(create_tx, alice_private_key);

         processed_transaction ptx = PUSH_TX( db, create_tx );
         vesting_balance_id_type vbid = ptx.operation_results[0].get<object_id_type>();
         check_vesting_1b( vbid );
      }

      // This block creates a zero-second VBO with a worker_create_operation.
      {
         worker_create_operation create_op;
         create_op.owner = alice_id;
         create_op.work_begin_date = db.head_block_time();
         create_op.work_end_date = db.head_block_time() + fc::days(1000);
         create_op.daily_pay = share_type( 10000 );
         create_op.name = "alice";
         create_op.url = "";
         create_op.initializer = vesting_balance_worker_initializer(0);
         signed_transaction create_tx;
         create_tx.operations.push_back(create_op);
         set_expiration( db, create_tx );
         sign(create_tx, alice_private_key);
         processed_transaction ptx = PUSH_TX( db, create_tx );
         worker_id_type wid = ptx.operation_results[0].get<object_id_type>();

         // vote it in
         account_update_operation vote_op;
         vote_op.account = alice_id;
         vote_op.new_options = alice_id(db).options;
         vote_op.new_options->votes.insert(wid(db).vote_for);
         signed_transaction vote_tx;
         vote_tx.operations.push_back(vote_op);
         set_expiration( db, vote_tx );
         sign( vote_tx, alice_private_key );
         PUSH_TX( db, vote_tx );

         // vote it in, wait for one maint. for vote to take effect
         vesting_balance_id_type vbid = wid(db).worker.get<vesting_balance_worker_type>().balance;
         // wait for another maint. for worker to be paid
         generate_blocks(db.get_dynamic_global_properties().next_maintenance_time);
         BOOST_CHECK( vbid(db).get_allowed_withdraw(db.head_block_time()) == asset(0) );
         generate_block();
         BOOST_CHECK( vbid(db).get_allowed_withdraw(db.head_block_time()) == asset(10000) );

         /*
         db.get_index_type< simple_index<budget_record_object> >().inspect_all_objects(
            [&](const object& o)
            {
               ilog( "budget: ${brec}", ("brec", static_cast<const budget_record_object&>(o)) );
            });
         */
      }
   } FC_LOG_AND_RETHROW()
}

// TODO:  Write linear VBO tests

BOOST_AUTO_TEST_CASE( top_n_special )
{
   ACTORS( (alice)(bob)(chloe)(dan)(izzy)(stan) );

   generate_blocks( HARDFORK_516_TIME );

   try
   {
      {
         //
         // Izzy (issuer)
         // Stan (special authority)
         // Alice, Bob, Chloe, Dan (ABCD)
         //

         asset_id_type topn_id = create_user_issued_asset( "TOPN", izzy_id(db), 0 ).id;
         authority stan_owner_auth = stan_id(db).owner;
         authority stan_active_auth = stan_id(db).active;

         // set SA, wait for maint interval
         // TODO:  account_create_operation
         // TODO:  multiple accounts with different n for same asset

         {
            top_holders_special_authority top2, top3;

            top2.num_top_holders = 2;
            top2.asset = topn_id;

            top3.num_top_holders = 3;
            top3.asset = topn_id;

            account_update_operation op;
            op.account = stan_id;
            op.extensions.value.active_special_authority = top3;
            op.extensions.value.owner_special_authority = top2;

            signed_transaction tx;
            tx.operations.push_back( op );

            set_expiration( db, tx );
            sign( tx, stan_private_key );

            PUSH_TX( db, tx );

            // TODO:  Check special_authority is properly set
            // TODO:  Do it in steps
         }

         // wait for maint interval
         // make sure we don't have any authority as account hasn't gotten distributed yet
         generate_blocks(db.get_dynamic_global_properties().next_maintenance_time);

         BOOST_CHECK( stan_id(db).owner  == stan_owner_auth );
         BOOST_CHECK( stan_id(db).active == stan_active_auth );

         // issue some to Alice, make sure she gets control of Stan

         // we need to set_expiration() before issue_uia() because the latter doens't call it #11
         set_expiration( db, trx );  // #11
         issue_uia( alice_id, asset( 1000, topn_id ) );

         BOOST_CHECK( stan_id(db).owner  == stan_owner_auth );
         BOOST_CHECK( stan_id(db).active == stan_active_auth );

         generate_blocks(db.get_dynamic_global_properties().next_maintenance_time);

         /*  NOTE - this was an old check from an earlier implementation that only allowed SA for LTM's
         // no boost yet, we need to upgrade to LTM before mechanics apply to Stan
         BOOST_CHECK( stan_id(db).owner  == stan_owner_auth );
         BOOST_CHECK( stan_id(db).active == stan_active_auth );

         set_expiration( db, trx );  // #11
         upgrade_to_lifetime_member(stan_id);
         generate_blocks(db.get_dynamic_global_properties().next_maintenance_time);
         */

         BOOST_CHECK( stan_id(db).owner  == authority(  501, alice_id, 1000 ) );
         BOOST_CHECK( stan_id(db).active == authority(  501, alice_id, 1000 ) );

         // give asset to Stan, make sure owner doesn't change at all
         set_expiration( db, trx );  // #11
         transfer( alice_id, stan_id, asset( 1000, topn_id ) );

         generate_blocks(db.get_dynamic_global_properties().next_maintenance_time);

         BOOST_CHECK( stan_id(db).owner  == authority(  501, alice_id, 1000 ) );
         BOOST_CHECK( stan_id(db).active == authority(  501, alice_id, 1000 ) );

         set_expiration( db, trx );  // #11
         issue_uia( chloe_id, asset( 131000, topn_id ) );

         // now Chloe has 131,000 and Stan has 1k.  Make sure change occurs at next maintenance interval.
         // NB, 131072 is a power of 2; the number 131000 was chosen so that we need a bitshift, but
         // if we put the 1000 from Stan's balance back into play, we need a different bitshift.

         // we use Chloe so she can be displaced by Bob later (showing the tiebreaking logic).

         // Check Alice is still in control, because we're deferred to next maintenance interval
         BOOST_CHECK( stan_id(db).owner  == authority(  501, alice_id, 1000 ) );
         BOOST_CHECK( stan_id(db).active == authority(  501, alice_id, 1000 ) );

         generate_blocks(db.get_dynamic_global_properties().next_maintenance_time);

         BOOST_CHECK( stan_id(db).owner  == authority( 32751, chloe_id, 65500 ) );
         BOOST_CHECK( stan_id(db).active == authority( 32751, chloe_id, 65500 ) );

         // put Alice's stake back in play
         set_expiration( db, trx );  // #11
         transfer( stan_id, alice_id, asset( 1000, topn_id ) );

         generate_blocks(db.get_dynamic_global_properties().next_maintenance_time);

         BOOST_CHECK( stan_id(db).owner  == authority( 33001, alice_id, 500, chloe_id, 65500 ) );
         BOOST_CHECK( stan_id(db).active == authority( 33001, alice_id, 500, chloe_id, 65500 ) );

         // issue 200,000 to Dan to cause another bitshift.
         set_expiration( db, trx );  // #11
         issue_uia( dan_id, asset( 200000, topn_id ) );
         generate_blocks(db.get_dynamic_global_properties().next_maintenance_time);

         // 200000 Dan
         // 131000 Chloe
         // 1000 Alice

         BOOST_CHECK( stan_id(db).owner  == authority( 41376,                chloe_id, 32750, dan_id, 50000 ) );
         BOOST_CHECK( stan_id(db).active == authority( 41501, alice_id, 250, chloe_id, 32750, dan_id, 50000 ) );

         // have Alice send all but 1 back to Stan, verify that we clamp Alice at one vote
         set_expiration( db, trx );  // #11
         transfer( alice_id, stan_id, asset( 999, topn_id ) );
         generate_blocks(db.get_dynamic_global_properties().next_maintenance_time);

         BOOST_CHECK( stan_id(db).owner  == authority( 41376,                chloe_id, 32750, dan_id, 50000 ) );
         BOOST_CHECK( stan_id(db).active == authority( 41376, alice_id,   1, chloe_id, 32750, dan_id, 50000 ) );

         // send 131k to Bob so he's tied with Chloe, verify he displaces Chloe in top2
         set_expiration( db, trx );  // #11
         issue_uia( bob_id, asset( 131000, topn_id ) );
         generate_blocks(db.get_dynamic_global_properties().next_maintenance_time);

         BOOST_CHECK( stan_id(db).owner  == authority( 41376, bob_id, 32750,                  dan_id, 50000 ) );
         BOOST_CHECK( stan_id(db).active == authority( 57751, bob_id, 32750, chloe_id, 32750, dan_id, 50000 ) );

         // TODO more rounding checks
      }

   } FC_LOG_AND_RETHROW()
}

<<<<<<< HEAD
=======
BOOST_AUTO_TEST_CASE( buyback )
{
   ACTORS( (alice)(bob)(chloe)(dan)(izzy)(philbin) );
   upgrade_to_lifetime_member(philbin_id);

   generate_blocks( HARDFORK_538_TIME );
   generate_blocks( HARDFORK_555_TIME );

   try
   {
      {
         //
         // Izzy (issuer)
         // Alice, Bob, Chloe, Dan (ABCD)
         // Rex (recycler -- buyback account)
         // Philbin (registrar)
         //

         asset_id_type nono_id = create_user_issued_asset( "NONO", izzy_id(db), 0 ).id;
         asset_id_type buyme_id = create_user_issued_asset( "BUYME", izzy_id(db), 0 ).id;

         // Create a buyback account
         account_id_type rex_id;
         {
            buyback_account_options bbo;
            bbo.asset_to_buy = buyme_id;
            bbo.asset_to_buy_issuer = izzy_id;
            bbo.markets.emplace( asset_id_type() );
            account_create_operation create_op = make_account( "rex" );
            create_op.registrar = philbin_id;
            create_op.extensions.value.buyback_options = bbo;
            create_op.owner = authority::null_authority();
            create_op.active = authority::null_authority();

            // Let's break it...

            signed_transaction tx;
            tx.operations.push_back( create_op );
            set_expiration( db, tx );

            tx.operations.back().get< account_create_operation >().extensions.value.buyback_options->asset_to_buy_issuer = alice_id;
            sign( tx, alice_private_key );
            sign( tx, philbin_private_key );

            // Alice and Philbin signed, but asset issuer is invalid
            GRAPHENE_CHECK_THROW( db.push_transaction(tx), account_create_buyback_incorrect_issuer );

            tx.signatures.clear();
            tx.operations.back().get< account_create_operation >().extensions.value.buyback_options->asset_to_buy_issuer = izzy_id;
            sign( tx, philbin_private_key );

            // Izzy didn't sign
            GRAPHENE_CHECK_THROW( db.push_transaction(tx), tx_missing_active_auth );
            sign( tx, izzy_private_key );

            // OK
            processed_transaction ptx = db.push_transaction( tx );
            rex_id = ptx.operation_results.back().get< object_id_type >();

            // Try to create another account rex2 which is bbo on same asset
            tx.signatures.clear();
            tx.operations.back().get< account_create_operation >().name = "rex2";
            sign( tx, izzy_private_key );
            sign( tx, philbin_private_key );
            GRAPHENE_CHECK_THROW( db.push_transaction(tx), account_create_buyback_already_exists );
         }

         // issue some BUYME to Alice
         // we need to set_expiration() before issue_uia() because the latter doens't call it #11
         set_expiration( db, trx );  // #11
         issue_uia( alice_id, asset( 1000, buyme_id ) );
         issue_uia( alice_id, asset( 1000, nono_id ) );

         // Alice wants to sell 100 BUYME for 1000 BTS, a middle price.
         limit_order_id_type order_id_mid = create_sell_order( alice_id, asset( 100, buyme_id ), asset( 1000, asset_id_type() ) )->id;

         generate_blocks(db.get_dynamic_global_properties().next_maintenance_time);
         generate_block();

         // no success because buyback has none for sale
         BOOST_CHECK( order_id_mid(db).for_sale == 100 );

         // but we can send some to buyback
         fund( rex_id(db), asset( 100, asset_id_type() ) );
         // no action until next maint
         BOOST_CHECK( order_id_mid(db).for_sale == 100 );
         generate_blocks(db.get_dynamic_global_properties().next_maintenance_time);
         generate_block();

         // partial fill, Alice now sells 90 BUYME for 900 BTS.
         BOOST_CHECK( order_id_mid(db).for_sale == 90 );

         // TODO check burn amount

         // aagh more state in trx
         set_expiration( db, trx );  // #11

         // Selling 10 BUYME for 50 BTS, a low price.
         limit_order_id_type order_id_low  = create_sell_order( alice_id, asset( 10, buyme_id ), asset(  50, asset_id_type() ) )->id;
         // Selling 10 BUYME for 150 BTS, a high price.
         limit_order_id_type order_id_high = create_sell_order( alice_id, asset( 10, buyme_id ), asset( 150, asset_id_type() ) )->id;

         fund( rex_id(db), asset( 250, asset_id_type() ) );
         generate_blocks(db.get_dynamic_global_properties().next_maintenance_time);
         generate_block();

         BOOST_CHECK( db.find( order_id_low  ) == nullptr );
         BOOST_CHECK( db.find( order_id_mid  ) != nullptr );
         BOOST_CHECK( db.find( order_id_high ) != nullptr );

         // 250 CORE in rex                 90 BUYME in mid order    10 BUYME in low order
         //  50 CORE goes to low order, buy 10 for 50 CORE
         // 200 CORE goes to mid order, buy 20 for 200 CORE
         //                                 70 BUYME in mid order     0 BUYME in low order

         idump( (order_id_mid(db)) );
         BOOST_CHECK( order_id_mid(db).for_sale == 70 );
         BOOST_CHECK( order_id_high(db).for_sale == 10 );

         BOOST_CHECK( get_balance( rex_id, asset_id_type() ) == 0 );

         // clear out the books -- 700 left on mid order, 150 left on high order, so 2000 BTS should result in 1150 left over

         fund( rex_id(db), asset( 2000, asset_id_type() ) );
         generate_blocks(db.get_dynamic_global_properties().next_maintenance_time);

         idump( (get_balance( rex_id, asset_id_type() )) );

         BOOST_CHECK( get_balance( rex_id, asset_id_type() ) == 1150 );

         GRAPHENE_CHECK_THROW( transfer( alice_id, rex_id, asset( 1, nono_id ) ), fc::exception );
         // TODO: Check cancellation works for account which is BTS-restricted
      }

   } FC_LOG_AND_RETHROW()
}

>>>>>>> 1a51d873
BOOST_AUTO_TEST_SUITE_END()<|MERGE_RESOLUTION|>--- conflicted
+++ resolved
@@ -1483,8 +1483,6 @@
    } FC_LOG_AND_RETHROW()
 }
 
-<<<<<<< HEAD
-=======
 BOOST_AUTO_TEST_CASE( buyback )
 {
    ACTORS( (alice)(bob)(chloe)(dan)(izzy)(philbin) );
@@ -1622,5 +1620,4 @@
    } FC_LOG_AND_RETHROW()
 }
 
->>>>>>> 1a51d873
 BOOST_AUTO_TEST_SUITE_END()