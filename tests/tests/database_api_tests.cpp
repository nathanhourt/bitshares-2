/*
 * Copyright (c) 2017 Cryptonomex, Inc., and contributors.
 *
 * The MIT License
 *
 * Permission is hereby granted, free of charge, to any person obtaining a copy
 * of this software and associated documentation files (the "Software"), to deal
 * in the Software without restriction, including without limitation the rights
 * to use, copy, modify, merge, publish, distribute, sublicense, and/or sell
 * copies of the Software, and to permit persons to whom the Software is
 * furnished to do so, subject to the following conditions:
 *
 * The above copyright notice and this permission notice shall be included in
 * all copies or substantial portions of the Software.
 *
 * THE SOFTWARE IS PROVIDED "AS IS", WITHOUT WARRANTY OF ANY KIND, EXPRESS OR
 * IMPLIED, INCLUDING BUT NOT LIMITED TO THE WARRANTIES OF MERCHANTABILITY,
 * FITNESS FOR A PARTICULAR PURPOSE AND NONINFRINGEMENT. IN NO EVENT SHALL THE
 * AUTHORS OR COPYRIGHT HOLDERS BE LIABLE FOR ANY CLAIM, DAMAGES OR OTHER
 * LIABILITY, WHETHER IN AN ACTION OF CONTRACT, TORT OR OTHERWISE, ARISING FROM,
 * OUT OF OR IN CONNECTION WITH THE SOFTWARE OR THE USE OR OTHER DEALINGS IN
 * THE SOFTWARE.
 */

#include <boost/test/unit_test.hpp>

#include <graphene/app/database_api.hpp>
#include <graphene/chain/hardfork.hpp>

#include <fc/crypto/digest.hpp>

#include <fc/crypto/hex.hpp>
#include "../common/database_fixture.hpp"

using namespace graphene::chain;
using namespace graphene::chain::test;

BOOST_FIXTURE_TEST_SUITE(database_api_tests, database_fixture)

BOOST_AUTO_TEST_CASE(is_registered)
{
   try {
      /***
       * Arrange
       */
      auto nathan_private_key = generate_private_key("nathan");
      public_key_type nathan_public = nathan_private_key.get_public_key();

      auto dan_private_key = generate_private_key("dan");
      public_key_type dan_public = dan_private_key.get_public_key();

      auto unregistered_private_key = generate_private_key("unregistered");
      public_key_type unregistered_public = unregistered_private_key.get_public_key();


      /***
       * Act
       */
      create_account("dan", dan_private_key.get_public_key());
      create_account("nathan", nathan_private_key.get_public_key());
      // Unregistered key will not be registered with any account


      /***
       * Assert
       */
      graphene::app::database_api db_api(db);

      BOOST_CHECK(db_api.is_public_key_registered((string) nathan_public));
      BOOST_CHECK(db_api.is_public_key_registered((string) dan_public));
      BOOST_CHECK(!db_api.is_public_key_registered((string) unregistered_public));

   } FC_LOG_AND_RETHROW()
}

BOOST_AUTO_TEST_CASE( get_potential_signatures_owner_and_active )
{
   try {
      fc::ecc::private_key nathan_key1 = fc::ecc::private_key::regenerate(fc::digest("key1"));
      fc::ecc::private_key nathan_key2 = fc::ecc::private_key::regenerate(fc::digest("key2"));
      public_key_type pub_key_active( nathan_key1.get_public_key() );
      public_key_type pub_key_owner( nathan_key2.get_public_key() );
      const account_object& nathan = create_account("nathan", nathan_key1.get_public_key() );

      try {
         account_update_operation op;
         op.account = nathan.id;
         op.active = authority(1, pub_key_active, 1);
         op.owner = authority(1, pub_key_owner, 1);
         trx.operations.push_back(op);
         sign(trx, nathan_key1);
         PUSH_TX( db, trx, database::skip_transaction_dupe_check );
         trx.clear();
      } FC_CAPTURE_AND_RETHROW ((nathan.active))

      // this op requires active
      transfer_operation op;
      op.from = nathan.id;
      op.to = account_id_type();
      trx.operations.push_back(op);

      graphene::app::database_api db_api(db);
      set<public_key_type> pub_keys = db_api.get_potential_signatures( trx );

      BOOST_CHECK( pub_keys.find( pub_key_active ) != pub_keys.end() );
      BOOST_CHECK( pub_keys.find( pub_key_owner ) != pub_keys.end() );

      trx.operations.clear();

      // this op requires owner
      account_update_operation auop;
      auop.account = nathan.id;
      auop.owner = authority(1, pub_key_owner, 1);
      trx.operations.push_back(auop);

      pub_keys = db_api.get_potential_signatures( trx );

      BOOST_CHECK( pub_keys.find( pub_key_active ) == pub_keys.end() ); // active key doesn't help in this case
      BOOST_CHECK( pub_keys.find( pub_key_owner ) != pub_keys.end() );

   } FC_LOG_AND_RETHROW()
}

/// Testing get_potential_signatures and get_required_signatures for non-immediate owner authority issue.
/// https://github.com/bitshares/bitshares-core/issues/584
BOOST_AUTO_TEST_CASE( get_signatures_non_immediate_owner )
{
   try {
      fc::ecc::private_key nathan_key1 = fc::ecc::private_key::regenerate(fc::digest("key1"));
      fc::ecc::private_key nathan_key2 = fc::ecc::private_key::regenerate(fc::digest("key2"));
      fc::ecc::private_key ashley_key1 = fc::ecc::private_key::regenerate(fc::digest("akey1"));
      fc::ecc::private_key ashley_key2 = fc::ecc::private_key::regenerate(fc::digest("akey2"));
      fc::ecc::private_key oliver_key1 = fc::ecc::private_key::regenerate(fc::digest("okey1"));
      fc::ecc::private_key oliver_key2 = fc::ecc::private_key::regenerate(fc::digest("okey2"));
      public_key_type pub_key_active( nathan_key1.get_public_key() );
      public_key_type pub_key_owner( nathan_key2.get_public_key() );
      public_key_type a_pub_key_active( ashley_key1.get_public_key() );
      public_key_type a_pub_key_owner( ashley_key2.get_public_key() );
      public_key_type o_pub_key_active( oliver_key1.get_public_key() );
      public_key_type o_pub_key_owner( oliver_key2.get_public_key() );
      const account_object& nathan = create_account("nathan", nathan_key1.get_public_key() );
      const account_object& ashley = create_account("ashley", ashley_key1.get_public_key() );
      const account_object& oliver = create_account("oliver", oliver_key1.get_public_key() );
      account_id_type nathan_id = nathan.id;
      account_id_type ashley_id = ashley.id;
      account_id_type oliver_id = oliver.id;

      try {
         account_update_operation op;
         op.account = nathan_id;
         op.active = authority(1, pub_key_active, 1, ashley_id, 1);
         op.owner = authority(1, pub_key_owner, 1, oliver_id, 1);
         trx.operations.push_back(op);
         sign(trx, nathan_key1);
         PUSH_TX( db, trx, database::skip_transaction_dupe_check );
         trx.clear();

         op.account = ashley_id;
         op.active = authority(1, a_pub_key_active, 1);
         op.owner = authority(1, a_pub_key_owner, 1);
         trx.operations.push_back(op);
         sign(trx, ashley_key1);
         PUSH_TX( db, trx, database::skip_transaction_dupe_check );
         trx.clear();

         op.account = oliver_id;
         op.active = authority(1, o_pub_key_active, 1);
         op.owner = authority(1, o_pub_key_owner, 1);
         trx.operations.push_back(op);
         sign(trx, oliver_key1);
         PUSH_TX( db, trx, database::skip_transaction_dupe_check );
         trx.clear();
      } FC_CAPTURE_AND_RETHROW ((nathan.active))

      // this transaction requires active
      signed_transaction trx_a;
      transfer_operation op;
      op.from = nathan_id;
      op.to = account_id_type();
      trx_a.operations.push_back(op);

      // get potential signatures
      graphene::app::database_api db_api(db);
      set<public_key_type> pub_keys = db_api.get_potential_signatures( trx_a );

      BOOST_CHECK( pub_keys.find( pub_key_active ) != pub_keys.end() );
      BOOST_CHECK( pub_keys.find( pub_key_owner ) != pub_keys.end() );
      BOOST_CHECK( pub_keys.find( a_pub_key_active ) != pub_keys.end() );
      // doesn't work due to https://github.com/bitshares/bitshares-core/issues/584
      BOOST_CHECK( pub_keys.find( a_pub_key_owner ) == pub_keys.end() );
      BOOST_CHECK( pub_keys.find( o_pub_key_active ) != pub_keys.end() );
      // doesn't work due to https://github.com/bitshares/bitshares-core/issues/584
      BOOST_CHECK( pub_keys.find( o_pub_key_owner ) == pub_keys.end() );

      // get required signatures
      pub_keys = db_api.get_required_signatures( trx_a, { a_pub_key_owner, o_pub_key_owner } );
      BOOST_CHECK( pub_keys.empty() );

      // this op requires owner
      signed_transaction trx_o;
      account_update_operation auop;
      auop.account = nathan_id;
      auop.owner = authority(1, pub_key_owner, 1);
      trx_o.operations.push_back(auop);

      // get potential signatures
      pub_keys = db_api.get_potential_signatures( trx_o );

      // active authorities doesn't help in this case
      BOOST_CHECK( pub_keys.find( pub_key_active ) == pub_keys.end() );
      BOOST_CHECK( pub_keys.find( a_pub_key_active ) == pub_keys.end() );
      BOOST_CHECK( pub_keys.find( a_pub_key_owner ) == pub_keys.end() );

      // owner authorities should be ok
      BOOST_CHECK( pub_keys.find( pub_key_owner ) != pub_keys.end() );
      BOOST_CHECK( pub_keys.find( o_pub_key_active ) != pub_keys.end() );
      // doesn't work due to https://github.com/bitshares/bitshares-core/issues/584
      BOOST_CHECK( pub_keys.find( o_pub_key_owner ) == pub_keys.end() );

      // get required signatures
      pub_keys = db_api.get_required_signatures( trx_o, { a_pub_key_owner, o_pub_key_owner } );
      BOOST_CHECK( pub_keys.empty() );

      // go beyond hard fork
      generate_blocks( HARDFORK_CORE_584_TIME, true );

      // for the transaction that requires active
      // get potential signatures
      pub_keys = db_api.get_potential_signatures( trx_a );

      // all authorities should be ok
      BOOST_CHECK( pub_keys.find( pub_key_active ) != pub_keys.end() );
      BOOST_CHECK( pub_keys.find( a_pub_key_active ) != pub_keys.end() );
      BOOST_CHECK( pub_keys.find( a_pub_key_owner ) != pub_keys.end() );
      BOOST_CHECK( pub_keys.find( pub_key_owner ) != pub_keys.end() );
      BOOST_CHECK( pub_keys.find( o_pub_key_active ) != pub_keys.end() );
      BOOST_CHECK( pub_keys.find( o_pub_key_owner ) != pub_keys.end() );

      // get required signatures
      pub_keys = db_api.get_required_signatures( trx_a, { a_pub_key_owner } );
      BOOST_CHECK( pub_keys.find( a_pub_key_owner ) != pub_keys.end() );
      pub_keys = db_api.get_required_signatures( trx_a, { o_pub_key_owner } );
      BOOST_CHECK( pub_keys.find( o_pub_key_owner ) != pub_keys.end() );

      // for the transaction that requires owner
      // get potential signatures
      pub_keys = db_api.get_potential_signatures( trx_o );

      // active authorities doesn't help in this case
      BOOST_CHECK( pub_keys.find( pub_key_active ) == pub_keys.end() );
      BOOST_CHECK( pub_keys.find( a_pub_key_active ) == pub_keys.end() );
      BOOST_CHECK( pub_keys.find( a_pub_key_owner ) == pub_keys.end() );

      // owner authorities should help
      BOOST_CHECK( pub_keys.find( pub_key_owner ) != pub_keys.end() );
      BOOST_CHECK( pub_keys.find( o_pub_key_active ) != pub_keys.end() );
      BOOST_CHECK( pub_keys.find( o_pub_key_owner ) != pub_keys.end() );

      // get required signatures
      pub_keys = db_api.get_required_signatures( trx_o, { a_pub_key_owner, o_pub_key_owner } );
      BOOST_CHECK( pub_keys.find( a_pub_key_owner ) == pub_keys.end() );
      BOOST_CHECK( pub_keys.find( o_pub_key_owner ) != pub_keys.end() );

   } FC_LOG_AND_RETHROW()
}

BOOST_AUTO_TEST_CASE( get_potential_signatures_other )
{
   try {
      fc::ecc::private_key priv_key1 = fc::ecc::private_key::regenerate(fc::digest("key1"));
      public_key_type pub_key1( priv_key1.get_public_key() );

      const account_object& nathan = create_account( "nathan" );

      balance_claim_operation op;
      op.deposit_to_account = nathan.id;
      op.balance_owner_key = pub_key1;
      trx.operations.push_back(op);

      graphene::app::database_api db_api(db);
      set<public_key_type> pub_keys = db_api.get_potential_signatures( trx );

      BOOST_CHECK( pub_keys.find( pub_key1 ) != pub_keys.end() );

   } FC_LOG_AND_RETHROW()
}

BOOST_AUTO_TEST_CASE( get_required_signatures_owner_or_active )
{
   try {
      fc::ecc::private_key nathan_key1 = fc::ecc::private_key::regenerate(fc::digest("key1"));
      fc::ecc::private_key nathan_key2 = fc::ecc::private_key::regenerate(fc::digest("key2"));
      public_key_type pub_key_active( nathan_key1.get_public_key() );
      public_key_type pub_key_owner( nathan_key2.get_public_key() );
      const account_object& nathan = create_account("nathan", nathan_key1.get_public_key() );

      try {
         account_update_operation op;
         op.account = nathan.id;
         op.active = authority(1, pub_key_active, 1);
         op.owner = authority(1, pub_key_owner, 1);
         trx.operations.push_back(op);
         sign(trx, nathan_key1);
         PUSH_TX( db, trx, database::skip_transaction_dupe_check );
         trx.clear();
      } FC_CAPTURE_AND_RETHROW ((nathan.active))

      graphene::app::database_api db_api(db);

      // prepare available keys sets
      flat_set<public_key_type> avail_keys1, avail_keys2, avail_keys3;
      avail_keys1.insert( pub_key_active );
      avail_keys2.insert( pub_key_owner );
      avail_keys3.insert( pub_key_active );
      avail_keys3.insert( pub_key_owner );

      set<public_key_type> pub_keys;

      // this op requires active
      transfer_operation op;
      op.from = nathan.id;
      op.to = account_id_type();
      trx.operations.push_back(op);

      // provides active, should be ok
      pub_keys = db_api.get_required_signatures( trx, avail_keys1 );
      BOOST_CHECK( pub_keys.find( pub_key_active ) != pub_keys.end() );

      // provides owner, should be ok
      pub_keys = db_api.get_required_signatures( trx, avail_keys2 );
      BOOST_CHECK( pub_keys.find( pub_key_owner ) != pub_keys.end() );

      // provides both active and owner, should return one of them
      pub_keys = db_api.get_required_signatures( trx, avail_keys3 );
      BOOST_CHECK( pub_keys.size() == 1 );
      BOOST_CHECK( pub_keys.find( pub_key_active ) != pub_keys.end() || pub_keys.find( pub_key_owner ) != pub_keys.end() );

      trx.operations.clear();

      // this op requires owner
      account_update_operation auop;
      auop.account = nathan.id;
      auop.owner = authority(1, pub_key_owner, 1);
      trx.operations.push_back(auop);

      // provides active, should return an empty set
      pub_keys = db_api.get_required_signatures( trx, avail_keys1 );
      BOOST_CHECK( pub_keys.size() == 0 );

      // provides owner, should return it
      pub_keys = db_api.get_required_signatures( trx, avail_keys2 );
      BOOST_CHECK( pub_keys.find( pub_key_owner ) != pub_keys.end() );

      // provides both active and owner, should return owner only
      pub_keys = db_api.get_required_signatures( trx, avail_keys3 );
      BOOST_CHECK( pub_keys.find( pub_key_active ) == pub_keys.end() );
      BOOST_CHECK( pub_keys.find( pub_key_owner ) != pub_keys.end() );

   } FC_LOG_AND_RETHROW()
}

BOOST_AUTO_TEST_CASE( get_required_signatures_partially_signed_or_not )
{
   try {
      fc::ecc::private_key morgan_key = fc::ecc::private_key::regenerate(fc::digest("morgan_key"));
      fc::ecc::private_key nathan_key = fc::ecc::private_key::regenerate(fc::digest("nathan_key"));
      fc::ecc::private_key oliver_key = fc::ecc::private_key::regenerate(fc::digest("oliver_key"));
      public_key_type pub_key_morgan( morgan_key.get_public_key() );
      public_key_type pub_key_nathan( nathan_key.get_public_key() );
      public_key_type pub_key_oliver( oliver_key.get_public_key() );
      const account_object& morgan = create_account("morgan", morgan_key.get_public_key() );
      const account_object& nathan = create_account("nathan", nathan_key.get_public_key() );
      const account_object& oliver = create_account("oliver", oliver_key.get_public_key() );

      graphene::app::database_api db_api(db);

      // prepare available keys sets
      flat_set<public_key_type> avail_keys_empty, avail_keys_m, avail_keys_n, avail_keys_o;
      flat_set<public_key_type> avail_keys_mn, avail_keys_mo, avail_keys_no, avail_keys_mno;
      avail_keys_m.insert( pub_key_morgan );
      avail_keys_mn.insert( pub_key_morgan );
      avail_keys_mo.insert( pub_key_morgan );
      avail_keys_mno.insert( pub_key_morgan );
      avail_keys_n.insert( pub_key_nathan );
      avail_keys_mn.insert( pub_key_nathan );
      avail_keys_no.insert( pub_key_nathan );
      avail_keys_mno.insert( pub_key_nathan );
      avail_keys_o.insert( pub_key_oliver );
      avail_keys_mo.insert( pub_key_oliver );
      avail_keys_no.insert( pub_key_oliver );
      avail_keys_mno.insert( pub_key_oliver );

      // result set
      set<public_key_type> pub_keys;

      // make a transaction that require 1 signature (m)
      transfer_operation op;
      op.from = morgan.id;
      op.to = oliver.id;
      trx.operations.push_back(op);

      // provides [], should return []
      pub_keys = db_api.get_required_signatures( trx, avail_keys_empty );
      BOOST_CHECK( pub_keys.size() == 0 );

     // provides [m], should return [m]
      pub_keys = db_api.get_required_signatures( trx, avail_keys_m );
      BOOST_CHECK( pub_keys.size() == 1 );
      BOOST_CHECK( pub_keys.find( pub_key_morgan ) != pub_keys.end() );

      // provides [n], should return []
      pub_keys = db_api.get_required_signatures( trx, avail_keys_n );
      BOOST_CHECK( pub_keys.size() == 0 );

       // provides [m,n], should return [m]
      pub_keys = db_api.get_required_signatures( trx, avail_keys_mn );
      BOOST_CHECK( pub_keys.size() == 1 );
      BOOST_CHECK( pub_keys.find( pub_key_morgan ) != pub_keys.end() );

      // sign with n, but actually need m
      sign(trx, nathan_key);

      // provides [], should return []
      pub_keys = db_api.get_required_signatures( trx, avail_keys_empty );
      BOOST_CHECK( pub_keys.size() == 0 );

      // provides [m], should return [m]
      pub_keys = db_api.get_required_signatures( trx, avail_keys_m );
      BOOST_CHECK( pub_keys.size() == 1 );
      BOOST_CHECK( pub_keys.find( pub_key_morgan ) != pub_keys.end() );

      // provides [n], should return []
      pub_keys = db_api.get_required_signatures( trx, avail_keys_n );
      BOOST_CHECK( pub_keys.size() == 0 );

      // provides [o], should return []
      pub_keys = db_api.get_required_signatures( trx, avail_keys_o );
      BOOST_CHECK( pub_keys.size() == 0 );

      // provides [m,n], should return [m]
      pub_keys = db_api.get_required_signatures( trx, avail_keys_mn );
      BOOST_CHECK( pub_keys.size() == 1 );
      BOOST_CHECK( pub_keys.find( pub_key_morgan ) != pub_keys.end() );

      // provides [m,o], should return [m]
      pub_keys = db_api.get_required_signatures( trx, avail_keys_mo );
      BOOST_CHECK( pub_keys.size() == 1 );
      BOOST_CHECK( pub_keys.find( pub_key_morgan ) != pub_keys.end() );

      // provides [n,o], should return []
      pub_keys = db_api.get_required_signatures( trx, avail_keys_no );
      BOOST_CHECK( pub_keys.size() == 0 );

      // provides [m,n,o], should return [m]
      pub_keys = db_api.get_required_signatures( trx, avail_keys_mno );
      BOOST_CHECK( pub_keys.size() == 1 );
      BOOST_CHECK( pub_keys.find( pub_key_morgan ) != pub_keys.end() );

      // sign with m, should be enough
      trx.clear_signatures();
      sign(trx, morgan_key);

      // provides [], should return []
      pub_keys = db_api.get_required_signatures( trx, avail_keys_empty );
      BOOST_CHECK( pub_keys.size() == 0 );

      // provides [m], should return []
      pub_keys = db_api.get_required_signatures( trx, avail_keys_m );
      BOOST_CHECK( pub_keys.size() == 0 );

      // provides [n], should return []
      pub_keys = db_api.get_required_signatures( trx, avail_keys_n );
      BOOST_CHECK( pub_keys.size() == 0 );

      // provides [m,n], should return []
      pub_keys = db_api.get_required_signatures( trx, avail_keys_mn );
      BOOST_CHECK( pub_keys.size() == 0 );

      // sign with m+n, although m only should be enough, this API won't complain
      sign(trx, nathan_key);

      // provides [], should return []
      pub_keys = db_api.get_required_signatures( trx, avail_keys_empty );
      BOOST_CHECK( pub_keys.size() == 0 );

      // provides [m], should return []
      pub_keys = db_api.get_required_signatures( trx, avail_keys_m );
      BOOST_CHECK( pub_keys.size() == 0 );

      // provides [n], should return []
      pub_keys = db_api.get_required_signatures( trx, avail_keys_n );
      BOOST_CHECK( pub_keys.size() == 0 );

      // provides [o], should return []
      pub_keys = db_api.get_required_signatures( trx, avail_keys_o );
      BOOST_CHECK( pub_keys.size() == 0 );

      // provides [m,n], should return []
      pub_keys = db_api.get_required_signatures( trx, avail_keys_mn );
      BOOST_CHECK( pub_keys.size() == 0 );

      // provides [m,o], should return []
      pub_keys = db_api.get_required_signatures( trx, avail_keys_mo );
      BOOST_CHECK( pub_keys.size() == 0 );

      // provides [n,o], should return []
      pub_keys = db_api.get_required_signatures( trx, avail_keys_no );
      BOOST_CHECK( pub_keys.size() == 0 );

      // provides [m,n,o], should return []
      pub_keys = db_api.get_required_signatures( trx, avail_keys_mno );
      BOOST_CHECK( pub_keys.size() == 0 );

      // make a transaction that require 2 signatures (m+n)
      trx.clear_signatures();
      op.from = nathan.id;
      trx.operations.push_back(op);

      // provides [], should return []
      pub_keys = db_api.get_required_signatures( trx, avail_keys_empty );
      BOOST_CHECK( pub_keys.size() == 0 );

      // provides [m], should return [m]
      pub_keys = db_api.get_required_signatures( trx, avail_keys_m );
      BOOST_CHECK( pub_keys.size() == 1 );
      BOOST_CHECK( pub_keys.find( pub_key_morgan ) != pub_keys.end() );

      // provides [n], should return [n]
      pub_keys = db_api.get_required_signatures( trx, avail_keys_n );
      BOOST_CHECK( pub_keys.size() == 1 );
      BOOST_CHECK( pub_keys.find( pub_key_nathan ) != pub_keys.end() );

      // provides [o], should return []
      pub_keys = db_api.get_required_signatures( trx, avail_keys_o );
      BOOST_CHECK( pub_keys.size() == 0 );

      // provides [m,n], should return [m,n]
      pub_keys = db_api.get_required_signatures( trx, avail_keys_mn );
      BOOST_CHECK( pub_keys.size() == 2 );
      BOOST_CHECK( pub_keys.find( pub_key_morgan ) != pub_keys.end() );
      BOOST_CHECK( pub_keys.find( pub_key_nathan ) != pub_keys.end() );

      // provides [m,o], should return [m]
      pub_keys = db_api.get_required_signatures( trx, avail_keys_mo );
      BOOST_CHECK( pub_keys.size() == 1 );
      BOOST_CHECK( pub_keys.find( pub_key_morgan ) != pub_keys.end() );

      // provides [n,o], should return [n]
      pub_keys = db_api.get_required_signatures( trx, avail_keys_no );
      BOOST_CHECK( pub_keys.size() == 1 );
      BOOST_CHECK( pub_keys.find( pub_key_nathan ) != pub_keys.end() );

      // provides [m,n,o], should return [m,n]
      pub_keys = db_api.get_required_signatures( trx, avail_keys_mno );
      BOOST_CHECK( pub_keys.size() == 2 );
      BOOST_CHECK( pub_keys.find( pub_key_morgan ) != pub_keys.end() );
      BOOST_CHECK( pub_keys.find( pub_key_nathan ) != pub_keys.end() );

      // sign with o, but actually need m+n
      sign(trx, oliver_key);

      // provides [], should return []
      pub_keys = db_api.get_required_signatures( trx, avail_keys_empty );
      BOOST_CHECK( pub_keys.size() == 0 );

      // provides [m], should return [m]
      pub_keys = db_api.get_required_signatures( trx, avail_keys_m );
      BOOST_CHECK( pub_keys.size() == 1 );
      BOOST_CHECK( pub_keys.find( pub_key_morgan ) != pub_keys.end() );

      // provides [n], should return [n]
      pub_keys = db_api.get_required_signatures( trx, avail_keys_n );
      BOOST_CHECK( pub_keys.size() == 1 );
      BOOST_CHECK( pub_keys.find( pub_key_nathan ) != pub_keys.end() );

      // provides [o], should return []
      pub_keys = db_api.get_required_signatures( trx, avail_keys_o );
      BOOST_CHECK( pub_keys.size() == 0 );

      // provides [m,n], should return [m,n]
      pub_keys = db_api.get_required_signatures( trx, avail_keys_mn );
      BOOST_CHECK( pub_keys.size() == 2 );
      BOOST_CHECK( pub_keys.find( pub_key_morgan ) != pub_keys.end() );
      BOOST_CHECK( pub_keys.find( pub_key_nathan ) != pub_keys.end() );

      // provides [m,o], should return [m]
      pub_keys = db_api.get_required_signatures( trx, avail_keys_mo );
      BOOST_CHECK( pub_keys.size() == 1 );
      BOOST_CHECK( pub_keys.find( pub_key_morgan ) != pub_keys.end() );

      // provides [n,o], should return [n]
      pub_keys = db_api.get_required_signatures( trx, avail_keys_no );
      BOOST_CHECK( pub_keys.size() == 1 );
      BOOST_CHECK( pub_keys.find( pub_key_nathan ) != pub_keys.end() );

      // provides [m,n,o], should return [m,n]
      pub_keys = db_api.get_required_signatures( trx, avail_keys_mno );
      BOOST_CHECK( pub_keys.size() == 2 );
      BOOST_CHECK( pub_keys.find( pub_key_morgan ) != pub_keys.end() );
      BOOST_CHECK( pub_keys.find( pub_key_nathan ) != pub_keys.end() );

      // sign with m+o, but actually need m+n
      sign(trx, morgan_key);

      // provides [], should return []
      pub_keys = db_api.get_required_signatures( trx, avail_keys_empty );
      BOOST_CHECK( pub_keys.size() == 0 );

      // provides [m], should return []
      pub_keys = db_api.get_required_signatures( trx, avail_keys_m );
      BOOST_CHECK( pub_keys.size() == 0 );

      // provides [n], should return [n]
      pub_keys = db_api.get_required_signatures( trx, avail_keys_n );
      BOOST_CHECK( pub_keys.size() == 1 );
      BOOST_CHECK( pub_keys.find( pub_key_nathan ) != pub_keys.end() );

      // provides [o], should return []
      pub_keys = db_api.get_required_signatures( trx, avail_keys_o );
      BOOST_CHECK( pub_keys.size() == 0 );

      // provides [m,n], should return [n]
      pub_keys = db_api.get_required_signatures( trx, avail_keys_mn );
      BOOST_CHECK( pub_keys.size() == 1 );
      BOOST_CHECK( pub_keys.find( pub_key_nathan ) != pub_keys.end() );

      // provides [m,o], should return []
      pub_keys = db_api.get_required_signatures( trx, avail_keys_mo );
      BOOST_CHECK( pub_keys.size() == 0 );

      // provides [n,o], should return [n]
      pub_keys = db_api.get_required_signatures( trx, avail_keys_no );
      BOOST_CHECK( pub_keys.size() == 1 );
      BOOST_CHECK( pub_keys.find( pub_key_nathan ) != pub_keys.end() );

      // provides [m,n,o], should return [n]
      pub_keys = db_api.get_required_signatures( trx, avail_keys_mno );
      BOOST_CHECK( pub_keys.size() == 1 );
      BOOST_CHECK( pub_keys.find( pub_key_nathan ) != pub_keys.end() );

      // sign with m, but actually need m+n
      trx.clear_signatures();
      sign(trx, morgan_key);

      // provides [], should return []
      pub_keys = db_api.get_required_signatures( trx, avail_keys_empty );
      BOOST_CHECK( pub_keys.size() == 0 );

      // provides [m], should return []
      pub_keys = db_api.get_required_signatures( trx, avail_keys_m );
      BOOST_CHECK( pub_keys.size() == 0 );

      // provides [n], should return [n]
      pub_keys = db_api.get_required_signatures( trx, avail_keys_n );
      BOOST_CHECK( pub_keys.size() == 1 );
      BOOST_CHECK( pub_keys.find( pub_key_nathan ) != pub_keys.end() );

      // provides [o], should return []
      pub_keys = db_api.get_required_signatures( trx, avail_keys_o );
      BOOST_CHECK( pub_keys.size() == 0 );

      // provides [m,n], should return [n]
      pub_keys = db_api.get_required_signatures( trx, avail_keys_mn );
      BOOST_CHECK( pub_keys.size() == 1 );
      BOOST_CHECK( pub_keys.find( pub_key_nathan ) != pub_keys.end() );

      // provides [m,o], should return []
      pub_keys = db_api.get_required_signatures( trx, avail_keys_mo );
      BOOST_CHECK( pub_keys.size() == 0 );

      // provides [n,o], should return [n]
      pub_keys = db_api.get_required_signatures( trx, avail_keys_no );
      BOOST_CHECK( pub_keys.size() == 1 );
      BOOST_CHECK( pub_keys.find( pub_key_nathan ) != pub_keys.end() );

      // provides [m,n,o], should return [n]
      pub_keys = db_api.get_required_signatures( trx, avail_keys_mno );
      BOOST_CHECK( pub_keys.size() == 1 );
      BOOST_CHECK( pub_keys.find( pub_key_nathan ) != pub_keys.end() );

      // sign with m+n, should be enough
      sign(trx, nathan_key);

      // provides [], should return []
      pub_keys = db_api.get_required_signatures( trx, avail_keys_empty );
      BOOST_CHECK( pub_keys.size() == 0 );

      // provides [m], should return []
      pub_keys = db_api.get_required_signatures( trx, avail_keys_m );
      BOOST_CHECK( pub_keys.size() == 0 );

      // provides [n], should return []
      pub_keys = db_api.get_required_signatures( trx, avail_keys_n );
      BOOST_CHECK( pub_keys.size() == 0 );

      // provides [o], should return []
      pub_keys = db_api.get_required_signatures( trx, avail_keys_o );
      BOOST_CHECK( pub_keys.size() == 0 );

      // provides [m,n], should return []
      pub_keys = db_api.get_required_signatures( trx, avail_keys_mn );
      BOOST_CHECK( pub_keys.size() == 0 );

      // provides [m,o], should return []
      pub_keys = db_api.get_required_signatures( trx, avail_keys_mo );
      BOOST_CHECK( pub_keys.size() == 0 );

      // provides [n,o], should return []
      pub_keys = db_api.get_required_signatures( trx, avail_keys_no );
      BOOST_CHECK( pub_keys.size() == 0 );

      // provides [m,n,o], should return []
      pub_keys = db_api.get_required_signatures( trx, avail_keys_mno );
      BOOST_CHECK( pub_keys.size() == 0 );

      // sign with m+n+o, should be enough as well
      sign(trx, oliver_key);

      // provides [], should return []
      pub_keys = db_api.get_required_signatures( trx, avail_keys_empty );
      BOOST_CHECK( pub_keys.size() == 0 );

      // provides [m], should return []
      pub_keys = db_api.get_required_signatures( trx, avail_keys_m );
      BOOST_CHECK( pub_keys.size() == 0 );

      // provides [n], should return []
      pub_keys = db_api.get_required_signatures( trx, avail_keys_n );
      BOOST_CHECK( pub_keys.size() == 0 );

      // provides [o], should return []
      pub_keys = db_api.get_required_signatures( trx, avail_keys_o );
      BOOST_CHECK( pub_keys.size() == 0 );

      // provides [m,n], should return []
      pub_keys = db_api.get_required_signatures( trx, avail_keys_mn );
      BOOST_CHECK( pub_keys.size() == 0 );

      // provides [m,o], should return []
      pub_keys = db_api.get_required_signatures( trx, avail_keys_mo );
      BOOST_CHECK( pub_keys.size() == 0 );

      // provides [n,o], should return []
      pub_keys = db_api.get_required_signatures( trx, avail_keys_no );
      BOOST_CHECK( pub_keys.size() == 0 );

      // provides [m,n,o], should return []
      pub_keys = db_api.get_required_signatures( trx, avail_keys_mno );
      BOOST_CHECK( pub_keys.size() == 0 );

   } FC_LOG_AND_RETHROW()
}

BOOST_AUTO_TEST_CASE( set_subscribe_callback_disable_notify_all_test )
{
   try {
      ACTORS( (alice) );

      uint32_t objects_changed1 = 0;
      uint32_t objects_changed2 = 0;
      uint32_t objects_changed3 = 0;
      auto callback1 = [&]( const variant& v )
      {
         ++objects_changed1;
      };
      auto callback2 = [&]( const variant& v )
      {
         ++objects_changed2;
      };
      auto callback3 = [&]( const variant& v )
      {
         ++objects_changed3;
      };

      uint32_t expected_objects_changed1 = 0;
      uint32_t expected_objects_changed2 = 0;
      uint32_t expected_objects_changed3 = 0;

      graphene::app::database_api db_api1(db);

      // subscribing to all should fail
      BOOST_CHECK_THROW( db_api1.set_subscribe_callback( callback1, true ), fc::exception );

      db_api1.set_subscribe_callback( callback1, false );

      graphene::app::application_options opt;
      opt.enable_subscribe_to_all = true;

      graphene::app::database_api db_api2( db, &opt );
      db_api2.set_subscribe_callback( callback2, true );

      graphene::app::database_api db_api3( db, &opt );
      db_api3.set_subscribe_callback( callback3, false );

      vector<object_id_type> ids;
      ids.push_back( alice_id );

      db_api1.get_objects( ids ); // db_api1 subscribe to Alice
      db_api2.get_objects( ids ); // db_api2 subscribe to Alice

      generate_block();
      ++expected_objects_changed2; // subscribed to all, notify block changes

      transfer( account_id_type(), alice_id, asset(1) );
      generate_block();
      ++expected_objects_changed1; // subscribed to Alice, notify Alice balance change
      ++expected_objects_changed2; // subscribed to all, notify block changes

      fc::usleep(fc::milliseconds(200)); // sleep a while to execute callback in another thread

      BOOST_CHECK_EQUAL( expected_objects_changed1, objects_changed1 );
      BOOST_CHECK_EQUAL( expected_objects_changed2, objects_changed2 );
      BOOST_CHECK_EQUAL( expected_objects_changed3, objects_changed3 );

   } FC_LOG_AND_RETHROW()
}

BOOST_AUTO_TEST_CASE( lookup_vote_ids )
{ try {
   ACTORS( (connie)(whitney)(wolverine) );

   fund(connie);
   upgrade_to_lifetime_member(connie);
   fund(whitney);
   upgrade_to_lifetime_member(whitney);
   fund(wolverine);
   upgrade_to_lifetime_member(wolverine);

   const auto& committee = create_committee_member( connie );
   const auto& witness = create_witness( whitney );
   const auto& worker = create_worker( wolverine_id );

   graphene::app::database_api db_api(db);

   std::vector<vote_id_type> votes;
   votes.push_back( committee.vote_id );
   votes.push_back( witness.vote_id );
   votes.push_back( worker.vote_for );

   const auto results = db_api.lookup_vote_ids( votes );

} FC_LOG_AND_RETHROW() }

BOOST_AUTO_TEST_CASE(get_account_limit_orders)
{ try {

   ACTORS((seller));

   const auto& bitcny = create_bitasset("CNY");
   const auto& core   = asset_id_type()(db);

   int64_t init_balance(10000000);
   transfer(committee_account, seller_id, asset(init_balance));
   BOOST_CHECK_EQUAL( 10000000, get_balance(seller, core) );

   /// Create 250 versatile orders
   for (size_t i = 0 ; i < 50 ; ++i)
   {
      BOOST_CHECK(create_sell_order(seller, core.amount(100), bitcny.amount(250)));
   }

   for (size_t i = 1 ; i < 101 ; ++i)
   {
      BOOST_CHECK(create_sell_order(seller, core.amount(100), bitcny.amount(250 + i)));
      BOOST_CHECK(create_sell_order(seller, core.amount(100), bitcny.amount(250 - i)));
   }

   graphene::app::database_api db_api(db);
   std::vector<limit_order_object> results;
   limit_order_object o;

   // query with no constraint, expected:
   // 1. up to 101 orders returned
   // 2. orders were sorted by price desendingly
   results = db_api.get_account_limit_orders(seller.name, GRAPHENE_SYMBOL, "CNY");
   BOOST_CHECK(results.size() == 101);
   for (size_t i = 0 ; i < results.size() - 1 ; ++i)
   {
      BOOST_CHECK(results[i].sell_price >= results[i+1].sell_price);
   }
   BOOST_CHECK(results.front().sell_price == price(core.amount(100), bitcny.amount(150)));
   BOOST_CHECK(results.back().sell_price == price(core.amount(100), bitcny.amount(250)));
   results.clear();

   // query with specified limit, expected:
   // 1. up to specified amount of orders returned
   // 2. orders were sorted by price desendingly
   results = db_api.get_account_limit_orders(seller.name, GRAPHENE_SYMBOL, "CNY", 50);
   BOOST_CHECK(results.size() == 50);
   for (size_t i = 0 ; i < results.size() - 1 ; ++i)
   {
      BOOST_CHECK(results[i].sell_price >= results[i+1].sell_price);
   }
   BOOST_CHECK(results.front().sell_price == price(core.amount(100), bitcny.amount(150)));
   BOOST_CHECK(results.back().sell_price == price(core.amount(100), bitcny.amount(199)));

   o = results.back();
   results.clear();

   // query with specified order id and limit, expected:
   // same as before, but also the first order's id equal to specified
   results = db_api.get_account_limit_orders(seller.name, GRAPHENE_SYMBOL, "CNY", 80,
       limit_order_id_type(o.id));
   BOOST_CHECK(results.size() == 80);
   BOOST_CHECK(results.front().id == o.id);
   for (size_t i = 0 ; i < results.size() - 1 ; ++i)
   {
      BOOST_CHECK(results[i].sell_price >= results[i+1].sell_price);
   }
   BOOST_CHECK(results.front().sell_price == price(core.amount(100), bitcny.amount(199)));
   BOOST_CHECK(results.back().sell_price == price(core.amount(100), bitcny.amount(250)));

   o = results.back();
   results.clear();

   // query with specified price and an not exists order id, expected:
   // 1. the canceled order should not exists in returned orders and first order's
   //    id should greater than specified
   // 2. returned orders sorted by price desendingly
   // 3. the first order's sell price equal to specified
   cancel_limit_order(o); // NOTE 1: this canceled order was in scope of the
                          // first created 50 orders, so with price 2.5 BTS/CNY
   results = db_api.get_account_limit_orders(seller.name, GRAPHENE_SYMBOL, "CNY", 50,
       limit_order_id_type(o.id), o.sell_price);
   BOOST_CHECK(results.size() == 50);
   BOOST_CHECK(results.front().id > o.id);
   // NOTE 2: because of NOTE 1, here should be equal
   BOOST_CHECK(results.front().sell_price == o.sell_price);
   for (size_t i = 0 ; i < results.size() - 1 ; ++i)
   {
      BOOST_CHECK(results[i].sell_price >= results[i+1].sell_price);
   }
   BOOST_CHECK(results.front().sell_price == price(core.amount(100), bitcny.amount(250)));
   BOOST_CHECK(results.back().sell_price == price(core.amount(100), bitcny.amount(279)));

   o = results.back();
   results.clear();

   cancel_limit_order(o); // NOTE 3: this time the canceled order was in scope
                          // of the lowest price 150 orders
   results = db_api.get_account_limit_orders(seller.name, GRAPHENE_SYMBOL, "CNY", 101,
       limit_order_id_type(o.id), o.sell_price);
   BOOST_CHECK(results.size() == 71);
   BOOST_CHECK(results.front().id > o.id);
   // NOTE 3: because of NOTE 1, here should be little than
   BOOST_CHECK(results.front().sell_price < o.sell_price);
   for (size_t i = 0 ; i < results.size() - 1 ; ++i)
   {
      BOOST_CHECK(results[i].sell_price >= results[i+1].sell_price);
   }
   BOOST_CHECK(results.front().sell_price == price(core.amount(100), bitcny.amount(280)));
   BOOST_CHECK(results.back().sell_price == price(core.amount(100), bitcny.amount(350)));

   BOOST_CHECK_THROW(db_api.get_account_limit_orders(seller.name, GRAPHENE_SYMBOL, "CNY", 101,
               limit_order_id_type(o.id)), fc::exception);

} FC_LOG_AND_RETHROW() }

BOOST_AUTO_TEST_CASE( get_transaction_hex )
{ try {
   graphene::app::database_api db_api(db);
   auto test_private_key = generate_private_key("testaccount");
   public_key_type test_public = test_private_key.get_public_key();

   trx.operations.push_back(make_account("testaccount", test_public));
   trx.validate();

   // case1: not signed, get hex
   std::string hex_str = fc::to_hex( fc::raw::pack( trx ) );

   BOOST_CHECK( db_api.get_transaction_hex( trx ) == hex_str );
   BOOST_CHECK( db_api.get_transaction_hex_without_sig( trx ) + "00" == hex_str );

   // case2: signed, get hex
   sign( trx, test_private_key );
   hex_str = fc::to_hex( fc::raw::pack( trx ) );

   BOOST_CHECK( db_api.get_transaction_hex( trx ) == hex_str );
   BOOST_CHECK( db_api.get_transaction_hex_without_sig( trx ) +
                   fc::to_hex( fc::raw::pack( trx.signatures ) ) == hex_str );

} FC_LOG_AND_RETHROW() }

BOOST_AUTO_TEST_CASE(verify_account_authority) 
{
      try {
         
         ACTORS( (nathan) );
         graphene::app::database_api db_api(db);

         // good keys
         flat_set<public_key_type> public_keys;
         public_keys.emplace(nathan_public_key);
         BOOST_CHECK(db_api.verify_account_authority( "nathan", public_keys));

         // bad keys
         flat_set<public_key_type> bad_public_keys;
         bad_public_keys.emplace(public_key_type("BTS6MkMxwBjFWmcDjXRoJ4mW9Hd4LCSPwtv9tKG1qYW5Kgu4AhoZy"));
         BOOST_CHECK(!db_api.verify_account_authority( "nathan", bad_public_keys));

      } FC_LOG_AND_RETHROW()
}

BOOST_AUTO_TEST_CASE( any_two_of_three )
{
   try {
      fc::ecc::private_key nathan_key1 = fc::ecc::private_key::regenerate(fc::digest("key1"));
      fc::ecc::private_key nathan_key2 = fc::ecc::private_key::regenerate(fc::digest("key2"));
      fc::ecc::private_key nathan_key3 = fc::ecc::private_key::regenerate(fc::digest("key3"));
      const account_object& nathan = create_account("nathan", nathan_key1.get_public_key() );
      fund(nathan);
      graphene::app::database_api db_api(db);

      try {
         account_update_operation op;
         op.account = nathan.id;
         op.active = authority(2, public_key_type(nathan_key1.get_public_key()), 1, 
               public_key_type(nathan_key2.get_public_key()), 1, public_key_type(nathan_key3.get_public_key()), 1);
         op.owner = *op.active;
         trx.operations.push_back(op);
         sign(trx, nathan_key1);
         PUSH_TX( db, trx, database::skip_transaction_dupe_check );
         trx.clear();
      } FC_CAPTURE_AND_RETHROW ((nathan.active))

      // two keys should work
      {
      	flat_set<public_key_type> public_keys;
      	public_keys.emplace(nathan_key1.get_public_key());
      	public_keys.emplace(nathan_key2.get_public_key());
      	BOOST_CHECK(db_api.verify_account_authority("nathan", public_keys));
      }

      // the other two keys should work
      {
     	   flat_set<public_key_type> public_keys;
      	public_keys.emplace(nathan_key2.get_public_key());
      	public_keys.emplace(nathan_key3.get_public_key());
     	   BOOST_CHECK(db_api.verify_account_authority("nathan", public_keys));
      }

      // just one key should not work
      {
     	   flat_set<public_key_type> public_keys;
         public_keys.emplace(nathan_key1.get_public_key());
     	   BOOST_CHECK(!db_api.verify_account_authority("nathan", public_keys));
      }
   } catch (fc::exception& e) {
      edump((e.to_detail_string()));
      throw;
   }
}

BOOST_AUTO_TEST_CASE( verify_authority_multiple_accounts )
{
   try {
      ACTORS( (nathan) (alice) (bob) );

      graphene::app::database_api db_api(db);

      try {
         account_update_operation op;
         op.account = nathan.id;
         op.active = authority(3, nathan_public_key, 1, alice.id, 1, bob.id, 1);
         op.owner = *op.active;
         trx.operations.push_back(op);
         sign(trx, nathan_private_key);
         PUSH_TX( db, trx, database::skip_transaction_dupe_check );
         trx.clear();
      } FC_CAPTURE_AND_RETHROW ((nathan.active))

      // requires 3 signatures
      {
      	flat_set<public_key_type> public_keys;
      	public_keys.emplace(nathan_public_key);
      	public_keys.emplace(alice_public_key);
      	public_keys.emplace(bob_public_key);
      	BOOST_CHECK(db_api.verify_account_authority("nathan", public_keys));
      }

      // only 2 signatures given
      {
      	flat_set<public_key_type> public_keys;
      	public_keys.emplace(nathan_public_key);
      	public_keys.emplace(bob_public_key);
      	BOOST_CHECK(!db_api.verify_account_authority("nathan", public_keys));
      }
   } catch (fc::exception& e) {
      edump((e.to_detail_string()));
      throw;
   }
}
BOOST_AUTO_TEST_CASE( api_limit_get_key_references ){
   try{
   const int num_keys = 210;
   const int num_keys1 = 2;
   vector< private_key_type > numbered_private_keys;
   vector< public_key_type >  numbered_key_id;
   numbered_private_keys.reserve( num_keys );
   graphene::app::database_api db_api( db, &( app.get_options() ));
   for( int i=0; i<num_keys1; i++ )
   {
      private_key_type privkey = generate_private_key(std::string("key_") + std::to_string(i));
      public_key_type pubkey = privkey.get_public_key();
      numbered_private_keys.push_back( privkey );
      numbered_key_id.push_back( pubkey );
   }
   vector< vector<account_id_type> > final_result=db_api.get_key_references(numbered_key_id);
   BOOST_REQUIRE_EQUAL( final_result.size(), 2u );
   numbered_private_keys.reserve( num_keys );
   for( int i=num_keys1; i<num_keys; i++ )
   {
       private_key_type privkey = generate_private_key(std::string("key_") + std::to_string(i));
       public_key_type pubkey = privkey.get_public_key();
       numbered_private_keys.push_back( privkey );
       numbered_key_id.push_back( pubkey );
   }
   GRAPHENE_CHECK_THROW(db_api.get_key_references(numbered_key_id), fc::exception);
   }catch (fc::exception& e) {
   edump((e.to_detail_string()));
   throw;
   }
}
<<<<<<< HEAD
BOOST_AUTO_TEST_CASE( api_limit_get_limit_orders ){
   try{
   graphene::app::database_api db_api( db, &( app.get_options() ));
   //account_id_type() do 3 ops
   create_bitasset("USD", account_id_type());
   create_account("dan");
   create_account("bob");
   asset_id_type bit_jmj_id = create_bitasset("JMJBIT").id;
   generate_block();
   fc::usleep(fc::milliseconds(100));
   GRAPHENE_CHECK_THROW(db_api.get_limit_orders(std::string(static_cast<object_id_type>(asset_id_type())),
      std::string(static_cast<object_id_type>(bit_jmj_id)), 370), fc::exception);
   vector<limit_order_object>  limit_orders =db_api.get_limit_orders(std::string(
      static_cast<object_id_type>(asset_id_type())),
      std::string(static_cast<object_id_type>(bit_jmj_id)), 340);
   BOOST_REQUIRE_EQUAL( limit_orders.size(), 0u);

   }catch (fc::exception& e) {
   edump((e.to_detail_string()));
   throw;
   }
}
BOOST_AUTO_TEST_CASE( api_limit_get_call_orders ){
   try{
   graphene::app::database_api db_api( db, &( app.get_options() ));
   //account_id_type() do 3 ops
   auto nathan_private_key = generate_private_key("nathan");
   account_id_type nathan_id = create_account("nathan", nathan_private_key.get_public_key()).id;
   transfer(account_id_type(), nathan_id, asset(100));
   asset_id_type bitusd_id = create_bitasset(
	   "USDBIT", nathan_id, 100, disable_force_settle).id;
   generate_block();
   fc::usleep(fc::milliseconds(100));
   BOOST_CHECK( bitusd_id(db).is_market_issued() );
   GRAPHENE_CHECK_THROW(db_api.get_call_orders(std::string(static_cast<object_id_type>(bitusd_id)),
	   370), fc::exception);
   vector< call_order_object>  call_order =db_api.get_call_orders(std::string(
	   static_cast<object_id_type>(bitusd_id)), 340);
   BOOST_REQUIRE_EQUAL( call_order.size(), 0u);
   }catch (fc::exception& e) {
   edump((e.to_detail_string()));
   throw;
   }
}
BOOST_AUTO_TEST_CASE( api_limit_get_settle_orders ){
   try{
   graphene::app::database_api db_api( db, &( app.get_options() ));
   //account_id_type() do 3 ops
   auto nathan_private_key = generate_private_key("nathan");
   account_id_type nathan_id = create_account("nathan", nathan_private_key.get_public_key()).id;
   transfer(account_id_type(), nathan_id, asset(100));
   asset_id_type bitusd_id = create_bitasset(
	   "USDBIT", nathan_id, 100, disable_force_settle).id;
   generate_block();
   fc::usleep(fc::milliseconds(100));
   GRAPHENE_CHECK_THROW(db_api.get_settle_orders(
   	std::string(static_cast<object_id_type>(bitusd_id)), 370), fc::exception);
   vector<force_settlement_object> result =db_api.get_settle_orders(
   	std::string(static_cast<object_id_type>(bitusd_id)), 340);
   BOOST_REQUIRE_EQUAL( result.size(), 0u);
   }catch (fc::exception& e) {
   edump((e.to_detail_string()));
   throw;
   }
}
BOOST_AUTO_TEST_CASE( api_limit_get_order_book ){
   try{
   graphene::app::database_api db_api( db, &( app.get_options() ));
   auto nathan_private_key = generate_private_key("nathan");
   auto dan_private_key = generate_private_key("dan");
   account_id_type nathan_id = create_account("nathan", nathan_private_key.get_public_key()).id;
   account_id_type dan_id = create_account("dan", dan_private_key.get_public_key()).id;
   transfer(account_id_type(), nathan_id, asset(100));
   transfer(account_id_type(), dan_id, asset(100));
   asset_id_type bitusd_id = create_bitasset(
	   "USDBIT", nathan_id, 100, disable_force_settle).id;
   asset_id_type bitdan_id = create_bitasset(
	   "DANBIT", dan_id, 100, disable_force_settle).id;
   generate_block();
   fc::usleep(fc::milliseconds(100));
   GRAPHENE_CHECK_THROW(db_api.get_order_book(std::string(static_cast<object_id_type>(bitusd_id)),
   	std::string(static_cast<object_id_type>(bitdan_id)),89), fc::exception);
   graphene::app::order_book result =db_api.get_order_book(std::string(
   	static_cast<object_id_type>(bitusd_id)), std::string(static_cast<object_id_type>(bitdan_id)),78);
	BOOST_REQUIRE_EQUAL( result.bids.size(), 0u);
   }catch (fc::exception& e) {
   edump((e.to_detail_string()));
   throw;
   }
}
=======

BOOST_AUTO_TEST_CASE( api_limit_get_full_accounts ) {

   try {
      graphene::app::database_api db_api(db, &(this->app.get_options()));

      const account_object& alice = create_account("alice");
      const account_object& bob = create_account("bob");
      const account_object& carl = create_account("carl");
      const account_object& dan = create_account("dan");
      const account_object& fred = create_account("fred");
      const account_object& henry = create_account("henry");
      const account_object& kevin = create_account("kevin");
      const account_object& laura = create_account("laura");
      const account_object& lucy = create_account("lucy");
      const account_object& martin = create_account("martin");
      const account_object& patty = create_account("patty");

      vector<string> accounts;
      accounts.push_back(alice.name);
      accounts.push_back(bob.name);
      accounts.push_back(carl.name);
      accounts.push_back(dan.name);
      accounts.push_back(fred.name);
      accounts.push_back(henry.name);
      accounts.push_back(kevin.name);
      accounts.push_back(laura.name);
      accounts.push_back(lucy.name);
      accounts.push_back(martin.name);
      accounts.push_back(patty.name);

      GRAPHENE_CHECK_THROW(db_api.get_full_accounts(accounts, false), fc::exception);

      accounts.erase(accounts.begin());
      auto full_accounts = db_api.get_full_accounts(accounts, false);
      BOOST_CHECK(full_accounts.size() == 10);

      // not an account
      accounts.erase(accounts.begin());
      accounts.push_back("nosuchaccount");

      // non existing accounts will be ignored in the results
      full_accounts = db_api.get_full_accounts(accounts, false);
      BOOST_CHECK(full_accounts.size() == 9);

   } catch (fc::exception& e) {
      edump((e.to_detail_string()));
      throw;
   }
}

BOOST_AUTO_TEST_CASE( get_assets_by_issuer ) {
   try {
      graphene::app::database_api db_api(db, &(this->app.get_options()));

      create_bitasset("CNY");
      create_bitasset("EUR");
      create_bitasset("USD");

      generate_block();

      auto assets = db_api.get_assets_by_issuer("witness-account", asset_id_type(), 10);

      BOOST_CHECK(assets.size() == 3);
      BOOST_CHECK(assets[0].symbol == "CNY");
      BOOST_CHECK(assets[1].symbol == "EUR");
      BOOST_CHECK(assets[2].symbol == "USD");

      assets = db_api.get_assets_by_issuer("witness-account", asset_id_type(200), 100);
      BOOST_CHECK(assets.size() == 0);

      GRAPHENE_CHECK_THROW(db_api.get_assets_by_issuer("nosuchaccount", asset_id_type(), 100), fc::exception);

   } catch (fc::exception& e) {
      edump((e.to_detail_string()));
      throw;
   }
}

BOOST_AUTO_TEST_CASE( get_call_orders_by_account ) {

   try {
      ACTORS((caller)(feedproducer));

      graphene::app::database_api db_api(db, &(this->app.get_options()));

      const auto &usd = create_bitasset("USD", feedproducer_id);
      const auto &cny = create_bitasset("CNY", feedproducer_id);
      const auto &core = asset_id_type()(db);

      int64_t init_balance(1000000);
      transfer(committee_account, caller_id, asset(init_balance));

      update_feed_producers(usd, {feedproducer.id});
      update_feed_producers(cny, {feedproducer.id});

      price_feed current_feed;
      current_feed.maintenance_collateral_ratio = 1750;
      current_feed.maximum_short_squeeze_ratio = 1100;
      current_feed.settlement_price = usd.amount(1) / core.amount(5);
      publish_feed(usd, feedproducer, current_feed);

      current_feed.maintenance_collateral_ratio = 1750;
      current_feed.maximum_short_squeeze_ratio = 1100;
      current_feed.settlement_price = cny.amount(1) / core.amount(5);
      publish_feed(cny, feedproducer, current_feed);

      auto call1 = borrow(caller, usd.amount(1000), asset(15000));
      auto call2 = borrow(caller, cny.amount(1000), asset(15000));

      auto calls = db_api.get_call_orders_by_account("caller", asset_id_type(), 100);

      BOOST_CHECK(calls.size() == 2);
      BOOST_CHECK(calls[0].id == call1->id);
      BOOST_CHECK(calls[1].id == call2->id);

      GRAPHENE_CHECK_THROW(db_api.get_call_orders_by_account("nosuchaccount", asset_id_type(), 100), fc::exception);

   } catch (fc::exception& e) {
      edump((e.to_detail_string()));
      throw;
   }
}

BOOST_AUTO_TEST_CASE( get_settle_orders_by_account ) {
   try {
      ACTORS((creator)(settler)(caller)(feedproducer));

      graphene::app::database_api db_api(db, &(this->app.get_options()));

      const auto &usd = create_bitasset("USD", creator_id);
      const auto &core = asset_id_type()(db);
      asset_id_type usd_id = usd.id;

      int64_t init_balance(1000000);
      transfer(committee_account, settler_id, asset(init_balance));
      transfer(committee_account, caller_id, asset(init_balance));

      update_feed_producers(usd, {feedproducer.id});

      price_feed current_feed;
      current_feed.maintenance_collateral_ratio = 1750;
      current_feed.maximum_short_squeeze_ratio = 1100;
      current_feed.settlement_price = usd.amount(1) / core.amount(5);
      publish_feed(usd, feedproducer, current_feed);

      borrow(caller, usd.amount(1000), asset(15000));
      generate_block();

      transfer(caller.id, settler.id, asset(200, usd_id));

      auto result = force_settle( settler, usd_id(db).amount(4));
      generate_block();

      auto settlements = db_api.get_settle_orders_by_account("settler", force_settlement_id_type(), 100);

      BOOST_CHECK(settlements.size() == 1);
      BOOST_CHECK(settlements[0].id == result.get<object_id_type>());

      GRAPHENE_CHECK_THROW(db_api.get_settle_orders_by_account("nosuchaccount", force_settlement_id_type(), 100), fc::exception);

   } catch (fc::exception& e) {
      edump((e.to_detail_string()));
      throw;
   }
}

>>>>>>> 4bc8339d
BOOST_AUTO_TEST_SUITE_END()<|MERGE_RESOLUTION|>--- conflicted
+++ resolved
@@ -1121,7 +1121,173 @@
    throw;
    }
 }
-<<<<<<< HEAD
+
+BOOST_AUTO_TEST_CASE( api_limit_get_full_accounts ) {
+
+   try {
+      graphene::app::database_api db_api(db, &(this->app.get_options()));
+
+      const account_object& alice = create_account("alice");
+      const account_object& bob = create_account("bob");
+      const account_object& carl = create_account("carl");
+      const account_object& dan = create_account("dan");
+      const account_object& fred = create_account("fred");
+      const account_object& henry = create_account("henry");
+      const account_object& kevin = create_account("kevin");
+      const account_object& laura = create_account("laura");
+      const account_object& lucy = create_account("lucy");
+      const account_object& martin = create_account("martin");
+      const account_object& patty = create_account("patty");
+
+      vector<string> accounts;
+      accounts.push_back(alice.name);
+      accounts.push_back(bob.name);
+      accounts.push_back(carl.name);
+      accounts.push_back(dan.name);
+      accounts.push_back(fred.name);
+      accounts.push_back(henry.name);
+      accounts.push_back(kevin.name);
+      accounts.push_back(laura.name);
+      accounts.push_back(lucy.name);
+      accounts.push_back(martin.name);
+      accounts.push_back(patty.name);
+
+      GRAPHENE_CHECK_THROW(db_api.get_full_accounts(accounts, false), fc::exception);
+
+      accounts.erase(accounts.begin());
+      auto full_accounts = db_api.get_full_accounts(accounts, false);
+      BOOST_CHECK(full_accounts.size() == 10);
+
+      // not an account
+      accounts.erase(accounts.begin());
+      accounts.push_back("nosuchaccount");
+
+      // non existing accounts will be ignored in the results
+      full_accounts = db_api.get_full_accounts(accounts, false);
+      BOOST_CHECK(full_accounts.size() == 9);
+
+   } catch (fc::exception& e) {
+      edump((e.to_detail_string()));
+      throw;
+   }
+}
+
+BOOST_AUTO_TEST_CASE( get_assets_by_issuer ) {
+   try {
+      graphene::app::database_api db_api(db, &(this->app.get_options()));
+
+      create_bitasset("CNY");
+      create_bitasset("EUR");
+      create_bitasset("USD");
+
+      generate_block();
+
+      auto assets = db_api.get_assets_by_issuer("witness-account", asset_id_type(), 10);
+
+      BOOST_CHECK(assets.size() == 3);
+      BOOST_CHECK(assets[0].symbol == "CNY");
+      BOOST_CHECK(assets[1].symbol == "EUR");
+      BOOST_CHECK(assets[2].symbol == "USD");
+
+      assets = db_api.get_assets_by_issuer("witness-account", asset_id_type(200), 100);
+      BOOST_CHECK(assets.size() == 0);
+
+      GRAPHENE_CHECK_THROW(db_api.get_assets_by_issuer("nosuchaccount", asset_id_type(), 100), fc::exception);
+
+   } catch (fc::exception& e) {
+      edump((e.to_detail_string()));
+      throw;
+   }
+}
+
+BOOST_AUTO_TEST_CASE( get_call_orders_by_account ) {
+
+   try {
+      ACTORS((caller)(feedproducer));
+
+      graphene::app::database_api db_api(db, &(this->app.get_options()));
+
+      const auto &usd = create_bitasset("USD", feedproducer_id);
+      const auto &cny = create_bitasset("CNY", feedproducer_id);
+      const auto &core = asset_id_type()(db);
+
+      int64_t init_balance(1000000);
+      transfer(committee_account, caller_id, asset(init_balance));
+
+      update_feed_producers(usd, {feedproducer.id});
+      update_feed_producers(cny, {feedproducer.id});
+
+      price_feed current_feed;
+      current_feed.maintenance_collateral_ratio = 1750;
+      current_feed.maximum_short_squeeze_ratio = 1100;
+      current_feed.settlement_price = usd.amount(1) / core.amount(5);
+      publish_feed(usd, feedproducer, current_feed);
+
+      current_feed.maintenance_collateral_ratio = 1750;
+      current_feed.maximum_short_squeeze_ratio = 1100;
+      current_feed.settlement_price = cny.amount(1) / core.amount(5);
+      publish_feed(cny, feedproducer, current_feed);
+
+      auto call1 = borrow(caller, usd.amount(1000), asset(15000));
+      auto call2 = borrow(caller, cny.amount(1000), asset(15000));
+
+      auto calls = db_api.get_call_orders_by_account("caller", asset_id_type(), 100);
+
+      BOOST_CHECK(calls.size() == 2);
+      BOOST_CHECK(calls[0].id == call1->id);
+      BOOST_CHECK(calls[1].id == call2->id);
+
+      GRAPHENE_CHECK_THROW(db_api.get_call_orders_by_account("nosuchaccount", asset_id_type(), 100), fc::exception);
+
+   } catch (fc::exception& e) {
+      edump((e.to_detail_string()));
+      throw;
+   }
+}
+
+BOOST_AUTO_TEST_CASE( get_settle_orders_by_account ) {
+   try {
+      ACTORS((creator)(settler)(caller)(feedproducer));
+
+      graphene::app::database_api db_api(db, &(this->app.get_options()));
+
+      const auto &usd = create_bitasset("USD", creator_id);
+      const auto &core = asset_id_type()(db);
+      asset_id_type usd_id = usd.id;
+
+      int64_t init_balance(1000000);
+      transfer(committee_account, settler_id, asset(init_balance));
+      transfer(committee_account, caller_id, asset(init_balance));
+
+      update_feed_producers(usd, {feedproducer.id});
+
+      price_feed current_feed;
+      current_feed.maintenance_collateral_ratio = 1750;
+      current_feed.maximum_short_squeeze_ratio = 1100;
+      current_feed.settlement_price = usd.amount(1) / core.amount(5);
+      publish_feed(usd, feedproducer, current_feed);
+
+      borrow(caller, usd.amount(1000), asset(15000));
+      generate_block();
+
+      transfer(caller.id, settler.id, asset(200, usd_id));
+
+      auto result = force_settle( settler, usd_id(db).amount(4));
+      generate_block();
+
+      auto settlements = db_api.get_settle_orders_by_account("settler", force_settlement_id_type(), 100);
+
+      BOOST_CHECK(settlements.size() == 1);
+      BOOST_CHECK(settlements[0].id == result.get<object_id_type>());
+
+      GRAPHENE_CHECK_THROW(db_api.get_settle_orders_by_account("nosuchaccount", force_settlement_id_type(), 100), fc::exception);
+
+   } catch (fc::exception& e) {
+      edump((e.to_detail_string()));
+      throw;
+   }
+}
+
 BOOST_AUTO_TEST_CASE( api_limit_get_limit_orders ){
    try{
    graphene::app::database_api db_api( db, &( app.get_options() ));
@@ -1212,173 +1378,4 @@
    throw;
    }
 }
-=======
-
-BOOST_AUTO_TEST_CASE( api_limit_get_full_accounts ) {
-
-   try {
-      graphene::app::database_api db_api(db, &(this->app.get_options()));
-
-      const account_object& alice = create_account("alice");
-      const account_object& bob = create_account("bob");
-      const account_object& carl = create_account("carl");
-      const account_object& dan = create_account("dan");
-      const account_object& fred = create_account("fred");
-      const account_object& henry = create_account("henry");
-      const account_object& kevin = create_account("kevin");
-      const account_object& laura = create_account("laura");
-      const account_object& lucy = create_account("lucy");
-      const account_object& martin = create_account("martin");
-      const account_object& patty = create_account("patty");
-
-      vector<string> accounts;
-      accounts.push_back(alice.name);
-      accounts.push_back(bob.name);
-      accounts.push_back(carl.name);
-      accounts.push_back(dan.name);
-      accounts.push_back(fred.name);
-      accounts.push_back(henry.name);
-      accounts.push_back(kevin.name);
-      accounts.push_back(laura.name);
-      accounts.push_back(lucy.name);
-      accounts.push_back(martin.name);
-      accounts.push_back(patty.name);
-
-      GRAPHENE_CHECK_THROW(db_api.get_full_accounts(accounts, false), fc::exception);
-
-      accounts.erase(accounts.begin());
-      auto full_accounts = db_api.get_full_accounts(accounts, false);
-      BOOST_CHECK(full_accounts.size() == 10);
-
-      // not an account
-      accounts.erase(accounts.begin());
-      accounts.push_back("nosuchaccount");
-
-      // non existing accounts will be ignored in the results
-      full_accounts = db_api.get_full_accounts(accounts, false);
-      BOOST_CHECK(full_accounts.size() == 9);
-
-   } catch (fc::exception& e) {
-      edump((e.to_detail_string()));
-      throw;
-   }
-}
-
-BOOST_AUTO_TEST_CASE( get_assets_by_issuer ) {
-   try {
-      graphene::app::database_api db_api(db, &(this->app.get_options()));
-
-      create_bitasset("CNY");
-      create_bitasset("EUR");
-      create_bitasset("USD");
-
-      generate_block();
-
-      auto assets = db_api.get_assets_by_issuer("witness-account", asset_id_type(), 10);
-
-      BOOST_CHECK(assets.size() == 3);
-      BOOST_CHECK(assets[0].symbol == "CNY");
-      BOOST_CHECK(assets[1].symbol == "EUR");
-      BOOST_CHECK(assets[2].symbol == "USD");
-
-      assets = db_api.get_assets_by_issuer("witness-account", asset_id_type(200), 100);
-      BOOST_CHECK(assets.size() == 0);
-
-      GRAPHENE_CHECK_THROW(db_api.get_assets_by_issuer("nosuchaccount", asset_id_type(), 100), fc::exception);
-
-   } catch (fc::exception& e) {
-      edump((e.to_detail_string()));
-      throw;
-   }
-}
-
-BOOST_AUTO_TEST_CASE( get_call_orders_by_account ) {
-
-   try {
-      ACTORS((caller)(feedproducer));
-
-      graphene::app::database_api db_api(db, &(this->app.get_options()));
-
-      const auto &usd = create_bitasset("USD", feedproducer_id);
-      const auto &cny = create_bitasset("CNY", feedproducer_id);
-      const auto &core = asset_id_type()(db);
-
-      int64_t init_balance(1000000);
-      transfer(committee_account, caller_id, asset(init_balance));
-
-      update_feed_producers(usd, {feedproducer.id});
-      update_feed_producers(cny, {feedproducer.id});
-
-      price_feed current_feed;
-      current_feed.maintenance_collateral_ratio = 1750;
-      current_feed.maximum_short_squeeze_ratio = 1100;
-      current_feed.settlement_price = usd.amount(1) / core.amount(5);
-      publish_feed(usd, feedproducer, current_feed);
-
-      current_feed.maintenance_collateral_ratio = 1750;
-      current_feed.maximum_short_squeeze_ratio = 1100;
-      current_feed.settlement_price = cny.amount(1) / core.amount(5);
-      publish_feed(cny, feedproducer, current_feed);
-
-      auto call1 = borrow(caller, usd.amount(1000), asset(15000));
-      auto call2 = borrow(caller, cny.amount(1000), asset(15000));
-
-      auto calls = db_api.get_call_orders_by_account("caller", asset_id_type(), 100);
-
-      BOOST_CHECK(calls.size() == 2);
-      BOOST_CHECK(calls[0].id == call1->id);
-      BOOST_CHECK(calls[1].id == call2->id);
-
-      GRAPHENE_CHECK_THROW(db_api.get_call_orders_by_account("nosuchaccount", asset_id_type(), 100), fc::exception);
-
-   } catch (fc::exception& e) {
-      edump((e.to_detail_string()));
-      throw;
-   }
-}
-
-BOOST_AUTO_TEST_CASE( get_settle_orders_by_account ) {
-   try {
-      ACTORS((creator)(settler)(caller)(feedproducer));
-
-      graphene::app::database_api db_api(db, &(this->app.get_options()));
-
-      const auto &usd = create_bitasset("USD", creator_id);
-      const auto &core = asset_id_type()(db);
-      asset_id_type usd_id = usd.id;
-
-      int64_t init_balance(1000000);
-      transfer(committee_account, settler_id, asset(init_balance));
-      transfer(committee_account, caller_id, asset(init_balance));
-
-      update_feed_producers(usd, {feedproducer.id});
-
-      price_feed current_feed;
-      current_feed.maintenance_collateral_ratio = 1750;
-      current_feed.maximum_short_squeeze_ratio = 1100;
-      current_feed.settlement_price = usd.amount(1) / core.amount(5);
-      publish_feed(usd, feedproducer, current_feed);
-
-      borrow(caller, usd.amount(1000), asset(15000));
-      generate_block();
-
-      transfer(caller.id, settler.id, asset(200, usd_id));
-
-      auto result = force_settle( settler, usd_id(db).amount(4));
-      generate_block();
-
-      auto settlements = db_api.get_settle_orders_by_account("settler", force_settlement_id_type(), 100);
-
-      BOOST_CHECK(settlements.size() == 1);
-      BOOST_CHECK(settlements[0].id == result.get<object_id_type>());
-
-      GRAPHENE_CHECK_THROW(db_api.get_settle_orders_by_account("nosuchaccount", force_settlement_id_type(), 100), fc::exception);
-
-   } catch (fc::exception& e) {
-      edump((e.to_detail_string()));
-      throw;
-   }
-}
-
->>>>>>> 4bc8339d
 BOOST_AUTO_TEST_SUITE_END()