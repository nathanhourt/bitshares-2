/*
 * Copyright (c) 2015, Cryptonomex, Inc.
 * All rights reserved.
 *
 * This source code is provided for evaluation in private test networks only, until September 8, 2015. After this date, this license expires and
 * the code may not be used, modified or distributed for any purpose. Redistribution and use in source and binary forms, with or without modification,
 * are permitted until September 8, 2015, provided that the following conditions are met:
 *
 * 1. The code and/or derivative works are used only for private test networks consisting of no more than 10 P2P nodes.
 *
 * THIS SOFTWARE IS PROVIDED BY THE COPYRIGHT HOLDERS AND CONTRIBUTORS "AS IS" AND ANY EXPRESS OR IMPLIED WARRANTIES, INCLUDING, BUT NOT LIMITED TO,
 * THE IMPLIED WARRANTIES OF MERCHANTABILITY AND FITNESS FOR A PARTICULAR PURPOSE ARE DISCLAIMED. IN NO EVENT SHALL THE COPYRIGHT HOLDER OR
 * CONTRIBUTORS BE LIABLE FOR ANY DIRECT, INDIRECT, INCIDENTAL, SPECIAL, EXEMPLARY, OR CONSEQUENTIAL DAMAGES (INCLUDING, BUT NOT LIMITED TO,
 * PROCUREMENT OF SUBSTITUTE GOODS OR SERVICES; LOSS OF USE, DATA, OR PROFITS; OR BUSINESS INTERRUPTION) HOWEVER CAUSED AND ON ANY THEORY OF LIABILITY,
 * WHETHER IN CONTRACT, STRICT LIABILITY, OR TORT (INCLUDING NEGLIGENCE OR OTHERWISE) ARISING IN ANY WAY OUT OF THE USE OF THIS SOFTWARE, EVEN IF
 * ADVISED OF THE POSSIBILITY OF SUCH DAMAGE.
 */

#include <boost/test/unit_test.hpp>

#include <graphene/chain/database.hpp>
#include <graphene/chain/operations.hpp>

#include <graphene/chain/account_object.hpp>
#include <graphene/chain/asset_object.hpp>
#include <graphene/chain/key_object.hpp>
#include <graphene/chain/delegate_object.hpp>
#include <graphene/chain/proposal_object.hpp>

#include <graphene/db/simple_index.hpp>

#include <fc/crypto/digest.hpp>
#include "../common/database_fixture.hpp"

using namespace graphene::chain;

BOOST_FIXTURE_TEST_SUITE( authority_tests, database_fixture )

BOOST_AUTO_TEST_CASE( simple_single_signature )
{ try {
   try {
      fc::ecc::private_key nathan_key = fc::ecc::private_key::generate();
      const key_object& key = register_key(nathan_key.get_public_key());
      const account_object& nathan = create_account("nathan", key.id);
      const asset_object& core = asset_id_type()(db);
      auto old_balance = fund(nathan);

      transfer_operation op = {asset(),nathan.id, account_id_type(), core.amount(500)};
      trx.operations.push_back(op);
      sign(trx, key.id, nathan_key);
      PUSH_TX( db, trx, database::skip_transaction_dupe_check );

      BOOST_CHECK_EQUAL(get_balance(nathan, core), old_balance - 500);
   } catch (fc::exception& e) {
      edump((e.to_detail_string()));
      throw;
   }
} FC_LOG_AND_RETHROW() }

BOOST_AUTO_TEST_CASE( any_two_of_three )
{
   try {
      fc::ecc::private_key nathan_key1 = fc::ecc::private_key::regenerate(fc::digest("key1"));
      const key_object& key1 = register_key(nathan_key1.get_public_key());
      fc::ecc::private_key nathan_key2 = fc::ecc::private_key::regenerate(fc::digest("key2"));
      const key_object& key2 = register_key(nathan_key2.get_public_key());
      fc::ecc::private_key nathan_key3 = fc::ecc::private_key::regenerate(fc::digest("key3"));
      const key_object& key3 = register_key(nathan_key3.get_public_key());
      const account_object& nathan = create_account("nathan", key1.id);
      const asset_object& core = asset_id_type()(db);
      auto old_balance = fund(nathan);
      this->key1 = &key1;
      this->key2 = &key2;
      this->key3 = &key3;

      try {
         account_update_operation op;
         op.account = nathan.id;
         op.active = authority(2, key1.get_id(), 1, key2.get_id(), 1, key3.get_id(), 1);
         op.owner = *op.active;
         trx.operations.push_back(op);
         sign(trx, key1.id,nathan_key1);
         PUSH_TX( db, trx, database::skip_transaction_dupe_check );
         trx.operations.clear();
         trx.signatures.clear();
      } FC_CAPTURE_AND_RETHROW ((nathan.active)(key1))

      transfer_operation op = {asset(), nathan.id, account_id_type(), core.amount(500)};
      trx.operations.push_back(op);
      sign(trx, key1.id,nathan_key1);
      BOOST_CHECK_THROW(PUSH_TX( db, trx, database::skip_transaction_dupe_check ), fc::exception);
      sign(trx, key2.id,nathan_key2);
      PUSH_TX( db, trx, database::skip_transaction_dupe_check );
      BOOST_CHECK_EQUAL(get_balance(nathan, core), old_balance - 500);

      trx.signatures.clear();
      sign(trx, key2.id,nathan_key2);
      sign(trx, key3.id,nathan_key3);
      PUSH_TX( db, trx, database::skip_transaction_dupe_check );
      BOOST_CHECK_EQUAL(get_balance(nathan, core), old_balance - 1000);

      trx.signatures.clear();
      sign(trx, key1.id,nathan_key1);
      sign(trx, key3.id,nathan_key3);
      PUSH_TX( db, trx, database::skip_transaction_dupe_check );
      BOOST_CHECK_EQUAL(get_balance(nathan, core), old_balance - 1500);

      trx.signatures.clear();
      //sign(trx, fc::ecc::private_key::generate());
      sign(trx, key3.id,nathan_key3);
      BOOST_CHECK_THROW(PUSH_TX( db, trx, database::skip_transaction_dupe_check ), fc::exception);
      BOOST_CHECK_EQUAL(get_balance(nathan, core), old_balance - 1500);
   } catch (fc::exception& e) {
      edump((e.to_detail_string()));
      throw;
   }
}

BOOST_AUTO_TEST_CASE( recursive_accounts )
{
   try {
      fc::ecc::private_key parent1_key = fc::ecc::private_key::generate();
      const key_object& key1 = register_key(parent1_key.get_public_key());
      fc::ecc::private_key parent2_key = fc::ecc::private_key::generate();
      const key_object& key2 = register_key(parent2_key.get_public_key());
      const auto& core = asset_id_type()(db);

      const account_object& parent1 = create_account("parent1", key1.id);
      const account_object& parent2 = create_account("parent2", key2.id);

      {
         auto make_child_op = make_account("child");
         make_child_op.owner = authority(2, account_id_type(parent1.id), 1, account_id_type(parent2.id), 1);
         make_child_op.active = authority(2, account_id_type(parent1.id), 1, account_id_type(parent2.id), 1);
         trx.operations.push_back(make_child_op);
         PUSH_TX( db, trx, ~0 );
         trx.operations.clear();
      }

      const account_object& child = get_account("child");
      auto old_balance = fund(child);

      transfer_operation op = {asset(), child.id, account_id_type(), core.amount(500)};
      trx.operations.push_back(op);
      BOOST_CHECK_THROW(PUSH_TX( db, trx, database::skip_transaction_dupe_check ), fc::exception);
      sign(trx, key1.id,parent1_key);
      sign(trx, key1.id,parent1_key);
      sign(trx, key1.id,parent1_key);
      sign(trx, key1.id,parent1_key);
      BOOST_CHECK_THROW(PUSH_TX( db, trx, database::skip_transaction_dupe_check ), fc::exception);
      trx.signatures.clear();
      sign(trx, key2.id,parent2_key);
      BOOST_CHECK_THROW(PUSH_TX( db, trx, database::skip_transaction_dupe_check ), fc::exception);
      sign(trx, key1.id,parent1_key);
      PUSH_TX( db, trx, database::skip_transaction_dupe_check );
      BOOST_CHECK_EQUAL(get_balance(child, core), old_balance - 500);
      trx.operations.clear();
      trx.signatures.clear();

      fc::ecc::private_key child_key = fc::ecc::private_key::generate();
      const key_object& child_key_obj = register_key(child_key.get_public_key());
      {
         account_update_operation op;
         op.account = child.id;
         op.active = authority(2, account_id_type(parent1.id), 1, account_id_type(parent2.id), 1,
                               child_key_obj.get_id(), 2);
         trx.operations.push_back(op);
         sign(trx, key1.id,parent1_key);
         sign(trx, key2.id,parent2_key);
         PUSH_TX( db, trx, database::skip_transaction_dupe_check );
         BOOST_REQUIRE_EQUAL(child.active.auths.size(), 3);
         trx.operations.clear();
         trx.signatures.clear();
      }

      op = {asset(),child.id, account_id_type(), core.amount(500)};
      trx.operations.push_back(op);
      BOOST_CHECK_THROW(PUSH_TX( db, trx, database::skip_transaction_dupe_check ), fc::exception);
      sign(trx, key1.id,parent1_key);
      BOOST_CHECK_THROW(PUSH_TX( db, trx, database::skip_transaction_dupe_check ), fc::exception);
      trx.signatures.clear();
      sign(trx, key2.id,parent2_key);
      BOOST_CHECK_THROW(PUSH_TX( db, trx, database::skip_transaction_dupe_check ), fc::exception);
      sign(trx, key1.id, parent1_key);
      PUSH_TX( db, trx, database::skip_transaction_dupe_check );
      BOOST_CHECK_EQUAL(get_balance(child, core), old_balance - 1000);
      trx.signatures.clear();
      sign(trx, child_key_obj.id, child_key);
      PUSH_TX( db, trx, database::skip_transaction_dupe_check );
      BOOST_CHECK_EQUAL(get_balance(child, core), old_balance - 1500);
      trx.operations.clear();
      trx.signatures.clear();

      auto grandparent = create_account("grandparent");
      fc::ecc::private_key grandparent_key = fc::ecc::private_key::generate();
      const key_object& grandparent_key_obj = register_key(grandparent_key.get_public_key());
      {
         account_update_operation op;
         op.account = parent1.id;
         op.active = authority(1, account_id_type(grandparent.id), 1);
         op.owner = *op.active;
         trx.operations.push_back(op);
         op.account = grandparent.id;
         op.active = authority(1, grandparent_key_obj.get_id(), 1);
         op.owner = *op.active;
         trx.operations.push_back(op);
         PUSH_TX( db, trx, ~0 );
         trx.operations.clear();
         trx.signatures.clear();
      }

      trx.operations.push_back(op);
      sign(trx, key1.id, parent1_key);
      sign(trx, key2.id, parent2_key);
      BOOST_CHECK_THROW(PUSH_TX( db, trx, database::skip_transaction_dupe_check ), fc::exception);
      sign(trx, grandparent_key_obj.id, grandparent_key);
      PUSH_TX( db, trx, database::skip_transaction_dupe_check );
      BOOST_CHECK_EQUAL(get_balance(child, core), old_balance - 2000);
      trx.operations.clear();
      trx.signatures.clear();

      {
         account_update_operation op;
         op.account = grandparent.id;
         op.active = authority(1, account_id_type(), 1);
         op.owner = *op.active;
         trx.operations.push_back(op);
         PUSH_TX( db, trx, ~0 );
         trx.operations.clear();
         trx.signatures.clear();
      }

      trx.operations.push_back(op);
      sign(trx, key2.id,parent2_key);
      sign(trx, grandparent_key_obj.id,grandparent_key);
      sign(trx, key_id_type(), delegate_priv_key);
      //Fails due to recursion depth.
      BOOST_CHECK_THROW(PUSH_TX( db, trx, database::skip_transaction_dupe_check ), fc::exception);
      sign(trx, child_key_obj.id, child_key);
      PUSH_TX( db, trx, database::skip_transaction_dupe_check );
      BOOST_CHECK_EQUAL(get_balance(child, core), old_balance - 2500);
      trx.operations.clear();
      trx.signatures.clear();

      {
         account_update_operation op;
         op.account = parent1.id;
         op.active = authority(1, account_id_type(child.id), 1);
         op.owner = *op.active;
         trx.operations.push_back(op);
         PUSH_TX( db, trx, ~0 );
         trx.operations.clear();
         trx.signatures.clear();
      }

      trx.operations.push_back(op);
      sign(trx, key2.id, parent2_key);
      //Fails due to recursion depth.
      BOOST_CHECK_THROW(PUSH_TX( db, trx, database::skip_transaction_dupe_check ), fc::exception);
   } catch (fc::exception& e) {
      edump((e.to_detail_string()));
      throw;
   }
}

BOOST_AUTO_TEST_CASE( proposed_single_account )
{
   using namespace graphene::chain;
   try {
      INVOKE(any_two_of_three);

      fc::ecc::private_key genesis_key = delegate_priv_key;
      fc::ecc::private_key nathan_key1 = fc::ecc::private_key::regenerate(fc::digest("key1"));
      fc::ecc::private_key nathan_key2 = fc::ecc::private_key::regenerate(fc::digest("key2"));
      fc::ecc::private_key nathan_key3 = fc::ecc::private_key::regenerate(fc::digest("key3"));

      const account_object& moneyman = create_account("moneyman");
      const account_object& nathan = get_account("nathan");
      const asset_object& core = asset_id_type()(db);

      transfer(account_id_type()(db), moneyman, core.amount(1000000));

      //Following any_two_of_three, nathan's active authority is satisfied by any two of {key1,key2,key3}
      proposal_create_operation op = {moneyman.get_id(), asset(),
                                      {{transfer_operation{asset(),nathan.id, moneyman.get_id(), core.amount(100)}}},
                                      db.head_block_time() + fc::days(1)};
      asset nathan_start_balance = db.get_balance(nathan.get_id(), core.get_id());
      {
         flat_set<account_id_type> active_set, owner_set;
         op.get_required_auth(active_set, owner_set);
         BOOST_CHECK_EQUAL(active_set.size(), 1);
         BOOST_CHECK_EQUAL(owner_set.size(), 0);
         BOOST_CHECK(*active_set.begin() == moneyman.get_id());

         active_set.clear();
         op.proposed_ops.front().get_required_auth(active_set, owner_set);
         BOOST_CHECK_EQUAL(active_set.size(), 1);
         BOOST_CHECK_EQUAL(owner_set.size(), 0);
         BOOST_CHECK(*active_set.begin() == nathan.id);
      }

      trx.operations.push_back(op);
      trx.set_expiration(db.head_block_id());
      sign(trx, this->genesis_key, genesis_key);
      const proposal_object& proposal = db.get<proposal_object>(PUSH_TX( db, trx ).operation_results.front().get<object_id_type>());

      BOOST_CHECK_EQUAL(proposal.required_active_approvals.size(), 1);
      BOOST_CHECK_EQUAL(proposal.available_active_approvals.size(), 0);
      BOOST_CHECK_EQUAL(proposal.required_owner_approvals.size(), 0);
      BOOST_CHECK_EQUAL(proposal.available_owner_approvals.size(), 0);
      BOOST_CHECK(*proposal.required_active_approvals.begin() == nathan.id);

      trx.operations = {proposal_update_operation{account_id_type(), asset(), proposal.id,{nathan.id},flat_set<account_id_type>{},flat_set<account_id_type>{},flat_set<account_id_type>{},flat_set<key_id_type>{},flat_set<key_id_type>{}}};
      trx.sign( this->genesis_key, genesis_key );
      //Genesis may not add nathan's approval.
      BOOST_CHECK_THROW(PUSH_TX( db, trx ), fc::exception);
      trx.operations = {proposal_update_operation{account_id_type(), asset(), proposal.id,{account_id_type()},flat_set<account_id_type>{},flat_set<account_id_type>{},flat_set<account_id_type>{},flat_set<key_id_type>{},flat_set<key_id_type>{}}};
      trx.sign( key_id_type(), genesis_key );
      //Genesis has no stake in the transaction.
      BOOST_CHECK_THROW(PUSH_TX( db, trx ), fc::exception);

      trx.signatures.clear();
      trx.operations = {proposal_update_operation{nathan.id, asset(), proposal.id,{nathan.id},flat_set<account_id_type>{},flat_set<account_id_type>{},flat_set<account_id_type>{},flat_set<key_id_type>{},flat_set<key_id_type>{}}};
      trx.sign( key3->id, nathan_key3 );
      trx.sign( key2->id, nathan_key2 );
      // TODO: verify the key_id is proper...
      //trx.signatures = {nathan_key3.sign_compact(trx.digest()), nathan_key2.sign_compact(trx.digest())};

      BOOST_CHECK_EQUAL(get_balance(nathan, core), nathan_start_balance.amount.value);
      PUSH_TX( db, trx );
      BOOST_CHECK_EQUAL(get_balance(nathan, core), nathan_start_balance.amount.value - 100);
   } catch (fc::exception& e) {
      edump((e.to_detail_string()));
      throw;
   }
}

/// Verify that genesis authority cannot be invoked in a normal transaction
BOOST_AUTO_TEST_CASE( genesis_authority )
{ try {
   fc::ecc::private_key nathan_key = fc::ecc::private_key::generate();
   fc::ecc::private_key genesis_key = delegate_priv_key;
   const auto& nathan_key_obj = register_key(nathan_key.get_public_key());
   key_id_type nathan_key_id = nathan_key_obj.get_id();
   const account_object nathan = create_account("nathan", nathan_key_obj.id);
   const auto& global_params = db.get_global_properties().parameters;

   generate_block();

   // Signatures are for suckers.
   db.modify(db.get_global_properties(), [](global_property_object& p) {
      // Turn the review period WAY down, so it doesn't take long to produce blocks to that point in simulated time.
      p.parameters.genesis_proposal_review_period = fc::days(1).to_seconds();
   });

   trx.operations.push_back(transfer_operation({asset(), account_id_type(), nathan.id, asset(100000)}));
   sign(trx, key_id_type(), genesis_key);
   BOOST_CHECK_THROW(PUSH_TX( db, trx ), fc::exception);

   auto sign = [&] { trx.signatures.clear(); trx.sign(nathan_key_id,nathan_key); };

   proposal_create_operation pop;
   pop.proposed_ops.push_back({trx.operations.front()});
   pop.expiration_time = db.head_block_time() + global_params.genesis_proposal_review_period*2;
   pop.fee_paying_account = nathan.id;
   trx.operations.back() = pop;
   sign();

   // The review period isn't set yet. Make sure it throws.
   BOOST_REQUIRE_THROW( PUSH_TX( db, trx ), fc::exception );
   pop.review_period_seconds = global_params.genesis_proposal_review_period / 2;
   trx.operations.back() = pop;
   sign();
   // The review period is too short. Make sure it throws.
   BOOST_REQUIRE_THROW( PUSH_TX( db, trx ), fc::exception );
   pop.review_period_seconds = global_params.genesis_proposal_review_period;
   trx.operations.back() = pop;
   sign();
   proposal_object prop = db.get<proposal_object>(PUSH_TX( db, trx ).operation_results.front().get<object_id_type>());
   BOOST_REQUIRE(db.find_object(prop.id));

   BOOST_CHECK(prop.expiration_time == pop.expiration_time);
   BOOST_CHECK(prop.review_period_time && *prop.review_period_time == pop.expiration_time - *pop.review_period_seconds);
   BOOST_CHECK(prop.proposed_transaction.operations.size() == 1);
   BOOST_CHECK_EQUAL(get_balance(nathan, asset_id_type()(db)), 0);
   BOOST_CHECK(!db.get<proposal_object>(prop.id).is_authorized_to_execute(&db));

   generate_block();
   BOOST_REQUIRE(db.find_object(prop.id));
   BOOST_CHECK_EQUAL(get_balance(nathan, asset_id_type()(db)), 0);
   BOOST_CHECK(!db.get<proposal_object>(prop.id).is_authorized_to_execute(&db));
   trx.operations.clear();
   trx.signatures.clear();
   proposal_update_operation uop;
   uop.fee_paying_account = GRAPHENE_TEMP_ACCOUNT;
   uop.proposal = prop.id;
   uop.key_approvals_to_add.emplace(1);
   uop.key_approvals_to_add.emplace(2);
   uop.key_approvals_to_add.emplace(3);
   uop.key_approvals_to_add.emplace(4);
   uop.key_approvals_to_add.emplace(5);
   uop.key_approvals_to_add.emplace(6);
   trx.operations.push_back(uop);
<<<<<<< HEAD
   trx.sign(key_id_type(), genesis_key);
   PUSH_TX( db, trx );
=======
   trx.sign(key_id_type(1), genesis_key);
   trx.signatures[key_id_type(2)] = trx.signatures[key_id_type(1)];
   trx.signatures[key_id_type(3)] = trx.signatures[key_id_type(1)];
   trx.signatures[key_id_type(4)] = trx.signatures[key_id_type(1)];
   trx.signatures[key_id_type(5)] = trx.signatures[key_id_type(1)];
   trx.signatures[key_id_type(6)] = trx.signatures[key_id_type(1)];
   db.push_transaction(trx);
>>>>>>> 8bcd1f3b
   BOOST_CHECK_EQUAL(get_balance(nathan, asset_id_type()(db)), 0);
   BOOST_CHECK(db.get<proposal_object>(prop.id).is_authorized_to_execute(&db));

   generate_blocks(*prop.review_period_time);
   uop.key_approvals_to_add = {key_id_type(7)};
   trx.operations.back() = uop;
   trx.sign(key_id_type(7), genesis_key);
   // Should throw because the transaction is now in review.
   BOOST_CHECK_THROW(PUSH_TX( db, trx ), fc::exception);

   generate_blocks(prop.expiration_time);
   BOOST_CHECK_EQUAL(get_balance(nathan, asset_id_type()(db)), 100000);
} FC_LOG_AND_RETHROW() }

BOOST_FIXTURE_TEST_CASE( fired_delegates, database_fixture )
{ try {
   generate_block();
   fc::ecc::private_key genesis_key = delegate_priv_key;
   fc::ecc::private_key delegate_key = fc::ecc::private_key::generate();
   auto delegate_key_object = register_key(delegate_key.get_public_key());

   //Meet nathan. He has a little money.
   const account_object* nathan = &create_account("nathan");
   transfer(account_id_type()(db), *nathan, asset(5000));
   generate_block();
   nathan = &get_account("nathan");
   flat_set<vote_id_type> delegates;

   db.modify(db.get_global_properties(), [](global_property_object& p) {
      // Turn the review period WAY down, so it doesn't take long to produce blocks to that point in simulated time.
      p.parameters.genesis_proposal_review_period = fc::days(1).to_seconds();
   });

   for( int i = 0; i < 15; ++i )
   {
      const auto& account = create_account("delegate" + fc::to_string(i+1), delegate_key_object.id);
      upgrade_to_lifetime_member(account);
      delegates.insert(create_delegate(account).vote_id);
   }

   //A proposal is created to give nathan lots more money.
   proposal_create_operation pop = proposal_create_operation::genesis_proposal(db);
   pop.fee_paying_account = GRAPHENE_TEMP_ACCOUNT;
   pop.expiration_time = db.head_block_time() + *pop.review_period_seconds * 3;
   pop.proposed_ops.emplace_back(transfer_operation({asset(),account_id_type(), nathan->id, asset(100000)}));
   trx.operations.push_back(pop);
   sign(trx, key_id_type(), genesis_key);
   const proposal_object& prop = db.get<proposal_object>(PUSH_TX( db, trx ).operation_results.front().get<object_id_type>());
   proposal_id_type pid = prop.id;
   BOOST_CHECK(!prop.is_authorized_to_execute(&db));

   //Genesis key approves of the proposal.
   proposal_update_operation uop;
   uop.fee_paying_account = GRAPHENE_TEMP_ACCOUNT;
   uop.proposal = prop.id;
   uop.key_approvals_to_add.emplace(1);
   uop.key_approvals_to_add.emplace(2);
   uop.key_approvals_to_add.emplace(3);
   uop.key_approvals_to_add.emplace(4);
   uop.key_approvals_to_add.emplace(5);
   uop.key_approvals_to_add.emplace(6);
   trx.operations.back() = uop;
   trx.sign(key_id_type(1), genesis_key);
   trx.signatures[key_id_type(2)] = trx.signatures[key_id_type(1)];
   trx.signatures[key_id_type(3)] = trx.signatures[key_id_type(1)];
   trx.signatures[key_id_type(4)] = trx.signatures[key_id_type(1)];
   trx.signatures[key_id_type(5)] = trx.signatures[key_id_type(1)];
   trx.signatures[key_id_type(6)] = trx.signatures[key_id_type(1)];
   trx.sign(key_id_type(), genesis_key);
   PUSH_TX( db, trx );
   BOOST_CHECK(prop.is_authorized_to_execute(&db));

   //Time passes... the proposal is now in its review period.
   generate_blocks(*prop.review_period_time);

   fc::time_point_sec maintenance_time = db.get_dynamic_global_properties().next_maintenance_time;
   BOOST_CHECK_LT(maintenance_time.sec_since_epoch(), pid(db).expiration_time.sec_since_epoch());
   //Yay! The proposal to give nathan more money is authorized.
   BOOST_CHECK(pid(db).is_authorized_to_execute(&db));

   nathan = &get_account("nathan");
   // no money yet
   BOOST_CHECK_EQUAL(get_balance(*nathan, asset_id_type()(db)), 5000);

   {
      //Oh noes! Nathan votes for a whole new slate of delegates!
      account_update_operation op;
      op.account = nathan->id;
      op.new_options = nathan->options;
      op.new_options->votes = delegates;
      trx.operations.push_back(op);
      trx.set_expiration(db.head_block_time() + GRAPHENE_DEFAULT_MAX_TIME_UNTIL_EXPIRATION);
      PUSH_TX( db, trx, ~0 );
      trx.operations.clear();
   }
   // still no money
   BOOST_CHECK_EQUAL(get_balance(*nathan, asset_id_type()(db)), 5000);

   //Time passes... the set of active delegates gets updated.
   generate_blocks(maintenance_time);
   //The proposal is no longer authorized, because the active delegates got changed.
   BOOST_CHECK(!pid(db).is_authorized_to_execute(&db));
   // still no money
   BOOST_CHECK_EQUAL(get_balance(*nathan, asset_id_type()(db)), 5000);

   //Time passes... the proposal has now expired.
   generate_blocks(pid(db).expiration_time);
   BOOST_CHECK(db.find(pid) == nullptr);

   //Nathan never got any more money because the proposal was rejected.
   BOOST_CHECK_EQUAL(get_balance(*nathan, asset_id_type()(db)), 5000);
} FC_LOG_AND_RETHROW() }

BOOST_FIXTURE_TEST_CASE( proposal_two_accounts, database_fixture )
{ try {
   generate_block();

   auto nathan_key = generate_private_key("nathan");
   auto dan_key = generate_private_key("dan");
   const key_object nathan_key_obj = register_key(nathan_key.get_public_key());
   const key_object dan_key_obj = register_key(dan_key.get_public_key());
   const account_object& nathan = create_account("nathan", nathan_key_obj.id );
   const account_object& dan = create_account("dan", dan_key_obj.id );

   transfer(account_id_type()(db), nathan, asset(100000));
   transfer(account_id_type()(db), dan, asset(100000));

   {
      transfer_operation top;
      top.from = dan.get_id();
      top.to = nathan.get_id();
      top.amount = asset(500);

      proposal_create_operation pop;
      pop.proposed_ops.emplace_back(top);
      std::swap(top.from, top.to);
      pop.proposed_ops.emplace_back(top);

      pop.fee_paying_account = nathan.get_id();
      pop.expiration_time = db.head_block_time() + fc::days(1);
      trx.operations.push_back(pop);
      trx.sign(nathan_key_obj.id,nathan_key);
      PUSH_TX( db, trx );
      trx.clear();
   }

   const proposal_object& prop = *db.get_index_type<proposal_index>().indices().begin();
   BOOST_CHECK(prop.required_active_approvals.size() == 2);
   BOOST_CHECK(prop.required_owner_approvals.size() == 0);
   BOOST_CHECK(!prop.is_authorized_to_execute(&db));

   {
      proposal_id_type pid = prop.id;
      proposal_update_operation uop;
      uop.proposal = prop.id;
      uop.active_approvals_to_add.insert(nathan.get_id());
      uop.fee_paying_account = nathan.get_id();
      trx.operations.push_back(uop);
      trx.sign(nathan_key_obj.id,nathan_key);
      PUSH_TX( db, trx );
      trx.clear();

      BOOST_CHECK(db.find_object(pid) != nullptr);
      BOOST_CHECK(!prop.is_authorized_to_execute(&db));

      uop.active_approvals_to_add = {dan.get_id()};
      trx.operations.push_back(uop);
      trx.sign(nathan_key_obj.id,nathan_key);
      BOOST_REQUIRE_THROW(PUSH_TX( db, trx ), fc::exception);
      trx.sign(dan_key_obj.id,dan_key);
      PUSH_TX( db, trx );

      BOOST_CHECK(db.find_object(pid) == nullptr);
   }
} FC_LOG_AND_RETHROW() }

BOOST_FIXTURE_TEST_CASE( proposal_delete, database_fixture )
{ try {
   generate_block();

   auto nathan_key = generate_private_key("nathan");
   auto dan_key = generate_private_key("dan");
   const auto& nathan_key_obj = register_key(nathan_key.get_public_key());
   const auto& dan_key_obj = register_key(dan_key.get_public_key());
   const account_object& nathan = create_account("nathan", nathan_key_obj.id );
   const account_object& dan = create_account("dan", dan_key_obj.id );

   transfer(account_id_type()(db), nathan, asset(100000));
   transfer(account_id_type()(db), dan, asset(100000));

   {
      transfer_operation top;
      top.from = dan.get_id();
      top.to = nathan.get_id();
      top.amount = asset(500);

      proposal_create_operation pop;
      pop.proposed_ops.emplace_back(top);
      std::swap(top.from, top.to);
      top.amount = asset(6000);
      pop.proposed_ops.emplace_back(top);

      pop.fee_paying_account = nathan.get_id();
      pop.expiration_time = db.head_block_time() + fc::days(1);
      trx.operations.push_back(pop);
      trx.sign(nathan_key_obj.id,nathan_key);
      PUSH_TX( db, trx );
      trx.clear();
   }

   const proposal_object& prop = *db.get_index_type<proposal_index>().indices().begin();
   BOOST_CHECK(prop.required_active_approvals.size() == 2);
   BOOST_CHECK(prop.required_owner_approvals.size() == 0);
   BOOST_CHECK(!prop.is_authorized_to_execute(&db));

   {
      proposal_update_operation uop;
      uop.fee_paying_account = nathan.get_id();
      uop.proposal = prop.id;
      uop.active_approvals_to_add.insert(nathan.get_id());
      trx.operations.push_back(uop);
      trx.sign(nathan_key_obj.id,nathan_key);
      PUSH_TX( db, trx );
      trx.clear();
      BOOST_CHECK(!prop.is_authorized_to_execute(&db));
      BOOST_CHECK_EQUAL(prop.available_active_approvals.size(), 1);

      std::swap(uop.active_approvals_to_add, uop.active_approvals_to_remove);
      trx.operations.push_back(uop);
      trx.sign(nathan_key_obj.id,nathan_key);
      PUSH_TX( db, trx );
      trx.clear();
      BOOST_CHECK(!prop.is_authorized_to_execute(&db));
      BOOST_CHECK_EQUAL(prop.available_active_approvals.size(), 0);
   }

   {
      proposal_id_type pid = prop.id;
      proposal_delete_operation dop;
      dop.fee_paying_account = nathan.get_id();
      dop.proposal = pid;
      trx.operations.push_back(dop);
      trx.sign(nathan_key_obj.id,nathan_key);
      PUSH_TX( db, trx );
      BOOST_CHECK(db.find_object(pid) == nullptr);
      BOOST_CHECK_EQUAL(get_balance(nathan, asset_id_type()(db)), 100000);
   }
} FC_LOG_AND_RETHROW() }

BOOST_FIXTURE_TEST_CASE( proposal_owner_authority_delete, database_fixture )
{ try {
   generate_block();

   auto nathan_key = generate_private_key("nathan");
   auto dan_key = generate_private_key("dan");
   const key_object nathan_key_obj = register_key(nathan_key.get_public_key());
   const key_object dan_key_obj = register_key(dan_key.get_public_key());
   const account_object& nathan = create_account("nathan", nathan_key_obj.id );
   const account_object& dan = create_account("dan", dan_key_obj.id );

   transfer(account_id_type()(db), nathan, asset(100000));
   transfer(account_id_type()(db), dan, asset(100000));

   {
      transfer_operation top;
      top.from = dan.get_id();
      top.to = nathan.get_id();
      top.amount = asset(500);

      account_update_operation uop;
      uop.account = nathan.get_id();
      uop.owner = authority(1, register_key(generate_private_key("nathan2").get_public_key()).get_id(), 1);

      proposal_create_operation pop;
      pop.proposed_ops.emplace_back(top);
      pop.proposed_ops.emplace_back(uop);
      std::swap(top.from, top.to);
      top.amount = asset(6000);
      pop.proposed_ops.emplace_back(top);

      pop.fee_paying_account = nathan.get_id();
      pop.expiration_time = db.head_block_time() + fc::days(1);
      trx.operations.push_back(pop);
      trx.sign(nathan_key_obj.id,nathan_key);
      PUSH_TX( db, trx );
      trx.clear();
   }

   const proposal_object& prop = *db.get_index_type<proposal_index>().indices().begin();
   BOOST_CHECK_EQUAL(prop.required_active_approvals.size(), 1);
   BOOST_CHECK_EQUAL(prop.required_owner_approvals.size(), 1);
   BOOST_CHECK(!prop.is_authorized_to_execute(&db));

   {
      proposal_update_operation uop;
      uop.fee_paying_account = nathan.get_id();
      uop.proposal = prop.id;
      uop.owner_approvals_to_add.insert(nathan.get_id());
      trx.operations.push_back(uop);
      trx.sign(nathan_key_obj.id,nathan_key);
      PUSH_TX( db, trx );
      trx.clear();
      BOOST_CHECK(!prop.is_authorized_to_execute(&db));
      BOOST_CHECK_EQUAL(prop.available_owner_approvals.size(), 1);

      std::swap(uop.owner_approvals_to_add, uop.owner_approvals_to_remove);
      trx.operations.push_back(uop);
      trx.sign(nathan_key_obj.id,nathan_key);
      PUSH_TX( db, trx );
      trx.clear();
      BOOST_CHECK(!prop.is_authorized_to_execute(&db));
      BOOST_CHECK_EQUAL(prop.available_owner_approvals.size(), 0);
   }

   {
      proposal_id_type pid = prop.id;
      proposal_delete_operation dop;
      dop.fee_paying_account = nathan.get_id();
      dop.proposal = pid;
      dop.using_owner_authority = true;
      trx.operations.push_back(dop);
      trx.sign(nathan_key_obj.id,nathan_key);
      PUSH_TX( db, trx );
      BOOST_CHECK(db.find_object(pid) == nullptr);
      BOOST_CHECK_EQUAL(get_balance(nathan, asset_id_type()(db)), 100000);
   }
} FC_LOG_AND_RETHROW() }

BOOST_FIXTURE_TEST_CASE( proposal_owner_authority_complete, database_fixture )
{ try {
   generate_block();

   auto nathan_key = generate_private_key("nathan");
   auto dan_key = generate_private_key("dan");
   const key_object nathan_key_obj = register_key(nathan_key.get_public_key());
   const key_object dan_key_obj = register_key(dan_key.get_public_key());
   const account_object& nathan = create_account("nathan", nathan_key_obj.id );
   const account_object& dan = create_account("dan", dan_key_obj.id );

   transfer(account_id_type()(db), nathan, asset(100000));
   transfer(account_id_type()(db), dan, asset(100000));

   {
      transfer_operation top;
      top.from = dan.get_id();
      top.to = nathan.get_id();
      top.amount = asset(500);

      account_update_operation uop;
      uop.account = nathan.get_id();
      uop.owner = authority(1, register_key(generate_private_key("nathan2").get_public_key()).get_id(), 1);

      proposal_create_operation pop;
      pop.proposed_ops.emplace_back(top);
      pop.proposed_ops.emplace_back(uop);
      std::swap(top.from, top.to);
      top.amount = asset(6000);
      pop.proposed_ops.emplace_back(top);

      pop.fee_paying_account = nathan.get_id();
      pop.expiration_time = db.head_block_time() + fc::days(1);
      trx.operations.push_back(pop);
      trx.sign(nathan_key_obj.id,nathan_key);
      PUSH_TX( db, trx );
      trx.clear();
   }

   const proposal_object& prop = *db.get_index_type<proposal_index>().indices().begin();
   BOOST_CHECK_EQUAL(prop.required_active_approvals.size(), 1);
   BOOST_CHECK_EQUAL(prop.required_owner_approvals.size(), 1);
   BOOST_CHECK(!prop.is_authorized_to_execute(&db));

   {
      proposal_id_type pid = prop.id;
      proposal_update_operation uop;
      uop.fee_paying_account = nathan.get_id();
      uop.proposal = prop.id;
      uop.key_approvals_to_add.insert(dan.active.auths.begin()->first);
      trx.operations.push_back(uop);
      trx.sign(nathan_key_obj.id,nathan_key);
      trx.sign(dan_key_obj.id,dan_key);
      PUSH_TX( db, trx );
      trx.clear();
      BOOST_CHECK(!prop.is_authorized_to_execute(&db));
      BOOST_CHECK_EQUAL(prop.available_key_approvals.size(), 1);

      std::swap(uop.key_approvals_to_add, uop.key_approvals_to_remove);
      trx.operations.push_back(uop);
      trx.sign(nathan_key_obj.id,nathan_key);
      trx.sign(dan_key_obj.id,dan_key);
      PUSH_TX( db, trx );
      trx.clear();
      BOOST_CHECK(!prop.is_authorized_to_execute(&db));
      BOOST_CHECK_EQUAL(prop.available_key_approvals.size(), 0);

      std::swap(uop.key_approvals_to_add, uop.key_approvals_to_remove);
      // Survive trx dupe check
      trx.set_expiration(db.head_block_id(), 5);
      trx.operations.push_back(uop);
      trx.sign(nathan_key_obj.id,nathan_key);
      trx.sign(dan_key_obj.id,dan_key);
      PUSH_TX( db, trx );
      trx.clear();
      BOOST_CHECK(!prop.is_authorized_to_execute(&db));
      BOOST_CHECK_EQUAL(prop.available_key_approvals.size(), 1);

      uop.key_approvals_to_add.clear();
      uop.owner_approvals_to_add.insert(nathan.get_id());
      trx.operations.push_back(uop);
      trx.sign(nathan_key_obj.id,nathan_key);
      PUSH_TX( db, trx );
      trx.clear();
      BOOST_CHECK(db.find_object(pid) == nullptr);
   }
} FC_LOG_AND_RETHROW() }

BOOST_FIXTURE_TEST_CASE( max_authority_membership, database_fixture )
{
   try
   {
      //Get a sane head block time
      generate_block();

      db.modify(db.get_global_properties(), [](global_property_object& p) {
         p.parameters.genesis_proposal_review_period = fc::hours(1).to_seconds();
      });

      transaction tx;
      processed_transaction ptx;

      private_key_type genesis_key = delegate_priv_key;
      // Sam is the creator of accounts
      private_key_type sam_key = generate_private_key("sam");

      account_object sam_account_object = create_account( "sam", sam_key );
      upgrade_to_lifetime_member(sam_account_object);
      account_object genesis_account_object = genesis_account(db);

      const asset_object& core = asset_id_type()(db);

      transfer(genesis_account_object, sam_account_object, core.amount(100000));

      // have Sam create some keys

      int keys_to_create = 2*GRAPHENE_DEFAULT_MAX_AUTHORITY_MEMBERSHIP;
      vector<private_key_type> private_keys;

      tx = transaction();
      private_keys.reserve( keys_to_create );
      for( int i=0; i<keys_to_create; i++ )
      {
         string seed = "this_is_a_key_" + std::to_string(i);
         private_key_type privkey = generate_private_key( seed );
         private_keys.push_back( privkey );

         key_create_operation kc_op;
         kc_op.fee_paying_account = sam_account_object.id;
         kc_op.key_data = public_key_type( privkey.get_public_key() );
         tx.operations.push_back( kc_op );
      }
      ptx = PUSH_TX( db, tx, ~0 );

      vector<key_id_type> key_ids;

      key_ids.reserve( keys_to_create );
      for( int i=0; i<keys_to_create; i++ )
          key_ids.push_back( key_id_type( ptx.operation_results[i].get<object_id_type>() ) );

      // now try registering accounts with n keys, 0 < n < 20

      // TODO:  Make sure it throws / accepts properly when
      //   max_account_authority is changed in global parameteres

      for( int num_keys=1; num_keys<=keys_to_create; num_keys++ )
      {
         // try registering account with n keys

         authority test_authority;
         test_authority.weight_threshold = num_keys;

         for( int i=0; i<num_keys; i++ )
            test_authority.auths[ key_ids[i] ] = 1;

         auto check_tx = [&]( const authority& owner_auth,
                              const authority& active_auth )
         {
             const uint16_t max_authority_membership = GRAPHENE_DEFAULT_MAX_AUTHORITY_MEMBERSHIP;
             account_create_operation anon_create_op;
             transaction tx;

             anon_create_op.owner = owner_auth;
             anon_create_op.active = active_auth;
             anon_create_op.registrar = sam_account_object.id;
             anon_create_op.options.memo_key = sam_account_object.options.memo_key;
             anon_create_op.name = generate_anon_acct_name();

             tx.operations.push_back( anon_create_op );

             if( num_keys > max_authority_membership )
             {
                BOOST_REQUIRE_THROW(PUSH_TX( db, tx, ~0 ), fc::exception);
             }
             else
             {
                PUSH_TX( db, tx, ~0 );
             }
             return;
         };

         check_tx( sam_account_object.owner, test_authority  );
         check_tx( test_authority, sam_account_object.active );
         check_tx( test_authority, test_authority );
      }
   }
   FC_LOG_AND_RETHROW()
}

BOOST_FIXTURE_TEST_CASE( bogus_signature, database_fixture )
{
   try
   {
      private_key_type genesis_key = delegate_priv_key;
      // Sam is the creator of accounts
      private_key_type alice_key = generate_private_key("alice");
      private_key_type bob_key = generate_private_key("bob");
      private_key_type charlie_key = generate_private_key("charlie");

      account_object genesis_account_object = genesis_account(db);
      account_object alice_account_object = create_account( "alice", alice_key );
      account_object bob_account_object = create_account( "bob", bob_key );
      account_object charlie_account_object = create_account( "charlie", charlie_key );

      key_id_type alice_key_id = alice_account_object.options.memo_key;
      // unneeded, comment it out to silence compiler warning
      //key_id_type bob_key_id = bob_account_object.memo_key;
      key_id_type charlie_key_id = charlie_account_object.options.memo_key;

      uint32_t skip = database::skip_transaction_dupe_check;

      // send from Sam -> Alice, signed by Sam

      const asset_object& core = asset_id_type()(db);
      transfer(genesis_account_object, alice_account_object, core.amount(100000));

      operation xfer_op = transfer_operation(
         {core.amount(0),
          alice_account_object.id,
          bob_account_object.id,
          core.amount( 5000 ),
          memo_data() });
      xfer_op.visit( operation_set_fee( db.current_fee_schedule() ) );

      trx.clear();
      trx.operations.push_back( xfer_op );
      trx.sign( alice_key_id, alice_key );

      flat_set<account_id_type> active_set, owner_set;
      xfer_op.get<transfer_operation>().get_required_auth(active_set, owner_set);
      wdump( (active_set)(owner_set)(alice_key_id)
       (alice_account_object) );

      PUSH_TX( db,  trx, skip  );

      trx.operations.push_back( xfer_op );
      // Alice's signature is now invalid
      edump((trx));
      BOOST_REQUIRE_THROW( PUSH_TX( db,  trx, skip  ), fc::exception );
      // Re-sign, now OK (sig is replaced)
      trx.sign( alice_key_id, alice_key );
      PUSH_TX( db,  trx, skip  );

      trx.signatures.clear();
      trx.sign( charlie_key_id, alice_key );
      // Sign with Alice's key (valid) claiming to be Charlie
      BOOST_REQUIRE_THROW( PUSH_TX( db,  trx, skip  ), fc::exception );
      // and with Charlie's key (invalid) claiming to be Alice
      trx.sign( charlie_key_id, alice_key );
      BOOST_REQUIRE_THROW( PUSH_TX( db,  trx, skip  ), fc::exception );
      trx.signatures.clear();
      // okay, now sign ONLY with Charlie's key claiming to be Alice
      trx.sign( charlie_key_id, alice_key );
      BOOST_REQUIRE_THROW( PUSH_TX( db,  trx, skip  ), fc::exception );

      trx.signatures.clear();
      trx.operations.pop_back();
      trx.sign( alice_key_id, alice_key );
      trx.sign( charlie_key_id, charlie_key );
      // Signed by third-party Charlie (irrelevant key, not in authority)
      PUSH_TX( db,  trx, skip  );
      trx.operations.push_back( xfer_op );
      trx.sign( alice_key_id, alice_key );
      // Alice's sig is valid but Charlie's is invalid
      BOOST_REQUIRE_THROW( PUSH_TX( db,  trx, skip  ), fc::exception );
   }
   FC_LOG_AND_RETHROW()
}

BOOST_FIXTURE_TEST_CASE( voting_account, database_fixture )
{ try {
   ACTORS((nathan)(vikram));
   upgrade_to_lifetime_member(nathan_id);
   upgrade_to_lifetime_member(vikram_id);
   delegate_id_type nathan_delegate = create_delegate(nathan_id(db)).id;
   delegate_id_type vikram_delegate = create_delegate(vikram_id(db)).id;

   wdump((db.get_balance(account_id_type(), asset_id_type())));
   generate_block();

   wdump((db.get_balance(account_id_type(), asset_id_type())));
   transfer(account_id_type(), nathan_id, asset(1000000));
   transfer(account_id_type(), vikram_id, asset(100));

   {
      account_update_operation op;
      op.account = nathan_id;
      op.new_options = nathan_id(db).options;
      op.new_options->voting_account = vikram_id;
      op.new_options->votes = flat_set<vote_id_type>{nathan_delegate(db).vote_id};
      op.new_options->num_committee = 1;
      trx.operations.push_back(op);
      trx.sign(nathan_key_id, nathan_private_key);
      PUSH_TX( db, trx );
      trx.clear();
   }
   {
      account_update_operation op;
      op.account = vikram_id;
      op.new_options = vikram_id(db).options;
      op.new_options->votes.insert(vikram_delegate(db).vote_id);
      op.new_options->num_committee = 11;
      trx.operations.push_back(op);
      trx.sign(vikram_key_id, vikram_private_key);
      // Fails because num_committee is larger than the cardinality of committee members being voted for
      BOOST_CHECK_THROW(PUSH_TX( db, trx ), fc::exception);
      op.new_options->num_committee = 3;
      trx.operations = {op};
      trx.sign(vikram_key_id, vikram_private_key);
      PUSH_TX( db, trx );
      trx.clear();
   }

   generate_blocks(db.get_dynamic_global_properties().next_maintenance_time + GRAPHENE_DEFAULT_BLOCK_INTERVAL);
   BOOST_CHECK(std::find(db.get_global_properties().active_delegates.begin(),
                         db.get_global_properties().active_delegates.end(),
                         nathan_delegate) == db.get_global_properties().active_delegates.end());
   BOOST_CHECK(std::find(db.get_global_properties().active_delegates.begin(),
                         db.get_global_properties().active_delegates.end(),
                         vikram_delegate) != db.get_global_properties().active_delegates.end());
} FC_LOG_AND_RETHROW() }

BOOST_AUTO_TEST_SUITE_END()<|MERGE_RESOLUTION|>--- conflicted
+++ resolved
@@ -401,10 +401,6 @@
    uop.key_approvals_to_add.emplace(5);
    uop.key_approvals_to_add.emplace(6);
    trx.operations.push_back(uop);
-<<<<<<< HEAD
-   trx.sign(key_id_type(), genesis_key);
-   PUSH_TX( db, trx );
-=======
    trx.sign(key_id_type(1), genesis_key);
    trx.signatures[key_id_type(2)] = trx.signatures[key_id_type(1)];
    trx.signatures[key_id_type(3)] = trx.signatures[key_id_type(1)];
@@ -412,7 +408,6 @@
    trx.signatures[key_id_type(5)] = trx.signatures[key_id_type(1)];
    trx.signatures[key_id_type(6)] = trx.signatures[key_id_type(1)];
    db.push_transaction(trx);
->>>>>>> 8bcd1f3b
    BOOST_CHECK_EQUAL(get_balance(nathan, asset_id_type()(db)), 0);
    BOOST_CHECK(db.get<proposal_object>(prop.id).is_authorized_to_execute(&db));
 
